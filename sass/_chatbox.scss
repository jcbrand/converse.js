#converse-embedded-chat,
#conversejs {
    .flyout {
        border-radius: $chatbox-border-radius;
        @media screen and (max-height: $mobile-landscape-height) {
            border-radius: 0;
        }
        @media screen and (max-width: $mobile-portrait-length) {
            border-radius: 0;
        }
        bottom: $chatbox-hover-height;
        position: absolute;

        @media screen and (max-height: $mobile-landscape-height) {
            bottom: 0;
        }
        @media screen and (max-width: $mobile-portrait-length) {
            bottom: 0;
        }
    }
    .chat-head {
        flex-wrap: nowrap;
        color: #ffffff;
        font-size: 100%;
        height: $chat-head-height;
        margin: 0;
        padding: 0.5em;
        position: relative;

        &.chat-head-chatbox {
            background-color: $chat-head-color;
        }

        .avatar {
            margin-right: 0.5em;
            border-radius: 25%;
            float: left;
        }

        .chatbox-buttons {
            flex-direction: row-reverse;
            float: right;
        }

        .user-custom-message {
            color: white;
            font-size: 75%;
            font-style: italic;
            overflow: hidden;
            text-overflow: ellipsis;
            white-space: nowrap;
            margin: 0;
            padding-top: 0.2em;
        }
    }
    .chatbox-btn {
        border-radius: 25%;
        border: none;
        color: white;
        cursor: pointer;
        display: inline-block;
        float: right;
        font-size: $box-close-font-size;
        margin: 0 0.2em;
        padding: 0.3em;
        text-decoration: none;
        &:active {
            position: relative;
            top: 1px;
        }
        &.button-on {
            background-color: white;
            color: $chat-head-color;
        }
    }
    .chatbox {
        text-align: left;
        margin: 0 $chat-gutter;

        @media screen and (max-height: $mobile-landscape-height) {
            margin: 0;
            width: $mobile-chat-width;
        }
        @media screen and (max-width: $mobile-portrait-length) {
            margin: 0;
            width: $mobile-chat-width;
        }

        .spoiler {
            background-color: lighten($chat-head-color, 50%);
        }

        .box-flyout {
            background-color: white;
            box-shadow: 1px 3px 5px 3px rgba(0, 0, 0, 0.4);
            height: $chat-height;
            min-height: $chat-height/2;
            z-index: 1;
            overflow-y: scroll;
            width: 100%;

            @media screen and (max-height: $mobile-landscape-height) {
                height: $mobile-chat-height;
                width: $mobile-chat-width;
                height: 100vh;
            }
            @media screen and (max-width: $mobile-portrait-length) {
                height: $mobile-chat-height;
                width: $mobile-chat-width;
                height: 100vh;
            }
        }
        .chat-title {
            color: $chat-head-text-color;
            display: block;
            line-height: $line-height-large;
            overflow: hidden;
            text-overflow: ellipsis;
            white-space: nowrap;
            a {
                color: $chat-head-text-color;
                width: 100%;
            }
        }
        .chat-body {
            background-color: white;
            border-bottom-left-radius: $chatbox-border-radius;
            border-bottom-right-radius: $chatbox-border-radius;
            @media screen and (max-height: $mobile-landscape-height) {
                border-bottom-left-radius: 0;
                border-bottom-right-radius: 0;
            }
            @media screen and (max-width: $mobile-portrait-length) {
                border-bottom-left-radius: 0;
                border-bottom-right-radius: 0;
            }
            border-top: 0;
            height: 289px;
            @include calc(height, '100% - #{$chat-head-height}');
            p {
                color: $text-color;
                font-size: $font-size;
                margin: 0;
                padding: 5px;
            }
            .chat-info {
                line-height: $line-height-small;
                color: $chat-head-color;
                font-size: $font-size-small;
                margin: 0.3em;
                &.chat-event {
                    clear: left;
                    font-style: italic;
                }
                &.chat-error {
                    color: $warning-color;
                    font-weight: bold;
                }
                &.chat-date {
                    display: inline-block;
                    margin-top: 1em;
                }
            }
            .chat-image {
                height: auto;
                width: auto;
                max-height: 24em;
                max-width: 100%;
            }
            .chat-action {
                font-style: italic;
            }
            .chat-message {
                overflow: auto; // Ensures that content stays inside
                margin: 0.3em;

                &.onload {
                    animation: colorchange-chatmessage 1s;
                    -webkit-animation: colorchange-chatmessage 1s;
                }

                canvas {
                    vertical-align: middle;
                    background: $gray-color;
                }

                .chat-msg-author {
                    font-weight: bold;
                }
                .chat-msg-them {
                    color: $message-them-color;
                }
                .chat-msg-me {
                    color: $link-color;
                }
                .chat-msg-content {
                    max-width: 100%;
                    word-wrap: break-word;

                    &.spoiler {
                        border-radius: $chatbox-border-radius;
                        padding: 0.5em;
                    }

                    .emojione {
                        margin-bottom: -6px;
                    }
                }
            }
            .delayed {
                .chat-msg-them {
                    color: lighten($message-them-color, 5%);
                }
                .chat-msg-me {
                    color: lighten($link-color, 5%);
                }
            }
        }
        .new-msgs-indicator {
            position: absolute;
            width: 100%;
            cursor: pointer;
            background-color: $chat-head-color;
            color: $light-background-color;
            padding: 0.5em;
            font-size: 0.9em;
            text-align: center;
            z-index: 20;
            white-space: nowrap;
        }
        .chat-content {
            position: relative;
            padding: 0.5em;
            font-size: 13px;
            color: $text-color;
            overflow-y: auto;
            border: 0;
            background-color: #ffffff;
            line-height: 1.3em;
            height: 206px;
            height: calc(100% - #{$toolbar-height + $chat-textarea-height +1px});

            .toggle-spoiler:before {
                padding-right: 0.25em;
                whitespace: nowrap;
            }
        }
        .chat-content-sendbutton {
            height: calc(100% - #{$toolbar-height + $chat-textarea-height + $send-button-height + 2*$send-button-margin});
        }

        .dropdown { /* status dropdown styles */
            background-color: $light-background-color;
            dd {
                margin: 0;
                padding: 0;
                position: relative;
            }
        }
<<<<<<< HEAD
=======

>>>>>>> db85cb7f
        .sendXMPPMessage {
            -moz-background-clip: padding;
            -webkit-background-clip: padding-box;
            @include border-bottom-radius($chatbox-border-radius);
            background-clip: padding-box;
            border-top: 1px solid #BBB;
            border: 0;
            margin: 0;
            padding: 0;
            position: relative;
            height: #{$chat-textarea-height + $toolbar-height};
            @media screen and (max-height: $mobile-landscape-height) {
                width: 100%;
            }
            @media screen and (max-width: $mobile-portrait-length) {
                width: 100%;
            }
<<<<<<< HEAD
=======
            .spoiler-hint {
                width: 100%;
            }
>>>>>>> db85cb7f

            .chat-textarea {
                border-top-left-radius: 0;
                border-top-right-radius: 0;
                @include border-bottom-radius($chatbox-border-radius);
                height: $chat-textarea-height;
                padding: 0.5em;
                width: 100%;
                border: none;
                resize: none;
                &.spoiler {
                    height: 42px;
                }
            }

            .send-button {
                position: absolute;
                left: $send-button-margin;
                @include calc(width, '100% - #{2*$send-button-margin}');
                background-color: $chat-head-color;
                color: $inverse-link-color;
                font-size: 80%;
                height: $send-button-height;
                bottom: -$send-button-height - $send-button-margin;

            }
            .chat-toolbar {
                box-sizing: border-box;
                margin: 0;
                padding: 0.25em;
                height: $toolbar-height;
                display: block;
                background-color: lighten($chat-head-color, 10%);
                color: white;
                a {
                    color: white;
                    font-size: $font-size-large;
                    text-decoration: none;
                    text-shadow: none;
                }
                .unencrypted a,
                .unencrypted {
                    color: $text-color;
                    .toolbar-menu {
                        a {
                            color: $link-color;
                        }
                    }
                }
                .unverified a,
                .unverified {
                    color: #cf5300;
                }
                .private a,
                .private {
                    color: #4b7003;
                }
                .toggle-occupants,
                .toggle-clear,
                .toggle-otr {

                    float: right;
                }
                li {
                    cursor: pointer;
                    display: inline-block;
                    list-style: none;
                    margin-top: 1px;
                    padding: 0 3px 0 3px;
                    &:hover {
                        cursor: pointer;
                    }
                    .toolbar-menu {
                        background-color: #fff;
                        bottom: 100%;
                        box-shadow: -1px -1px 2px 0 rgba(0, 0, 0, 0.4);
                        font-size: 12px;
                        margin: 0;
                        position: absolute;
                        right: 0;
                        a {
                            color: $link-color;
                        }
                        ul {
                            &.emoji-picker {
                                height: $emoji-picker-height;
                                overflow: scroll;
                                padding: 0.5em;
                            }
                            &.emoji-toolbar {
                                /* offset-x | offset-y | blur-radius | spread-radius | color */
                                box-shadow: 0 -1px 2px 0 rgba(0, 0, 0, 0.4);
                            }
                            &.emoji-toolbar {
                                overflow: hidden;
                                left: 0;
                                .picked {
                                    background-color: $highlight-color;
                                }
                                li {
                                    height: $emoji_height + 2*5px;
                                    padding: 4px;
                                    z-index: 98;
                                    &.emoji {
                                        a {
                                            font-size: $font-size-huge;
                                        }
                                    }
                                }
                            }
                            li {
                                &.insert-emoji {
                                    padding: 0.3em;
                                    &:hover {
                                        background-color: $highlight-color;
                                    }
                                }
                                margin-left: 0;
                                cursor: pointer;
                                list-style: none;
                                position: relative;
                                a:hover {
                                    color: #8f2831;
                                }
                            }
                        }
                    }
                    &.toggle-toolbar-menu {
                        color: white;
                    }
                    &.toggle-smiley {
                        .emoji-toolbar {
                            .emoji-category-picker,
                            .emoji-skintone-picker {
                                li:hover {
                                    background-color: $highlight-color;
                                }
                            }
                        }
                    }
                    &.toggle-otr {
                        ul {
                            z-index: 99;
                            li {
                                &:hover {
                                    background-color: $highlight-color;
                                }
                                display: block;
                                padding: 7px;
                                a {
                                    display: block;
                                }
                            }
                        }
                    }
                }
            }
        }
        .dragresize {
            background: transparent;
            border: 0;
            margin: 0;
            position: absolute;
            top: 0;
            z-index: 20;
            &-top {
                cursor: n-resize;
                height: 5px;
                width: 100%;
            }
            &-left {
                cursor: w-resize;
                width: 5px;
                height: 100%;
                left: 0;
            }
            &-topleft {
                cursor: nw-resize;
                width: 15px;
                height: 15px;
                top: 0;
                left: 0;
            }
        }
    }
}

@media screen and (max-width: 767px) {
    #conversejs  {
        > .row {
            flex-direction: row-reverse;
        }

        #login-dialog {
            .pure-form.converse-form {
                padding: 3em 2em 3em;
            }
        }

        .sidebar {
            display: block;
        }

        .chatbox {
            width: calc(100% - 50px);

            .chat-body {
                .chat-message {
                    .chat-msg-author {
                        white-space: normal;
                    }
                }
            }
            .row {
                .box-flyout {
                    left: 50px;
                    bottom: 0;
                    height: 100vh;
                    box-shadow: none;
                }
            }
        }
    }
}<|MERGE_RESOLUTION|>--- conflicted
+++ resolved
@@ -257,10 +257,7 @@
                 position: relative;
             }
         }
-<<<<<<< HEAD
-=======
-
->>>>>>> db85cb7f
+
         .sendXMPPMessage {
             -moz-background-clip: padding;
             -webkit-background-clip: padding-box;
@@ -278,12 +275,10 @@
             @media screen and (max-width: $mobile-portrait-length) {
                 width: 100%;
             }
-<<<<<<< HEAD
-=======
+
             .spoiler-hint {
                 width: 100%;
             }
->>>>>>> db85cb7f
 
             .chat-textarea {
                 border-top-left-radius: 0;
