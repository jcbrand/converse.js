#conversejs {
    .chatbox-navback {
        display: none;
    }
    .flyout {
        border-radius: $chatbox-border-radius;
        position: absolute;

        @media screen and (max-height: $mobile-landscape-height) {
            border-radius: 0;
        }
        @media screen and (max-width: $mobile-portrait-length) {
            border-radius: 0;
        }

        @media screen and (max-height: $mobile-landscape-height) {
            bottom: 0;
        }
        @media screen and (max-width: $mobile-portrait-length) {
            bottom: 0;
        }
    }

    .chatbox-btn {
        border-radius: 25%;
        border: none;
        cursor: pointer;
        font-size: $chatbox-button-size;
        margin: 0 0.2em;
        padding: 0 0 0 0.5em;
        text-decoration: none;

        &:active {
            position: relative;
            top: 1px;
        }
    }

    .chat-head {
        flex-wrap: nowrap;
        color: #ffffff;
        font-size: 100%;
        margin: 0;
        padding: 0.5em;
        position: relative;

        &.chat-head-chatbox {
            background-color: $chat-head-color;
        }

        .avatar {
            height: 36px;
            width: 36px;
            margin-right: 0.5em;
        }

        .chatbox-title {
            .chatroom-description {
                font-size: 80%;
            }
        }
        .chatbox-buttons {
            flex-direction: row-reverse;
<<<<<<< HEAD
            @include make-col-ready();
            @include make-col(3);
=======
>>>>>>> e5c030c1
            padding: 0;
        }

        .user-custom-message {
            color: white;
            font-size: 75%;
            font-style: italic;
            overflow: hidden;
            text-overflow: ellipsis;
            white-space: nowrap;
            margin: 0;
            padding-top: 0.2em;
        }

        a, a:visited, a:hover, a:not([href]):not([tabindex]) {
            &.chatbox-btn {
                &.fa {
                    color: white;
                    &.button-on:before {
                        padding: 0.2em;
                        background-color: $chat-head-text-color;
                        color: $chat-head-color;
                    }
                }
            }
        }

        .chatbox-btn {
            color: white;
            &.fa  {
                color: white;
            }
            &:active {
                position: relative;
                top: 1px;
            }
            &.button-on:before {
                border-radius: 5%;
                background-color: $chat-head-text-color;
                color: $chat-head-color;
            }
        }
    }

    .chatbox {
        text-align: left;
        margin: 0 $chat-gutter;

        @media screen and (max-height: $mobile-landscape-height) {
            margin: 0;
            width: $mobile-chat-width;
        }
        @media screen and (max-width: $mobile-portrait-length) {
            margin: 0;
            width: $mobile-chat-width;
        }

        .box-flyout {
            display: flex;
            flex-direction: column;
            justify-content: space-between;
            background-color: $chat-head-color;
            box-shadow: 1px 3px 5px 3px rgba(0, 0, 0, 0.4);
            z-index: 1;
            overflow-y: scroll;
            width: 100%;

            @media screen and (max-height: $mobile-landscape-height) {
                height: $mobile-chat-height;
                width: $mobile-chat-width;
                height: 100vh;
            }
            @media screen and (max-width: $mobile-portrait-length) {
                height: $mobile-chat-height;
                width: $mobile-chat-width;
                height: 100vh;
            }
        }
        .chat-title {
            font-family: $heading-font;
            color: white;
            display: block;
            line-height: $line-height-large;
            overflow: hidden;
            text-overflow: ellipsis;
            white-space: nowrap;
            a {
                color: $chat-head-text-color;
                width: 100%;
            }
        }
        .chat-body {
            display: flex;
            flex-direction: column;
            justify-content: space-between;
            height: 100%;
            background-color: $chat-head-color;
            border-bottom-left-radius: $chatbox-border-radius;
            border-bottom-right-radius: $chatbox-border-radius;

            @media screen and (max-height: $mobile-landscape-height) {
                border-bottom-left-radius: 0;
                border-bottom-right-radius: 0;
            }
            @media screen and (max-width: $mobile-portrait-length) {
                border-bottom-left-radius: 0;
                border-bottom-right-radius: 0;
            }
            border-top: 0;
            p {
                color: $text-color;
                font-size: $message-font-size;
                margin: 0;
                padding: 5px;
            }
        }
        .new-msgs-indicator {
            position: relative;
            width: 100%;
            cursor: pointer;
            background-color: $chat-head-color;
            color: $light-background-color;
            padding: 0.5em;
            font-size: 0.9em;
            text-align: center;
            z-index: 20;
            white-space: nowrap;
            margin-bottom: 0.25em;
        }
        .chat-content {
            height: 100%;
            font-size: $message-font-size;
            color: $text-color;
            overflow-y: auto;
            border: 0;
            background-color: #ffffff;
            line-height: 1.3em;

            video {
                width: 100%
            }
            progress {
                margin: 0.5em 0;
                width: 100%
            }
        }
        .chat-content-sendbutton {
            height: calc(100% - #{$chat-textarea-height + $send-button-height + 2*$send-button-margin});
        }

        .dropdown { /* status dropdown styles */
            background-color: $light-background-color;
            dd {
                margin: 0;
                padding: 0;
                position: relative;
            }
        }

        .sendXMPPMessage {
            -moz-background-clip: padding;
            -webkit-background-clip: padding-box;
            @include border-bottom-radius($chatbox-border-radius);
            background-clip: padding-box;
            background-color: white;
            border: 0;
            margin: 0;
            padding: 0;
            @media screen and (max-height: $mobile-landscape-height) {
                width: 100%;
            }
            @media screen and (max-width: $mobile-portrait-length) {
                width: 100%;
            }

            .spoiler-hint {
                width: 100%;
            }

            .chat-textarea {
                border-top-left-radius: 0;
                border-top-right-radius: 0;
                @include border-bottom-radius($chatbox-border-radius);
                padding: 0.5em;
                width: 100%;
                border: none;
                min-height: $chat-textarea-height;
                margin-bottom: -4px; // Not clear why this is necessar :(
                &.spoiler {
                    height: 42px;
                }
            }

            .send-button {
                position: absolute;
                left: $send-button-margin;
                @include calc(width, '100% - #{2*$send-button-margin}');
                background-color: $chat-head-color;
                color: $inverse-link-color;
                font-size: 80%;
                height: $send-button-height;
                bottom: -$send-button-height - $send-button-margin;

            }
            .chat-toolbar {
                box-sizing: border-box;
                margin: 0;
                padding: 0.25em;
                display: block;
                border-top: 8px solid $chat-head-color;
                background-color: white;
                color: $chat-head-color;
                .fa, .fa:hover {
                    color: $chat-head-color;
                    font-size: $font-size-large;
                }
                .unencrypted a,
                .unencrypted {
                    color: $text-color;
                    .toolbar-menu {
                        a {
                            color: $link-color;
                        }
                    }
                }
                .unverified a,
                .unverified {
                    color: #cf5300;
                }
                .private a,
                .private {
                    color: #4b7003;
                }
                .toggle-occupants {
                    float: right;
                }
                li {
                    cursor: pointer;
                    display: inline-block;
                    list-style: none;
                    padding: 0 0.5em;
                    &:hover {
                        cursor: pointer;
                    }
                    .toolbar-menu {
                        background-color: #fff;
                        bottom: 2rem;
                        box-shadow: -1px -1px 2px 0 rgba(0, 0, 0, 0.4);
                        margin-bottom: 0;
                        min-width: 20rem;
                        position: absolute;
                        right: 0;
                        top: auto;
                        z-index: $zindex-dropdown;

                        &.otr-menu {
                            left: -6em;
                            min-width: 15rem;

                            &.show {
                                display: flex;
                                flex-direction: column;
                            }
                        }

                        a {
                            color: $link-color;
                        }
                        ul {
                            &.emoji-picker {
                                overflow: scroll;
                                padding: 0.5em;
                            }
                            li {
                                margin-left: 0;
                                cursor: pointer;
                                list-style: none;
                                position: relative;
                                &.emoji-skintone {
                                }
                                &.insert-emoji {
                                    padding: 0.2em;
                                    &.picked {
                                        background-color: $highlight-color;
                                    }
                                    &:hover {
                                        background-color: $highlight-color;
                                    }
                                    a {
                                        font-size: $font-size-huge;
                                        &:hover {
                                            color: #8f2831;
                                        }
                                    }
                                }
                            }
                        }
                    }
                    &.toggle-smiley {
                        a.toggle-smiley {
                            padding: 0;
                        }
                        .emoji-toolbar {
                            box-shadow: 0 -1px 1px 0 rgba(0, 0, 0, 0.4);

                            .emoji-category-picker {
                                padding-top: 0.5em;
                                ul {
                                    display: flex;
                                    flex-direction: row;
                                    justify-content: space-between;
                                }
                            }

                            .emoji-category-picker,
                            .emoji-skintone-picker {
                                li {
                                    padding: 0.2em;
                                    font-size: $font-size-huge;
                                    &:hover {
                                        background-color: $highlight-color;
                                    }
                                }
                            }
                        }
                    }
                    &.toggle-otr {
                        ul {
                            z-index: 99;
                            li {
                                &:hover {
                                    background-color: $highlight-color;
                                }
                                display: block;
                                padding: 7px;
                                a {
                                    display: block;
                                }
                            }
                        }
                    }
                }
            }
        }
        .dragresize {
            background: transparent;
            border: 0;
            margin: 0;
            position: absolute;
            top: 0;
            z-index: 20;
            &-top {
                cursor: n-resize;
                height: 5px;
                width: 100%;
            }
            &-left {
                cursor: w-resize;
                width: 5px;
                height: 100%;
                left: 0;
            }
            &-topleft {
                cursor: nw-resize;
                width: 15px;
                height: 15px;
                top: 0;
                left: 0;
            }
        }
    }
}

/* ******************* Overlay and embedded styles *************************** */

#conversejs.converse-embedded,
#conversejs.converse-overlayed {
    .chat-head {
        border-top-left-radius: $chatbox-border-radius;
        border-top-right-radius: $chatbox-border-radius;
        @media screen and (max-height: $mobile-landscape-height) {
            border-top-left-radius: 0;
            border-top-right-radius: 0;
        }
        @media screen and (max-width: $mobile-portrait-length) {
            border-top-left-radius: 0;
            border-top-right-radius: 0;
        }
        .chatbox-title {
            @include make-col(8);
        }
        .chatbox-buttons {
            @include make-col(4);
        }
    }

    .chatbox {
        min-width: $overlayed-chat-width!important;
        width: $overlayed-chat-width;

        .box-flyout {
            min-width: $overlayed-chat-width!important;
            width: $overlayed-chat-width;
        }

        .chat-body {
            .chat-message {
                line-height: $line-height-large;
                .chat-msg-author {
                    line-height: $line-height-large;
                }
                .chat-msg-content {
                    line-height: $line-height-large;
                    .emojione {
                        margin-bottom: -5px;
                    }
                }
            }
        }
    }
    .chatbox {
        form.sendXMPPMessage {
            .chat-toolbar {
                li {
                    .toolbar-menu {
                        min-width: 235px;

                        ul {
                            &.emoji-toolbar {
                                width: 100%;
                                .emoji-category {
                                    float: left;
                                }
                            }
                        }
                    }
                }
            }
        }
    }
}

#conversejs.converse-overlayed  {
    .flyout {
        bottom: $overlayed-chatbox-hover-height;
    }
    .box-flyout {
        height: $overlayed-chat-height;
        min-height: $overlayed-chat-height/2;
    }
    .chat-head {
        height: $overlayed-chat-head-height;
    }
    .chat-textarea {
        max-height: $overlayed-max-chat-textarea-height;
    }
    .emoji-picker {
        height: $overlayed-emoji-picker-height;
    }
}

@include media-breakpoint-down(sm) {
	#conversejs.converse-overlayed {
		> .row {
			flex-direction: column;

            &.no-gutters {
                margin: -1em;
            }
		}
	}
}

/* ******************* Fullpage styles *************************** */

#conversejs.converse-fullscreen  {
    .flyout {
        border-radius: 0;
        border-top: 0.8em solid $chat-head-color;
        border: $flyout-padding solid $chat-head-color;
        bottom: 0;
    }
    .chatbox-btn {
        font-size: $fullpage-chatbox-button-size;
        margin: 0 0.3em;
    }
    .chat-head {
        height: $fullpage-chat-head-height;
        font-size: $font-size-huge;
        padding: 0;
        .user-custom-message {
            font-size: 50%;
            height: auto;
            line-height: $line-height;
        }
        .chatbox-title {
            @include make-col(10);
        }
        .chatbox-buttons {
            @include make-col(2);
        }
    }
    .chat-textarea {
        max-height: $fullpage-max-chat-textarea-height;
    }
    .emoji-picker {
        height: $fullpage-emoji-picker-height;
    }

    .chatbox {
        width: 100%;
        height: 100%;
        margin: 0;

        @include make-col-ready();
        @include media-breakpoint-up(md) {
            @include make-col(9);
        }
        @include media-breakpoint-up(lg) {
            @include make-col(9);
        }
        @include media-breakpoint-up(xl) {
            @include make-col(10);
        }

        .box-flyout {
            background-color: $chat-head-color;
            box-shadow: none;
            height: $fullpage-chat-height;
            min-height: $fullpage-chat-height/2;
            width: $fullpage-chat-width;
        }
        .chat-body {
            background-color: $chat-head-color;
            border-top-left-radius: $chatbox-border-radius;
            border-top-right-radius: $chatbox-border-radius;

            .chat-message {
                line-height: $line-height;
                font-size: $font-size-small;
                .chat-msg-author {
                    line-height: $line-height;
                }
                .chat-msg-content {
                    line-height: $line-height;
                    .emojione {
                        height: $line-height;
                        margin-bottom: -$line-height/4;
                    }
                }
            }
        }
        .chat-content {
            border-top-left-radius: $chatbox-border-radius;
            border-top-right-radius: $chatbox-border-radius;
        }
        .chat-title {
            font-size: $font-size-huge;
            line-height: $line-height-huge;
        }
        .sendXMPPMessage {
            ul {
                width: 100%;
            }
            .toggle-smiley {
                ul {
                    &.emoji-toolbar {
                        .emoji-category-picker {
                            margin-right: 5em;
                        }
                        .emoji-category {
                            padding-left: 10px;
                            padding-right: 10px;
                        }
                    }
                }
            }
        }
    }
}

@include media-breakpoint-down(sm) {
    #conversejs:not(.converse-embedded)  {
        > .row {
            flex-direction: row-reverse;
        }
        #converse-login-panel {
            .converse-form {
                padding: 3em 2em 3em;
            }
        }
        .chatbox {
            width: calc(100% - 50px);
            .row {
                .box-flyout {
                    left: 50px;
                    bottom: 0;
                    height: 100vh;
                    box-shadow: none;
                }
            }
        }
    }

    #conversejs.converse-mobile,
    #conversejs.converse-overlayed,
    #conversejs.converse-embedded,
    #conversejs.converse-fullscreen {
        .chatbox {
            .box-flyout {
                .chatbox-navback {
                    display: flex;
                    @include make-col(2);
                    .fa-arrow-left {
                        &:before {
                            color: white;
                        }
                    }
                }
                .chatbox-title {
                    @include make-col(7);
                }
                .chatbox-buttons {
                    @include make-col(3);
                }
            }
        }
    }
}<|MERGE_RESOLUTION|>--- conflicted
+++ resolved
@@ -61,11 +61,8 @@
         }
         .chatbox-buttons {
             flex-direction: row-reverse;
-<<<<<<< HEAD
             @include make-col-ready();
             @include make-col(3);
-=======
->>>>>>> e5c030c1
             padding: 0;
         }
 
