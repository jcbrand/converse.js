--- conflicted
+++ resolved
@@ -311,7 +311,7 @@
                     }).catch(_.partial(console.error, _));
             }));
 
-            it("has a method 'open' which opens and returns promise that resolves to a chat model", mock.initConverseWithPromises(
+            it("has a method 'open' which opens and returns a promise that resolves to a chat model", mock.initConverseWithPromises(
                 null, ['rosterGroupsFetched', 'chatBoxesInitialized'], {}, function (done, _converse) {
 
                 test_utils.openControlBox();
@@ -339,37 +339,7 @@
                     expect(list[0].get('box_id')).toBe(b64_sha1(jid));
                     expect(list[1].get('box_id')).toBe(b64_sha1(jid2));
                     done();
-<<<<<<< HEAD
-            }));
-
-            it("has a method 'open' which opens and returns the chatbox model", mock.initConverseWithPromises(
-                null, ['rosterGroupsFetched'], {}, function (done, _converse) {
-
-                test_utils.openControlBox();
-                test_utils.createContacts(_converse, 'current');
-                var jid = mock.cur_names[0].replace(/ /g,'.').toLowerCase() + '@localhost';
-                var chatboxview;
-                // Test on chat that doesn't exist.
-                expect(_converse.api.chats.get('non-existing@jabber.org')).toBeFalsy();
-                var box = _converse.api.chats.open(jid);
-                expect(box instanceof Object).toBeTruthy();
-                expect(box.get('box_id')).toBe(b64_sha1(jid));
-                expect(
-                    _.keys(box),
-                    ['close', 'focus', 'get', 'is_chatroom', 'maximize', 'minimize', 'open', 'set']
-                );
-                chatboxview = _converse.chatboxviews.get(jid);
-                expect($(chatboxview.el).is(':visible')).toBeTruthy();
-                // Test for multiple JIDs
-                var jid2 = mock.cur_names[1].replace(/ /g,'.').toLowerCase() + '@localhost';
-                var list = _converse.api.chats.open([jid, jid2]);
-                expect(_.isArray(list)).toBeTruthy();
-                expect(list[0].get('box_id')).toBe(b64_sha1(jid));
-                expect(list[1].get('box_id')).toBe(b64_sha1(jid2));
-                done();
-=======
                 });
->>>>>>> 0a00c617
             }));
         });
 
