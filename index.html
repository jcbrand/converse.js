--- conflicted
+++ resolved
@@ -77,12 +77,7 @@
 
     <h2>Demo</h2>
     <p><a href="#" class="chat toggle-online-users">Click this link</a> or click the link on the bottom right corner of this page.</a></p>
-<<<<<<< HEAD
-    <p>
-=======
-    <pbraries/strophe.js>
->>>>>>> e3899134
-        You can log in with any existing federated Jabber/XMPP account, or create a new one at any of these providers:
+    <p>You can log in with any existing federated Jabber/XMPP account, or create a new one at any of these providers:
         <ul>
             <li><a href="http://jabber.org" target="_blank">jabber.org</a></li>
             <li><a href="https://jappix.com" target="_blank">jappix.com</a></li>
@@ -103,10 +98,7 @@
         establish an authenticated connection on the server side and then attach to
         this connection in your browser.
    </p>
-    <p><strong>Converse.js</strong> already supports this usecase, but you'll have to
-    do more manual work yourself.
-    </p>
-
+    <p><strong>Converse.js</strong> already supports this usecase, but you'll have to do more manual work yourself.</p>
 
     <h2>Tests</h2>
    </p>
