--- conflicted
+++ resolved
@@ -20,7 +20,8 @@
 ### New configuration settings
 - New configuration setting [allow_public_bookmarks](https://conversejs.org/docs/html/configurations.html#allow-public-bookmarks)
 
-
+### LibreJS
+- Add LibreJS support
 ## 3.3.2 (2018-01-29)
 
 ### Bugfixes
@@ -33,10 +34,6 @@
 - #993 `moment.format` is not a function error when sending a message.
 - #994 TypeError when using the `user.login` API.
 - #995 `ChildNode.replaceWith` is not available in Internet Explorer or Safari. Use `Node.replaceChild` instead.
-<<<<<<< HEAD
-### LibreJS
-- Add LibreJS support
-=======
 - #999 MUC Chat Send button causes page reload
 - #1000 Scroll to bottom when maximizing a chat room.
 - #1003 Handle bare MUC room JIDs
@@ -44,7 +41,6 @@
 ### Translation changes
 
 - Updated Dutch, French, Japanese, Norwegian Bokmål and Ukrainian translations
->>>>>>> e47bc5ef
 
 ## 3.3.1 (2018-01-18)
 
