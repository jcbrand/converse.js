# Changelog

## 4.1.1 (unreleased)

- Updated translations: af, cz, de, es, eu, ga, he, hi, ja, nb, nl_BE, zh_CN
- New language supported: Esperanto
- Accessibility: Tag the chat-content as an ARIA live region, for screen readers
- Set releases URL to new Github repo
- #1369 Don't wrongly interpret message with `subject` as a topic change.
- #1408 new config option `roomconfig_whitelist`
- #1412 muc moderator commands can be disabled selectively by config
- #1413 fix moderator commands that change affiliation
- #1414 Prevent duplicate messages on MUC join
<<<<<<< HEAD
- #1405 Status of contacts list are not displayed properly
=======
- #1417 Margin between nickname and badge
- #1421 fix direct invite for membersonly room
- #1422 Resurrect the `muc_show_join_leave` option
- #1442 MUC read receipts causing empty lines
>>>>>>> 4a5603ab

## 4.1.0 (2019-01-11)

- Bugfix: MUC commands were being ignored
- Bugfix: Multiple rooms shown active in the rooms list
- Bugfix: Don't open chats when receiving messages without a `body`
- Bugfix: Typing in the textarea can become very slow in large MUCs
- UI: Always show the OMEMO lock icon (grayed out if not available).
- Use `publish-options` with `pubsub#access_model` set to `open` when publishing OMEMO public keys and devices
- Add a new `converse-pubsub` plugin, for generic PubSub operations
- #1180 It's now possible to use OMEMO in a MUC (if it's members-only and non-anonymous)
- #1334 Force avatar refetch when receiving `vcard-temp:x:update`
- #1337 `send_chat_state_notifications` doesn't work in MUCs
- #1353 Message Delivery Receipts not working because of the message "type" attribute
- #1356 Make triangle icon usable 
- #1374 Can't load embedded chat when changing `view_mode` between page reloads
- #1376 Fixed some alignment issues in the sidebar
- #1378 Message Delivery Receipts were being sent for carbons and own messages
- #1379 MUC unread messages indicator is failing
- #1382 Message Delivery Receipts: Set store hint and type='chat'
- #1388 implement muc-owner command `/destroy`

## 4.0.6 (2018-12-07)

- Updated translations: ar, cs, de, es, eu, fr, gl, hu, id, it, ja, nb, pt_BR
- Don't render http (i.e. non-TLS) resources
- Bugfix: Converse caused `RID out of range` errors on Prosody
- Bugfix: MUC messages sometimes appear twice after resync.
- #1331 Fix missing checkmarks in old muc messages
- #1333 Don't send receipt requests in MUCs
- #1348 Font gets cut off in Firefox #1348

## 4.0.5 (2018-11-15)

- Error `FATAL: TypeError: Cannot read property 'extend' of undefined` when using `embedded` view mode.
- Default paths in converse-notifications.js are now relative
- Add a button to regenerate OMEMO keys
- Add client info modal which shows Converse's version number
- New config setting [theme](https://conversejs.org/docs/html/configuration.html#theme)
- #141 XEP-0184: Message Delivery Receipts
- #1033 Setting show_send_button to true didn't work
- #1188 Feature request: drag and drop file to HTTP Upload
- #1268 Switch from SASS variables to CSS custom properties
- #1278 Replace the default avatar with a SVG version
- #1288 Add CSS classes to differentiate between incoming and outgoing messages
- #1305 added value 'all' for 'show_desktop_notifications' to notifiy even if converse.js is open
- #1306 added option `notification_delay`
- #1312 Error `unrecognized expression` in Safari
- #1316 show version info in login dialog
- #1317 Don't show errors for CSI messages
- #1318 added values 'on' and 'off' for 'trusted' option which removes the "This is a trusted device" checkbox from the login form
- #1319 Implement sending of presences according to XEP-0319: Last User Interaction in Presence

## 4.0.4 (2018-10-29)

- Use [Lerna](https://lernajs.io/) to create the @converse/headless package
- Use ES2015 modules instead of UMD.
- #1252 Correctly reflect the state in bookmark icon title.
- #1257 Prefer 'probably' over 'maybe' when evaluating audio play support.
- #1259 Don't inform of affiliation change after user leaves MUC
- #1261 File upload not working
- #1264 Right Align badges of room occupants
- #1272 Hiding MUC occupants leaves a blank space
- #1278 Replace the default avatar with a SVG version

## 4.0.3 (2018-10-22)

- New translations: Arabic, Basque, Czech, French, German, Hungarian, Japanese, Norwegian Bokmål, Polish, Romanian, Spanish
- Bugfix. Converse continuously publishes an empty OMEMO devicelist for itself
- Bugfix. Handler not triggered when submitting MUC password form 2nd time
- Bugfix. MUC features weren't being refreshed when saving the config form
- Don't show duplicate notification messages
- New config setting [show_images_inline](https://conversejs.org/docs/html/configuration.html#show-images-inline)
- Disable OMEMO when the user has indicated that Converse is running on an untrusted device.
- #537 Render `xmpp:` URI as link
- #1058 Send an inactive chat state notification when the user switches to another tab
- #1062 Collapse multiple join/leave messages into one
- #1063 URLs in the topic / subject are not clickable
- #1140 Add support for destroyed chatrooms
- #1169 Non-joined participants display an unwanted status message
- #1185 Added Contact still shown as pending
- #1190 MUC Participants column disappears in certain viewport widths
- #1193 OMEMO messages without a `<body>` fallback are ignored
- #1199 Can't get back from to login screen from registration screen
- #1204 Link encoding issue
- #1209 Bring color codes of users' status in line with other clients
- #1214 Setting `allow_contact_requests` to `false` has no effect
- #1221 Avoid creating a headlines box if we don't have anything to show inside it
- #1222 Adding a bookmark should prefill the room name
- #1228 Converse automatically visits links (to try and determine whether they're images to show inline)

## 4.0.2 (2018-10-02)

- M4A and WEBM files, when sent as XEP-0066 Out of Band Data, are now playable directly in chat
- Updated French and Spanish translations
- Two new languages supported, [Hindi](https://hosted.weblate.org/languages/hi/conversejs/) and [Romanian](https://hosted.weblate.org/languages/ro/conversejs/)
- #1176 Add config setting [send_chat_state_notifications](https://conversejs.org/docs/html/configuration.html#send-chat-state-notifications)
- #1187 UTF-8 characters have the wrong encoding when using OMEMO
- #1189 Video playback failure
- #1220 Converse not working in Edge
- #1225 User profile sometimes not displayed when libsignal-protocol.js is used
- #1227 Login form does not work in Epiphany

## 4.0.1 (2018-09-19)

- Use https://compliance.conversations.im instead of dead link tot st https://xmpp.net
- New config  setting [auto_register_muc_nickname](https://conversejs.org/docs/html/configuration.html#auto-register-muc-nickname)
- New config setting [enable_muc_push](https://conversejs.org/docs/html/configuration.html#enable-muc-push)
- #1182 MUC occupants without nick or JID created
- #1184 Notification error when message has no body
- #1201 Emoji picker appears when pressing enter

## 4.0.0 (2018-09-07)

## New Features

- #161 XEP-0363: HTTP File Upload
- #194 Include entity capabilities in outgoing presence stanzas
- #337 API call to update a VCard
- #421 XEP-0308: Last Message Correction
- #497 XEP-0384: OMEMO encrypted messaging
- #968 Use nickname from VCard when joining a room
- #986 Affiliation changes aren't displayed in the chat
- #1081 Allow for shift-enter to insert newlines
- #1091 There's now only one CSS file for all view modes.
- #1094 Show room members who aren't currently online
- #1106 Support for Roster Versioning
- #1137 Autocompletion and support for [XEP-0372 References](https://xmpp.org/extensions/xep-0372.html), specifically section "3.2 Mentions".
- It's now also possible to edit your VCard via the UI
- Automatically grow/shrink input as text is entered/removed
- MP4 and MP3 files when sent as XEP-0066 Out of Band Data, are now playable directly in chat
- Support for rendering URLs sent according to XEP-0066 Out of Band Data.
- Geo-URIs (e.g. from Conversations) are now replaced by links to openstreetmap (works in reverse also)
- Add a checkbox to indicate whether a trusted device is being used or not.
  If the device is not trusted, sessionStorage is used and all user data is deleted from the browser cache upon logout.
  If the device is trusted, localStorage is used and user data is cached indefinitely.
- Initial support for [XEP-0357 Push Notifications](https://xmpp.org/extensions/xep-0357.html), specifically registering an "App Server".
- Add support for logging in via OAuth (see the [oauth_providers](https://conversejs.org/docs/html/configuration.html#oauth-providers) setting)

### Bugfixes

- Spoiler messages didn't include the message author's name.
- Documentation includes utf-8 charset to make minfied versions compatible across platforms. #1017
- #1026 Typing in MUC shows "Typing from another device"
- #1039 Multi-option data form elements not shown and saved correctly
- #1143 Able to send blank message

### API changes

- `_converse.api.vcard.get` now also accepts a `Backbone.Model` instance and
  has an additional `force` parameter to force fetching the vcard even if it
  has already been fetched.
- New API method `_converse.api.vcard.update`.
- The `contactStatusChanged` event has been renamed to `contactPresenceChanged`
  and a event `presenceChanged` is now also triggered on the contact.
- `_converse.api.chats.open` and `_converse.api.rooms.open` now returns a
  `Presence` which resolves with the `Backbone.Model` representing the chat
  object.

## UI changes

- #956 Conversation pane should show my own identity in pane header
- The UI is now based on Bootstrap4 and Flexbox is used extensively.
- Fontawesome 5 is used for icons.
- User Avatars are now shown in chat messages.

## Configuration changes

- Removed the `storage` configuration setting, use [trusted](https://conversejs.org/docs/html/configuration.html#trusted) instead.
- Removed the `use_vcards` configuration setting, instead VCards are always used.
- Removed the `xhr_custom_status` and `xhr_custom_status_url` configuration
  settings. If you relied on these settings, you can instead listen for the
  [statusMessageChanged](https://conversejs.org/docs/html/events.html#contactstatusmessagechanged)
  event and make the XMLHttpRequest yourself.
- Removed  `xhr_user_search` in favor of only accepting `xhr_user_search_url` as configuration option.
- `xhr_user_search_url` has to include the `?` character now in favor of more flexibility. See example in the documentation.
- The data returned from the `xhr_user_search_url` must now include the user's
  `jid` instead of just an `id`.
- New configuration settings [nickname](https://conversejs.org/docs/html/configuration.html#nickname)
  and [auto_join_private_chats](https://conversejs.org/docs/html/configuration.html#auto-join-private-chats).

## Architectural changes

- Extracted the views from `converse-muc.js` into `converse-muc-views.js` and
  where appropriate moved methods from the views into the models/collections.
  This makes MUC possible in headless mode.
- Created a new core plugin `converse-roster.js` which contains the models for
  roster-related data. Previously this code was in `converse-core.js`.
- VCards are now stored separately from chats and roster contacts.

## Other

- Support for OTR (off-the-record) encryption has been dropped.

## 3.3.4 (2018-03-05)

- Don't show bookmark toggles when PEP bookmarking not supported by the XMPP server.
- Emojis are now sent in unicode instead of short names (also in MUCs)

### Bugfixes

- Server field in `Rooms` tab showed MUC supporting clients instead of only components.
- Avatars weren't being shown.
- Bookmarks list and open rooms list weren't recreated after logging in for a 2nd time (without reloading the browser).
- #1022 Status message not sent out on subsequent presences
- #1024 null reference on MUC Invite
- #1025 OTR lock icon disappears
- #1027 `new Event` not supported in IE11
- #1028 Avoid `eval` (crept in via `_.template` from lodash).

### Translation changes

- New locale: Bulgarian
- Updated German, Russian, Chinese (traditional), Norwegian Bokmål and French translations.

## 3.3.3 (2018-02-14)

### Bugfixes
- Attribute error when empty IQ stanza is returned for vCard query
- In fullscreen view, sometimes a background MUC would come into the foreground
  when a new message appears inside it.

### Security fixes

- CVE-2018-6591: Don't allow PEP bookmarks if `pubsub#publish-options` is not advertised by the server.

    In previous versions of converse.js, bookmarks sent to servers that don't
    support `pubsub#publish-options` were visible to all your contacts, even
    though they should be kept private. This is due to those servers simply
    ignoring the `pubsub#publish-options` directive and converse.js not checking
    first whether `pubsub#publish-options` is supported before setting bookmarks
    via PEP.

    More info here: https://gultsch.de/converse_bookmarks.html

### New features
- XEP-0382 Spoiler Messages (currently only for private chats)
- Listen for new room bookmarks pushed from the user's PEP service.
- Simplified the [embedded](https://conversejs.org/demo/embedded.html) usecase.
    - No need to manually blacklist or whitelist any plugins.
    - Relies on the [view_mode](https://conversejs.org/docs/html/configuration.html#view-mode) being set to `'embedded'`.
    - The main `converse.js` build can be used for the embedded usecase.
    - Maintain MUC session upon page reload

### API changes
- New API method `_converse.api.disco.getIdentity` to check whether a JID has a given identity.

### Configuration settings
- `auto_reconnect` is now set to `true` by default.
- New configuration setting [allow_public_bookmarks](https://conversejs.org/docs/html/configuration.html#allow-public-bookmarks)
- New configuration setting [root](https://conversejs.org/docs/html/configuration.html#root)
- The [view_mode](https://conversejs.org/docs/html/configuration.html#view-mode) setting now has a new possible value: `embedded`

### Translation updates
- Chinese (Traditional), French, German, Portuguese (Brazil), Russian, Ukrainian

## 3.3.2 (2018-01-29)

### Bugfixes

- Various fixes for IE11.
- Could not register on Ejabberd 18. `"Missing attribute 'id' in tag qualified by namespace 'jabber:client'"`
- #878 Ending slash in link not recognized
- #921 FATAL error when `visible_toolbar_buttons.emoji = false`
- #959 Add padding for the iPhone X (to the mobile CSS).
- #993 `moment.format` is not a function error when sending a message.
- #994 TypeError when using the `user.login` API.
- #995 `ChildNode.replaceWith` is not available in Internet Explorer or Safari. Use `Node.replaceChild` instead.
- #999 MUC Chat Send button causes page reload
- #1000 Scroll to bottom when maximizing a chat room.
- #1003 Handle bare MUC room JIDs

### Translation changes

- Updated Dutch, French, Japanese, Norwegian Bokmål and Ukrainian translations

## 3.3.1 (2018-01-18)

### UI/UX changes
- Add new configuration option
  [show_message_load_animation](https://conversejs.org/docs/html/configuration.html#show-message-load-animation)
  with a default value of `false`. The message load animations (added in 3.3.0)
  cause slowness and performance issues in Firefox, so they're now disabled by default.

### Translation changes
- Updated Spanish and French translations.
- New translation: "Simplified Chinese"
- Rename `zh` language code to `zh_TW` and add Simplified Chinese as `zh_CN`

## 3.3.0 (2018-01-17)

### Bugfixes
- #800 Could not register successfully in ejabberd 17.01
- #949 Don't flash the roster contacts filter (i.e. hide by default)
- #951 Duplicate messages received in an MUC chat room.
- #953 MUC "Features" displayed when exiting configuration
- #967 Rooms list doesn't show when the server doesn't support bookmarks
- Don't require `auto_login` to be `true` when using the API to log in.
- Moment locale wasn't being set to the value passed via the `i18n` option.
- In the chat heading, two avatars sometimes get rendered.
- Refetch the roster from the server after reconnection.
  From the perspective of the XMPP server, this is an entirely new login,
  and therefore as per [RFC-6121](https://tools.ietf.org/html/rfc6121#section-2.1.6)
  the roster SHOULD be queried, making the client an "interested resource".
  Otherwise connected contacts might not get your presence updates.
- The way the archive ID of a MAM message is specified, has changed.
  See https://xmpp.org/extensions/xep-0313.html#archives_id
- Fixed error building DOM toggle_chats.html span.unread-message-count class attribute
- Bugfix. In a MUC the `/help` command didn't render properly.
- The `/voice` MUC command didn't set the right role in order to grant voice again.

### New Features
- Emojis are now sent in unicode instead of short names
- #314 Add support for opening chat rooms with a URL fragment such as `#converse/room?jid=room@domain`
  and private chats with a URL fragment such as `#converse/chat?jid=user@domain`
- #828 Add routing for the `#converse/login` and `#converse/register` URL
  fragments, which will render the registration and login forms respectively.
- New configuration setting [view_mode](https://conversejs.org/docs/html/configuration.html#view-mode)
  This removes the need for separate `inverse.js` and `converse-mobile.js`
  builds. Instead the `converse.js` build is now used with `view_mode` set to
  `fullscreen` and `mobile` respectively.
- Fetch VCard when starting a chat with someone not in the user's roster.
- Show status messages in an MUC room when a user's role changes.
- In MUC chat rooms, collapse multiple, consecutive join/leave messages.
- Performance improvements for rendering private chats, rooms and the contacts roster.
- MUC Leave/Join messages now also show a new day indicator if applicable.

### API changes
- New API method `_converse.disco.supports` to check whether a certain
  service discovery feature is supported by an entity.
- New API method `_converse.api.vcard.get` which fetches the VCard for a
  particular JID.

### Configuration changes
- `hide_open_bookmarks` is now by default `true`.

### UX/UI changes
- #984 Improve loading of archived messages via "infinite scroll"
- Use CSS3 fade transitions to render various elements.
- Remove `Login` and `Registration` tabs and consolidate into one panel.
- Show validation error messages on the login form.
- Don't hang indefinitely and provide nicer error messages when a connection
  can't be established.
- Consolidate error and validation reporting on the registration form.
- Don't close the emojis panel after inserting an emoji.
- Focus the message textarea when the emojis panel is opened or closed.
- MUC chatroom occupants are now sorted alphabetically and according to their roles.

### Technical changes
- Converse.js now includes a [Virtual DOM](https://github.com/snabbdom/snabbdom)
  via [backbone.vdomview](https://github.com/jcbrand/backbone.vdomview) and uses
  it to render various views.
- Converse.js no longer includes all the translations in its build. Instead,
  only the currently relevant translation is requested. This results in a much
  smaller filesize but means that the translations you want to provide need to
  be available. See the [locales_url](https://conversejs.org/docs/html/configuration.html#locales-url)
  configuration setting for more info.
- The translation machinery has now been moved to a separate module in `src/i18n.js`.
- jQuery has been completely removed as a dependency (still used in tests though).

## 3.2.1 (2017-08-29)

### Bugfixes
- Various IE11 fixes.
- #907 Unnecessary login validation error when `default_domain` or `locked_domain` are set.
- #908 Login form for inVerse is only 200px when `allow_registration` is set to `false`.
- #909 Translations written as template literals [aren't parsed properly by xgettext](https://savannah.gnu.org/bugs/?50920).
- #911 Use `getDefaultNickName` consistently to allow better overrides via plugins.
- #912 `maximize` method in `converse-minimize` fails if the `controlbox` is not there.

## 3.2.0 (2017-08-09)

### New Plugins
- New plugin `converse-disco` which replaces the original support for
  [XEP-0030](https://xmpp.org/extensions/xep-0030.html) and which has been
  refactored to allow features for multiple entities to be stored.

### New features and improvements
- Add support for Emojis (either native, or via <a href="https://www.emojione.com/">Emojione</a>).
- Add JID validation to the contact add form, the occupant invite form and the login form.
- #896 Consistently use `XMPP username` in user-facing text (instead of JID, Jabber ID etc.).

### New configuration settings
* The `visible_toolbar_buttons.emoticons` configuration option is now changed to `visible_toolbar_buttons.emoji`.
* [use_emojione](https://conversejs.org/docs/html/configuration.html#use-emojione)
  is used to determine whether Emojione should be used to render emojis,
  otherwise rendering falls back to native browser or OS support.
* [emojione_image_path](https://conversejs.org/docs/html/configuration.html#emojione-image-path)
  is used to specify from where Emojione will load images for rendering emojis.

### New events
* ['discoInitialized'](https://conversejs.org/docs/html/development.html#discoInitialized)
* ['afterMessagesFetched'](https://conversejs.org/docs/html/development.html#afterMessagesFetched)

### Code changes
- Removed jQuery from `converse-core`, `converse-vcard` and `converse-roomslist`.
- Remove `jquery.easing` from the full build. Was only being used by the
  [conversejs.org](https://conversejs.org) website, which has been updated to not rely on it.
- All promises are now native (or polyfilled) ES2015 Promises instead of jQuery's Deferred.
- #866 Add babel in order to support ES2015 syntax

#### Bugfixes:
- The domain was queried for MAM:2 support, instead of the JID.
- Roster filter is not shown when all groups are collapsed.
- When filtering, contacts in closed groups appear.
- Room name wasn't being updated after changing it in the configuration form.
- Server disco features were "forgotten" after logging out and then logging in again.
- Don't show duplicate sent groupchat messages in Slack chat rooms.
- Bookmark icon shown in the open rooms list when `allow_bookmarks` is to `false`.
- It wasn't possible to add or remove bookmarks via the "Open Rooms" list.
- #879 Text in links are converted to smileys leading to non-clickable links.
- #899: Only touch `stamp-npm` if `npm install` was successful
- #902 `make build` dependends on non-existing files

## 3.1.1 (2017-07-12)

- Use a patched version of [awesomplete](https://github.com/LeaVerou/awesomplete)
  which doesn't render suggestions as HTML (possible XSS attack vector). [jcbrand]

More info here: https://github.com/LeaVerou/awesomplete/pull/17082

## 3.1.0 (2017-07-05)

### API changes
- Deprecate the `updateSettings` method in favour of
  `_converse.settings.update`. [jcbrand]
- Add a new API method `_converse.promises.add` for exposing promises to be
  used with `_converse.waitUntil`. [jcbrand]
- The `message` event now returns a data object with `stanza` and
  `chatbox` attributes, instead of just the stanza. [jcbrand]

### New Plugins
- New non-core plugin `converse-singleton` which ensures that no more than
  one chat is visible at any given time. Used in the mobile build:
  `converse-mobile.js` and makes the unread messages counter possible there.
  [jcbrand]
- New non-core plugin `converse-roomslist`, which shows a list of open rooms
  in the `Rooms` tab of the control box. [jcbrand]

### New configuration settings
- New setting for `converse-bookmarks`:
  [hide_open_bookmarks](https://conversejs.org/docs/html/configuration.html#hide-open-bookmarks)
  It is meant to be set to `true` when using `converse-roomslist` so that open
  rooms aren't listed twice (in the rooms list and the bookmarks list).
  [jcbrand]

### Github tickets resolved
- #567 Unreaded message count reset on page load [novokrest]
- #575 Logging out from converse.js doesn't clear the connection status from the
  sessionStorage [jcbrand]
- #591 Unread message counter is reset when the chatbox is closed [novokrest]
- #754 Show unread messages next to roster contacts. [jcbrand]
- #864 Remove all inline CSS to comply with strict Content-Security-Policy headers [mathiasertl]
- #873 Inconsistent unread messages count updating [novokrest]
- #887 Make embedded images clickabe [jcbrand]
- #890 Message carbons not sent out after reconnection [jcbrand]
- #894 Room affiliation lost when connection jid and room presence jid are of different case [Rayzen]

### Miscellaneous

- Support for [XMPP-0313 Message Archive Management](https://xmpp.org/extensions/xep-0313.html)
  has been upgraded to version 2. [jcbrand]
- Show unread messages for minimized chats. [jcbrand]
- Render nickname form when entering a room via invitation. [jcbrand]

## 3.0.2 (2017-04-23)

*Dependency updates*:
- Jasmine 2.5.3
- Phantomjs 2.1.14
- moment 2.18.1
- sinon 2.1.0
- eslint 3.19.0

- Don't rerender the text input when filtering contacts. [jcbrand]
- Show the MUC server in a bookmarked room's info view (in the bookmarks list). [jcbrand]
- Enable creation of `dist/converse-muc-embedded.js` build file for the
  embedded MUC room demo. [jcbrand]
- Use `noConflict` to avoid polluting globale namespace with lodash and Backbone. [jcbrand]
- Bugfix: MUC user's nickname wasn't being shown in HTML5 notification messages. [jcbrand]
- Bugfix: OTR meta-messages were being shown in HTML5 notifications. [jcbrand]
- CSS fix: Icon lock wasn't showing. [jcbrand]
- #626 Open chat minimised [novokrest]
- #842 Persistent muc room creation not working [jcbrand]
- #848 OTR doesn't start when `cache_otr_key` is set to `true`. [jcbrand]
- #849 `TypeError: _converse.i18n.locale_data is undefined` when reconnecting. [jcbrand]
- #850 Roster not loading when group names are numbers. [jcbrand]

## 3.0.1 (2017-04-04)

- Bugfix. Endless spinner when trying to log in after rendering the registration form. [jcbrand]
- #585 Duplicate contact created due to JID case sensivity [saganshul]
- #628 Fixes the bug in displaying chat status during private chat. [saganshul]
- #628 Changes the message displayed while typing from a different resource of the same user. [smitbose]
- #675 Time format made configurable.
   See [time_format](https://conversejs.org/docs/html/configuration.html#time-format)
   [smitbose]
- #682 Add "Send" button to input box in chat dialog window.
   See [show_send_button](https://conversejs.org/docs/html/configuration.html#show-send-button)
   [saganshul]
- #704 Automatic fetching of registration form when
   [registration_domain](https://conversejs.org/docs/html/configuration.html#registration-domain)
   is set. [smitbose]
- #806 The `_converse.listen` API event listeners aren't triggered. [jcbrand]
- #807 Error: Plugin "converse-dragresize" tried to override HeadlinesBoxView but it's not found. [jcbrand]
- #811 jQuery wasn't being closured in builds. [jcbrand]
- #814 Images from URLs with query strings aren't being rendered. [novokrest]
- #820 Inconsistency in displaying room features. [jcbrand]

## 3.0.0 (2017-03-05)

- **Breaking changes**:
    * Plugins must now be whitelisted.
      See the [whitelisted_plugins](https://conversejs.org/docs/html/configuration.html#whitelisted-plugins) setting.
    * Callbacks for `converse.on` now no longer receive an event object as first parameter.
    * The API has been split into public and private parts.
      The private API methods are now only available to plugins.
      For more info, read [developer API](https://conversejs.org/docs/html/developer_api.html)
      and the [plugin_development](https://conversejs.org/docs/html/plugin_development.html)
      documentation.
    * To prevent confusion the private, closured object, only
      available to plugins, has been renamed from `converse` to `_converse`.
      The public API is accessible via a global `converse` object.
    * The `keepalive` and `roster_groups` options are now set to `true` by default.
    * Templates are no longer stored as attributes on the `_converse` object.
      If you need a particular template, use `require` to load it.

- Bugfix. After bookmarking a room for which a nickname is required, return to
  the nickname form. [jcbrand]
- Show the chat states of room occupants. [jcbrand]
- The no-jQuery build has been renamed from `converse.nojquery.js` to
  `converse-no-jquery.js` to fit the convention used for other build names.
  [jcbrand]
- 50 is the new default [archived_messages_page_size](https://conversejs.org/docs/html/configuration.html#archived-messages-page-size)
  [jcbrand]
- Better support for delayed delivery of presence stanzas (XEP-0203). [jcbrand]
- The chat room `description` is now shown in the heading, not the `subject`.
  [jcbrand]
- Chat room features are shown in the sidebar. [jcbrand]
- Hide the chat room invite widget if the room is not open or if the room is members-only
  and the user is not the owner. [jcbrand]
- Created a new non-core plugin `converse-muc-embedded` which embeds a single
  chat room into a page. An example can be found at https://conversejs.org/demo/embedded.html
  [jcbrand]
- Use lodash instead of underscore.js [jcbrand]
- Case insensitive matching of moderation commands. [jcbrand]
- Add `/subject` as alias to `/topic` [jcbrand]
- `message_carbons`, `play_sounds` and `allow_chat_pending_contacts` now default to `true` [jcbrand]
- Improved roster filter UX. [jcbrand]
- Render the login form again upon authfail. [jcbrand]
- New promises API: [waitUntil](https://conversejs.org/docs/html/developer_api.html#waituntil)
  [jcbrand]
- New configuration setting:
  [show_chatstate_notifications](https://conversejs.org/docs/html/configuration.html#show-chatstate-notifications)
  [jcbrand]
- New configuration setting:
  [whitelisted_plugins](https://conversejs.org/docs/html/configuration.html#whitelisted-plugins)
  [jcbrand]
- New configuration setting:
  [blacklisted_plugins](https://conversejs.org/docs/html/configuration.html#blacklisted-plugins)
  [jcbrand]
- The API now no longer returns wrapped chatboxes (or rooms) but instead a
  Backbone.View object. This means the API of the returned object has changed.
  You're still able to do everything from before but now also much more.
  [jcbrand]
- Allow JIDs not on the roster to be invited to a chat room. [jcbrand]
- Bugfix. `TypeError: this.sendConfiguration(...).then is not a function` when
  an instant room is created. [jcbrand]
- Ensure consistent behavior from `show_controlbox_by_default` [jcbrand]
- #365 Show join/leave messages for chat rooms.
  New configuration setting:
  [muc_show_join_leave](https://conversejs.org/docs/html/configuration.html#muc-show-join-leave)
- #366 Show the chat room occupant's JID in the tooltip (if you're allowed to see it). [jcbrand]
- #610, #785 Add presence priority handling [w3host, jcbrand]
- #620 `auto_away` shouldn't change the user's status if it's set to `dnd`. [jcbrand]
- #694 The `notification_option` wasn't being used consistently. [jcbrand]
- #745 New config option [priority](https://conversejs.org/docs/html/configuration.html#priority) [jcbrand]
- #770 Allow setting contact attrs on chats.open [Ape]
- #790 MAM retrieval broken [jcbrand]

## 2.0.6 (2017-02-13)
- Escape user-generated input to prevent JS-injection attacks. (Thanks to SamWhited) [jcbrand]
- #486 Honor existing mam user configuration [throwaway42]
- #749 /me will show your contact's name in the sent field [jcbrand]
- #774 Browser language (fr-fr or fr) is not detected by default [jcbrand]
- #775 Anonymous login form is a text field instead of a push button [jcbrand]

## 2.0.5 (2017-02-01)
- #743, #751, #753 Update to Strophe 1.2.12. SASL-EXTERNAL now has reduced priority, so it won't
  be prioritized above other auth mechanisms. [jcbrand]
- #755: create composer.json to add this project in packagist.org [fabiomontefuscolo]
- #758: Bugfix. Render all resize drag handles for ChatRoomView. [LeoYReyes]
- #762 Allow chatting with users not in your roster. [Ape, jcbrand]
- Bugfix. Cancel button shown while registration form is being fetched wasn't working
  properly. [jcbrand]
- Bugfix. Login form wasn't rendered after logging out (when `auto_reconnect` is `true`). [jcbrand]
- Bugfix. Properly disconnect upon "host-unknown" error. [jcbrand]
- Bugfix. Minimized chats weren't removed when logging out. [jcbrand]
- Security fix: Prevent message forging via carbons. (Thanks to ge0rg) [jcbrand]

## 2.0.4 (2016-12-13)
- #737: Bugfix. Translations weren't being applied. [jcbrand]
- Fetch room info and store it on the room model.
  For context, see: http://xmpp.org/extensions/xep-0045.html#disco-roominfo [jcbrand]
- Bugfix. Switching from bookmarks form to config form shows only the spinner. [jcbrand]
- Bugfix. Other room occupants sometimes not shown when reloading the page. [jcbrand]
- Bugfix. Due to changes in `converse-core` the controlbox wasn't aware anymore of
  disconnection or reconnection events. [jcbrand]
- Optimize fetching of MAM messages (in some cases happened on each page load). [jcbrand]
- Fix empty controlbox toggle after disconnect. [jcbrand]
- When inviting someone to a members-only room, first add them to the member
  list. [jcbrand]
- New configuration setting [muc_disable_moderator_commands](https://conversejs.org/docs/html/configuration.html#muc-disable-moderator-commands) [jcbrand]

## 2.0.3 (2016-11-30)
- #735 Room configuration button not visible. [jcbrand]
- CSS fix for fadeIn animation. [jcbrand]

## 2.0.2 (2016-11-30)
- #721 keepalive not working with anonymous authentication [jcbrand]
- #723 Bugfix: Arrays in configuration settings were ignored. [jcbrand]
- #734 Bugfix. `converse.rooms.open` ignored the `muc_nickname_from_jid` setting. [jcbrand]
- Enable new rooms to be configured automatically, with a default config, via `rooms.open`.
  For details, refer to the [relevant documentation](https://conversejs.org/docs/html/developer_api.html#the-rooms-grouping) [jcbrand]
- Bugfix: Chatboxes aren't closed when logging out. [jcbrand]
- Bugfix: Trying to save data on the `ControlBox` model before `ChatBoxes`
  collection has its `browserStorage` configured.
  Causes `Error: A "url" property or function must be specified`. [jcbrand]
- Don't open the controlbox on contact requests. [jcbrand]
- Bugfix: Reconnection fails when original connection was never established. [jcbrand]
- If a `credentials_url` is provided, then keep on attempting to reconnect when connection is down.  [jcbrand]
- Remove (undocumented) `callback` config parameter for `converse.initialize`.
  Instead, `converse.initialize` returns a promise which will resolve once
  initialization is complete. [jcbrand]
- New event ['reconnecting'](https://conversejs.org/docs/html/development.html#reconnecting) [jcbrand]
- New configuration setting [allow_bookmarks](https://conversejs.org/docs/html/configuration.html#allow-bookmarks) [jcbrand]
- The `rooms.open` API method will no longer maximize rooms that are minimized (unless `maximize: true` is passed in). [jcbrand]

## 2.0.1 (2016-11-07)
- #203 New configuration setting [muc_domain](https://conversejs.org/docs/html/configuration.html#muc-domain) [jcbrand]
- #705 White content after submitting password on chat rooms [jcbrand]
- #712 Controlbox clicks stop responding after auto-reconnect [jcbrand]
- Removed shared state between tests. All tests are now isolated. [jcbrand]
- Allow the context (i.e. `this` value) to be passed in when registering event
  listeners with `converse.listen.on` and `converse.listen.once`. [jcbrand]
- New event ['rosterContactsFetched'](https://conversejs.org/docs/html/development.html#rosterContactsFetched) [jcbrand]
- New event ['rosterGroupsFetched'](https://conversejs.org/docs/html/development.html#rosterGroupsFetched) [jcbrand]
- HTML templates are now loaded in the respective modules/plugins. [jcbrand]
- Start improving Content-Security-Policy compatibility by removing inline CSS. [mathiasertl]
- Add support for XEP-0048, chat room bookmarks [jcbrand]
- New configuration setting [connection_options](https://conversejs.org/docs/html/configuration.html#connection-options) [jcbrand]

## 2.0.0 (2016-09-16)
- #656 Online users count not shown initially [amanzur]
- #674 Polish translation updated [ser]
- Backwards incompatible change: the `_super` attribute in plugins is now named `__super__`. [jcbrand]
- Continuously attempt to resurrect dead connections when `auto_reconnect` is `true`. [jcbrand]
- Update the 'rooms' API to allow user to pass in room attributes. [jcbrand]
- New configuration setting [message_storage](https://conversejs.org/docs/html/configuration.html#message-storage) [jcbrand]
- Hardcode the storage for roster contacts and chat room occupants to `sessionStorage`. [jcbrand]
- Fixed wrong chat state value, should be `chat`, not `chatty`.
  See [RFC 3921](https://xmpp.org/rfcs/rfc3921.html#rfc.section.2.1.2.2). [jcbrand]
- Adds support for SASL-EXTERNAL. [jcbrand]

## 1.0.6 (2016-08-12)
- #632 Offline and Logout states do not properly update once users start
  chatting. [chrisuehlinger, jcband]
- #674 Polish translation updated to the current master. [ser]
- #677 Chatbox does not open after close. [jcbrand]
- The behavior of `converse.chats.get` has changed. If the chat box is not
  already open, then `undefined` will be returned. [jcbrand]
- Typing (i.e. chat state) notifications are now also sent out from MUC rooms. [jcbrand]
- `ChatRoomView.onChatRoomMessageSubmitted` has been renamed to
  `onMessageSubmitted`, to make it the same as the method on `ChatBoxView`. [jcbrand]
- New configuration setting [muc_nickname_from_jid](https://conversejs.org/docs/html/configuration.html#muc-nickname-from-jid) [jcbrand]
- New configuration setting [muc_instant_rooms](https://conversejs.org/docs/html/configuration.html#muc-instant-rooms) [jcbrand]

## 1.0.5 (2016-07-28)
- In case of nickname conflict when joining a room, allow the user to choose a new one.
  [jcbrand]
- Check whether the user has a reserved nickname before entering a room, and if so,
  use it. [jcbrand]
- Mention someone in your chat room message by clicking on their name in the occupants
  list. [jcbrand]
- #645 When accepting a contact request, the contact didn't appear in the
  pending contacts group. [jcbrand]
- Bugfix: allow multiple MAM queries to be made simultaneously. [jcbrand]

## 1.0.4 (2016-07-26)

- Restrict occupants sidebar to 30% chat room width. [jcbrand]
- Made requesting contacts more visible, by placing them at the top of the roster. [jcbrand]
- `insertIntoPage` method of `ChatBoxView` has been renamed to `insertIntoDOM`,
  to make it the same as the method of `ChatRoomView`. [jcbrand]
- Render error messages received from the server (for undelivered chat messages). [jcbrand]
- Don't hide requesting contacts when filtering by chat state. [jcbrand]
- When logging in anonymously, the server JID can now be passed in via `converse.initialize`
  or via `converse.user.login`. [jcbrand]

## 1.0.3 (2016-06-20)

- Update the plugin architecture to allow plugins to have optional dependencies [jcbrand]
- Bugfix. Login form doesn't render after logging out, when `auto_reconnect = false` [jcbrand]
- Also indicate new day for the first day's messages. [jcbrand]
- Chat bot messages don't appear when they have the same ids as their commands. [jcbrand]
- Updated onDisconnected method to fire disconnected event even if `auto_reconnect = false`. [kamranzafar]
- Bugfix: MAM messages weren't being fetched oldest first. [jcbrand]
- Add processing hints to chat state notifications [jcbrand]
- Don't use sound and desktop notifications for OTR messages (when setting up the session) [jcbrand]
- New config option [default_state](https://conversejs.org/docs/html/configuration.html#default_state) [jcbrand]
- New API method `converse.rooms.close()` [jcbrand]
- New configuration setting [allow_muc_invites](https://conversejs.org/docs/html/configuration.html#allow-muc-invites) [jcbrand]
- Add new event [pluginsInitialized](https://conversejs.org/docs/html/development.html#pluginsInitialized) [jcbrand]
- #553 Add processing hints to OTR messages [jcbrand]
- #650 Don't ignore incoming messages with same JID as current user (might be MAM archived) [jcbrand]
- #656 online users count in minimized chat window on initialization corrected [amanzur]

## 1.0.2 (2016-05-24)

- Bugfix. Bind `sendPresence` to the right context. Bug that slipped in during
  the release of `1.0.1`. [jcbrand]

## 1.0.1 (2016-05-24)

- Bugfix. Roster filter sometimes gets hidden when it shouldn't. [jcbrand]
- Chat boxes weren't being initialized due to typo. [jcbrand]
- Flush request queue just after connection. Solves a problem with PubSub and
  Prosody, whereby BOSH HTTP responses weren't being received. [jcbrand]

## 1.0.0 (2016-05-03)

- Add catalan language [JoseMariaRubioMoral]
- Split converse.js up into different plugin modules. [jcbrand]
- Better Sass/CSS for responsive/mobile views. New mobile-only build. [jcbrand]
- Roster contacts can now be filtered by chat state and roster filters are
  remembered across page loads. [jcbrand]
- Add support for messages with type `headline`, often used for notifications
  from the server. [jcbrand]
- Add stanza-specific event listener `converse.listen.stanza`.
  As a result `converse.listen.on('message');` has been deprecated, use
  `converse.stanza.on('message');` instead. [jcbrand]
- Emit an event `chatBoxInitialized` once a chat box's initialize method has been called. [jcbrand]
- Emit an event `statusInitialized` once the user's own status has been initialized upon startup. [jcbrand]
- New config option [chatstate_notification_blacklist](https://conversejs.org/docs/html/configuration.html#chatstate-notification-blacklist) [jcbrand]
- New config option [sticky_controlbox](https://conversejs.org/docs/html/configuration.html#sticky-controlbox) [jcbrand]
- New config option [credentials_url](https://conversejs.org/docs/html/configuration.html#credentials-url) [jcbrand]
- Don't play sound notifications for OTR messages which are setting up an
  encrypted session. [jcbrand]
- Bugfix: RID, SID and JID tokens ignored when `keepalive` set to `true`. [jcbrand]
- Removed the `account.logout` API, instead use `user.logout`. [jcbrand]
- Use `rel=noopener` with links that contain `target=_blank` to prevent potential
  phishing attacks. [More info here](https://mathiasbynens.github.io/rel-noopener/)
  [jcbrand]
- #156 Add the option `auto_join_rooms` which allows you to automatically
  connect to certain rooms once logged in. [jcbrand]
- #261 `show_controlbox_by_default` config not working [diditopher]
- #443 HTML5 notifications of received messages [jcbrand]
- #534 Updated Russian translation [badfiles]
- #566 Do not steal the focus when the chatbox opens automatically [rlanvin]
- #573 xgettext build error: `'javascript' unknown` [jcbrand]
- #577 New config variable [message_archiving_timeout](https://conversejs.org/docs/html/configuration.html#message-archiving-timeout) [jcbrand]
- #587 Fix issue when logging out with `auto_logout=true` [davec82]
- #589 Save scroll position on minimize and restore it on maximize [rlanvin]
- #592 Add random resource for `auto_login`, add method generateResource to
  generate random resource [davec82]
- #598 Add option `synchronize_availability` [davec82]
- #600 Fix change xmpp status also on icon-status click [davec82]
- #616 converse-otr should depend on converse-minimize  [jcbrand]
- #609 Remove split of fullname [lixmal]

## 0.10.1 (2016-02-06)

- #352 When the user has manually scrolled up in a chat window, don't scroll
  down on chat event notifications. [jcbrand]
- #524 Added [auto_join_on_invite](https://conversejs.org/docs/html/configuration.html#auto_join_on_invite)
  parameter for automatically joining chat rooms. [ben]
- #520 Set specific domain. Two new options [default_domain](https://conversejs.org/docs/html/configuration.html#default_domain)
  and [locked_domain](https://conversejs.org/docs/html/configuration.html#locked_domain). [jcbrand]
- #521 Not sending presence when connecting after disconnection. [jcbrand]
- #535 Messages not received when room with mixed-case JID is used. [jcbrand]
- #536 Presence not sent out (in cases where it should) after page refresh. [jcbrand]
- #540 `bind is not a function` error for plugins without `initialize` method. [jcbrand]
- #547 By default the `offline` state is no longer choosable.
  See [include_offline_state](https://conversejs.org/docs/html/configuration.html#include-offline-state) for details. [jcbrand]
- A chat room invite might come from someone not in your roster list. [ben]
- #487 Empty the resources array when the resource is null [rlanvin]
- #534 Updated Russian translation [LaconicTranslator]
- #555 The status restored from sessionStorage is never updated [jcbrand]
- #559 Remove reconnection timer once connected succesfully [m0cs]

## 0.10.0 (2015-11-05)

**Note:**
*This release drops CSS support for IE8 and IE9.*

- #459 Wrong datatype passed to converse.chatboxes.getChatBox. [hobblegobber, jcbrand]
- #493 Roster push fix [jcbrand]
- #403 emit an event `rosterPush` when a roster push happens [teseo]
- #502. Chat room not opened in non_amd version. [rjanbiah]
- #505 Typo caused [object Object] in room info [gromiak]
- #508 "Is typing" doesn't automatically disappear [jcbrand]
- #509 Updated Polish translations [ser]
- #510 MUC room memberlist is being cleared with page reload when keepalive option is set. [jcbrand]
- Add the ability to also drag-resize chat boxes horizontally. [jcbrand]
- Updated Sass files and created a new style. [jcbrand]


## 0.9.6 (2015-10-12)

- Bugfix. Spinner doesn't disappear when scrolling up (when server doesn't support XEP-0313). [jcbrand]
- #462 Fix MUC rooms with names containing special characters not working [1st8]
- #467 Fix outgoing chat messages not having a msgid when being put into sessionStorage [1st8]
- #468 Fix [object Object] being sometimes shown as status [1st8]
- #472 Fix "Cannot read property 'splitOnce' of undefined" when typing /clear in a chat room. [jcbrand]
- #493 Roster wasn't being updated after a Roster push update [teseo, jcbrand]
- #496 Bugfix. Pings weren't being sent out. [teseo, jcbrand]
- #499 Message not received due to non-unique message ids. [jcbrand]

## 0.9.5 (2015-08-24)

- #306 XEP-0313: Message Archive Management [jcbrand]
- #439 auto_login and keepalive not working [jcbrand]
- #440 null added as resource to contact [jcbrand]
- Add new event serviceDiscovered [jcbrand]
- Add a new configuration setting [muc_history_max_stanzas](https://conversejs.org/docs/html/configuration.html#muc-history-max-stanzas>). [jcbrand]

## 0.9.4 (2015-07-04)

- #144 Add Ping functionality and Pong handler [thierrytiti]
- #234, #431 Messages aren't received when the user logs in with a mixed-case JID. [jcbrand]
- #367 API methods for changing chat status (online, busy, away etc.) and status message [jcbrand]
- #389 Allow login panel placeholders and roster item 'Name' translations. [gbonvehi]
- #394 Option to allow chatting with pending contacts [thierrytiti]
- #396 Add automatic Away mode and XEP-0352 support [thierrytiti]
- #400, #410 Allow offline pretty status and placeholder for "Insert a smiley" to be translated [thierrytiti]
- #401 Updated French translation [thierrytiti]
- #404 CSS fix: position and width of the div #conversejs [thierrytiti]
- #407 CSS: Fonts Path: editabable $font-path via sass/variables.scss [thierrytiti]
- #408 MUC: missing toggle call handler and updated documentation about call [thierrytiti]
- #413 Auto-detect user's locale to show date and time in the right format [thierrytiti]
- #415 closeAllChatBoxes is giving ReferenceError when 2 chats are open [nevcos, jcbrand]
- #416 Add icon for XA status [thierrytiti]
- #418 Logging out with `auto_reconnect=true` causes reconnection retries [jcbrand]
- #420 Updated German translation [1st8]
- #427 Converse.js does not subscribe back to a contact not in the roster. [emmanuel-florent]
- Add offline pretty status to enable translation [thierrytiti]
- Bugfix. ClearSessions during unload event would throw an error when not logged in. [gbonvehi]
- Bugfix. Manual login doesn't work when only websocket_url is set and not bosh_service_url. [jcbrand]
- Bugfix. Wrong callback argument mapping in XmppStatus initialize: fullname is null [thierrytiti]
- CSS fix: room-info bug on hover after room description loaded [thierrytiti]
- CSS: Fonts Path: editabable $font-path via sass/variables.scss [thierrytiti]
- Chat boxes returned by the API now have an `is_chatroom` attribute [jcbrand]
- Decouple automatic away and XEP-0352 support. [jcbrand]
- Don't carbon copy OTR messages. [jcbrand]
- I18N: Autodetection of User Locale if no i18n setting is set. [thierrytiti]
- Refactored in order to remove the strophe.roster.js dependency. [jcbrand]
- Refactored the plugin architecture. Add `overrides` convention for
  automatically overriding converse.js's methods and Backbone views and models. [jcbrand]
- With keepalive, don't send out a presence stanza on each page load [jcbrand]

## 0.9.3 (2015-05-01)

- Add the ability to log in automatically. [jcbrand]
- Remove `type=email` from JID field in login form. Resulting validation error confuses people. [jcbrand]
- Add Ukranian translations [Andriy Kopystyansky]
- #244 Add the ability to log in anonymously. [jcbrand]
- #344 Enable the path to the sound files to be configured [thierrytiti and jcbrand]
- #370 Unable to register a new user to ejabberd 2.1.11. [gbonvehi]
- #372 Some offline users have a visible empty `<dd>` in the roster. [floriancargoet]
- #374 Fix collapsed group visibility on page load. [floriancargoet]
- #378 Expect full JIDs to be returned via XHR user search [thierrytiti]
- #379 Updated French translations [thierrytiti]
- #379 Fix for bower not finding crypto-js-evanvosberg#3.1.2-5 any more. [jcbrand]

## 0.9.2 (2015-04-09)

- Bugfix. Prevent attaching twice during initialization. [jcbrand]
- API method chats.get can now also return chat boxes which haven't been opened yet. [jcbrand]
- Add API method contacts.add. [pzia]
- #356 Fix the plugin extend function. [floriancargoet]
- #357 Fix the known bug where a state notification reopens a chat box. [floriancargoet]
- #358 Bugfix. Chat rooms show the same occupants bug. [floriancargoet]
- #359 Fix a timeout bug in chat state notifications. [floriancargoet]
- #360 Incorrect roster height when `allow_contact_requests=true`. [floriancargoet, jcbrand]
- #362 Add API for retrieving and opening rooms. [pzia]
- #364 Text selection in chat boxes not shown in Firefox. [jcbrand]

## 0.9.1 (2015-03-26)

- Set the JID input field in the login form to `type=email`. [chatme]
- New configuration setting [allow_contact_removal](https://conversejs.org/docs/html/configuration.html#allow-contact-removal) [jcbrand]
- Document that event handlers receive 'event' obj as first arg. [jcbrand]
- Add a test to check that notifications are played in chat rooms. [jcbrand]
- #333 Enable automatic reconnection when `prebind` and `prebind_url` are specified. [jcbrand]
- #339 Require the JID to be specified when using `keepalive` with `prebind`. Also add a logout API method. [jcbrand]
- #349 Indicate visitors in chat rooms. [c143]

## 0.9.0 (2015-03-06)

- #204 Support websocket connections. [jcbrand]
- #252, 253 Add fullname and jid to contact's tooltip in roster. [gbonvehi]
- #292 Better support for XEP-0085 Chat State Notifications. [jcbrand]
- #295 Document "allow_registration". [gbonvehi]
- #304 Added Polish translations. [ser]
- #305 presence/show text in XMPP request isn't allowed by specification. [gbonvehi]
- Add new API method `chats.open` to open chat boxes. [jcbrand]
- Add new API method to set and get configuration settings. [jcbrand]
- Add responsiveness to CSS. We now use Sass preprocessor for generating CSS. [jcbrand]
- Bugfix. Custom status message form doesn't submit/disappear. [jcbrand]
- Calling the API method `contacts.get()` without parameters now returns all contacts. [jcbrand]
- Don't send out the message carbons IQ stanza on each page load. [jcbrand]
- New Makefile.win to build in Windows environments. [gbonvehi]
- Norwegian Bokmål translations. [Andreas Lorentsen]
- Removed deprecated API methods. [jcbrand]
- Strophe.log and Strophe.error now uses converse.log to output messages. [gbonvehi]
- The API method `chats.get` now only returns already opened chat boxes. [jcbrand]
- Updated Afrikaans translations. [jcbrand]
- Add new configuration setting [prebind_url](https://conversejs.org/docs/html/configuration.html#prebind-url) [jcbrand]

## 0.8.6 (2014-12-07)

- Bugfix. Login panel didn't appear under certain conditions. [jcbrand]
- Bugfix. Error when trying to render chat room configuration form. [jcbrand]
- Text on the registration form was not configurable or i18n aware. [jcbrand]
- #285 With prebind the jid, rid and sid settings were ignored. [jcbrand]

## 0.8.5 (2014-12-01)

- #117 JIDs or nicknames not shown in chat rooms. [jcbrand]
- #282 XEP-0077 In-band registration. [jcbrand]

## 0.8.4 (2014-11-15)

**note:**
*Certain API methods have been deprecated in favor of a new API and will be removed in the 0.9.0 release.*

- Bugfix. Error when trying to use prebind and keepalive together. [heban and jcbrand]
- Bugfix. Cannot read property "top" of undefined. [jcbrand]
- Add new event, noResumeableSession, for when keepalive=true and there aren't
  any prebind session tokens. [jcbrand]
- #46 Refactor the API and add new methods. [jcbrand]
- #151 Browser locks/freezes with many roster users. [jcbrand]
- #177 Setting status to offline does nothing. [jcbrand]
- #232 Always get full name from model. [jcbrand]
- #237 Unable to create room when `hide_muc_server` is `true`. [jcbrand]
- #238 Rooms are not shown when `hide_offline_users` is `true`. [jcbrand]
- #251 Non-minified builds for debugging. [jcbrand]
- #260 Sent message carbons are not displayed. [jcbrand]
- #262 Contact requests are not shown if page is reloaded. [jcbrand]
- #264 Remove unnecessary commas for ie8 compatibility. [Deuteu]
- #267 Unread messages counter wrongly gets incremented by chat state notifications. [Deuteu]
- #274 Roster filtering results change with presence changes. [jcbrand]
- #275 Custom status message doesn't reset. [jcbrand]
- #278 Unread messages counter doesn't unbind it's events. [Deuteu]
- #279 Handle more field types for MUC config forms. [gbonvehi]
- #280 New config option, `hide_offline_users` [gbonvehi]

## 0.8.3 (2014-09-22)

- The Javascript build files in the 0.8.2 release weren't updated due to a
  unnoticed build error. [jcbrand]

## 0.8.2 (2014-09-22)

- Converse.js now has the ability to maintain sessions across page loads.
  Previously, the session tokens had to be handled externally and passed in.
  See the [keepalive](https://conversejs.org/docs/html/configuration.html#keepalive) configuration setting. [jcbrand]
- Allow changing of nickname in a chat room via /nick command. [jcbrand]
- Allow a chat room user to be muted or unmuted with the /mute and /voice commands. [jcbrand]
- Add a chat room toolbar button for toggling the list of occupants. [jcbrand]
- Converse.js now responds to XEP-0030: Service Discovery requests. [jcbrand]
- Bugfix. Roster groups all appear offline after page reload (with prebind).
  See http://librelist.com/browser//conversejs/2014/8/26/problem-with-contact-list-everyone-is-offline/ [heban and jcbrand]
- Bugfix concerning trimmed chats. Chats were being trimmed even though there was enough room. [jcbrand]
- #62 Sound notifications will now also play when you are mentioned in a chat room. [jcbrand]
- #212 Bugfix. Groups weren't being show again after the live filter was cleared. [jcbrand]
- #215 (and also #75) XEP-0249: Direct MUC Invitations. [jcbrand]
- #216 Contacts tab empty when using xhr_user_search. [hcderaad and jcbrand]
- #219 New contacts added need page refresh to be accepted and become visible. [hcderaad and jcbrand]
- #220 Non-AMD example page was not working. [xavier83ar and jcbrand]
- #222 Control box state not remembered. [priyadi and jcbrand]
- #223 Provide API to query buddy status. [priyadi and jcbrand]
- #227 Updated Hebrew translations [GreenLunar]

## 0.8.1 (2014-08-23)

- Bugfix: Roster contacts' cache key too vague. [jcbrand]
- Bugfix: Roster contacts weren't properly sorted according to chat status. [jcbrand]
- #63 Support for sound notification when message is received. [jcbrand]
- #212 Provide a live filter of the roster contacts. [jcbrand]

## 0.8.0 (2014-08-04)

**note**:
    1. Converse.js is now relicensed under the [Mozilla Public License](http://www.mozilla.org/MPL/2.0/).
    2. Configuration options for the chat toolbar have changed. Please refer to the [relevant documentation](http://devbox:8890/docs/html/configuration.html#visible-toolbar-buttons).
    3. This release has reduced support for IE8 (some features won't work).
    4. Events have been renamed to remove "on" prefix (sorry for any inconvenience).

- No initial HTML markup is now needed in the document body for converse.js to work. [jcbrand]
- All date handling is now done with moment.js. [jcbrand]
- Add a new toolbar button for clearing chat messages. [jcbrand]
- Chat boxes and rooms can now be resized vertically. [jcbrand]
- Upgraded dependencies to their latest versions. [jcbrand]
- Add new configuration setting [forwarded_messages](https://conversejs.org/docs/html/configuration.html#forwarded-messages).
  Message forwarding was before a default behavior but is now optional (and disabled by default). [jcbrand]
- Newly opened chat boxes always appear immediately left of the controlbox. [jcbrand]
- #71 Chat boxes and rooms can be minimized. [jcbrand]
- #83 Roster contacts can be shown according to their groups. [jcbrand]
    Note: Converse.js can show users under groups if you have assigned them
    already via another client or server configuration. There is not yet a way
    to assign contacts to groups from within converse.js itself.
- #123 Show converse.js in the resource assigned to a user. [jcbrand]
- #130 Fixed bootstrap conflicts. [jcbrand]
- #132 Support for [XEP-0280: Message Carbons](https://xmpp.org/extensions/xep-0280.html).
    Configured via [message_carbons](https://conversejs.org/docs/html/configuration.html#message-carbons) [hejazee]
- #176 Add support for caching in sessionStorage as opposed to localStorage. [jcbrand]
- #180 RID and SID undefined [g8g3]
- #191 No messages history [heban]
- #192 Error: xhr_user_search_url is not defined. [jcbrand]
- #195 Chinese translations. [lancelothuxi]
- #196 [Safari v7.0.5] TypeError: Attempted to assign to readonly property. [g8g3]
- #199 Improved Spanish translations [chilicuil]
- #201 Add zh-locale to fix build task [schoetty]

## 0.7.4 (2014-03-05)

**note:**
*This release contains an important security fix. Thanks to Renaud Dubourguais from [Synacktiv](http://synacktiv.com) for reporting the vulnerability.*

- #125 Bugfix: crypto dependencies loaded in wrong order [jcbrand]
- Bugfix: action messages (i.e. /me) didn't work in OTR mode. [jcbrand]
- Security fix: Ensure that message URLs are properly encoded. [jcbrand]

## 0.7.3 (2014-02-23)

- #93 Add API methods exposing the RID and SID values. Can be disabled. [jcbrand]
- #102 Option to enable OTR by default. [Aupajo]
- #103 Option to display a call button in the chatbox toolbar, to allow third-party libraries to provide a calling feature. [Aupajo]
- #108 Japanese Translations [mako09]
- #111 OTR not working when using converse.js with prebinding. [jseidl, jcbrand]
- #114, #124 Hewbrew Translations [GreenLunar]
- #115 Indonesian Translations [priyadi]

## 0.7.2 (2013-12-18)

**note**
*This release contains an important security fix. Thanks to hejsan for reporting the vulnerability.*

- #48 Add event emitter support and emit events. [jcbrand]
- #97 Wrong number of online contacts shown with config option `show_only_online_users`. [jcbrand]
- #100 Make the fetching of vCards optional (enabled by default). [jcbrand]
- Sanitize message text to avoid Javascript injection attacks.  [jcbrand]

## 0.7.1 (2013-11-17)

- Don't load OTR crypto if the browser doesn't have a CSRNG [jcbrand]
- Don't break when crypto libraries aren't defined. [jcbrand]
- Check if canvas is supported before trying to render the user avatar [jcbrand]
- Use newest strophe.muc plugin. Fixes #85 [jcbrand]

**note:**
If you are using the development libraries, you'll need to run ``bower update``
to fetch the newest strophe.muc.plugin (for bugfix of #85).

This release contains 3 different builds:
- converse.min.js
- converse-no-otr.min.js (Without OTR encryption)
- converse-no-locales-no-otr.min.js (Without OTR encryption or any translations)

## 0.7.0 (2013-11-13)

### Important:

This release includes support for [Off-the-record encryption](https://otr.cypherpunks.ca).
For this to work, your browser needs a CSPRNG (Cryptographically secure pseudorandom number generator).

Internet Explorer of all versions doesn't have one at all, neither does older versions of Firefox.

If you need to support older browsers, please download the latest release from the 0.6 bran

#### Features:

- Add a toolbar to the chat boxes [jcbrand]
- Add support for OTR (off-the-record) encryption [jcbrand]
- Add support for smileys [jcbrand]
- Simplified boilerplate markup [jcbrand]
- New configuration settings, `xhr_custom_status_url` and `xhr_user_search_url` [jcbrand]

**note:**
*This release introduces a backward incompatible change. The boilerplate
HTML needed in your webpage for converse.js to work has been reduced to a
single div: `<div id="conversejs"></div>`*

#### Bugfixes:

- #58 Contact's name gets replaced with their JID [jcbrand]
- #81 Requesting contacts appear as pending contacts [jcbrand]

## 0.6.6 (2013-10-16)

- Bugfix: Presence stanza must be sent out after roster has been initialized [jcbrand]
- Bugfix: Don't reconnect while still disconnecting, causes endless authentication loops. [jcbrand]
- Dutch translation [maartenkling]

## 0.6.5 (2013-10-08)

- Fetch vCards asynchronously once a roster contact is added [jcbrand]
- Hungarian translation [w3host]
- Russian translation [bkocherov]
- Update CSS to avoid clash with bootstrap [seocam]
- New config option `allow_muc` toggles multi-user chat (MUC) [jcbrand]
- New config option `allow_contact_requests` toggles user adding [jcbrand]
- New config option `show_only_online_users` [jcbrand]

## 0.6.4 (2013-09-15)

- Add icon for the unavailable chat state. [jcbrand]
- Chat state descriptions weren't translation aware. [jcbrand]
- Clear messages from localStorage when user types "/clear". [jcbrand]
- The 'xa' chat state wasn't being handled properly. [jcbrand]
- Updated pt-BR translations [seocam]
- Updated af and de translations [jcbrand]

## 0.6.3 (2013-09-12)

*NB: This release contains an important security fix. Please don't use older
versions of the 0.6 branch.*

- French translations. [tdesvenain]
- Bugfix: Messages were stored against buddy JID and not own JID. [jcbrand]

## 0.6.2 (2013-08-29)

- Bugfix. The remove icon wasn't appearing in the contacts roster. [jcbrand]
- Bugfix. With auto_subscribe=True, the "Pending Contacts" header didn't disappear
  after a new user was accepted. [jcbrand]

## 0.6.1 (2013-08-28)

- IE9 and IE8 CSS fixes. [jcbrand]
- Bugfix: Pencil icon not visible (for setting status update). [jcbrand]
- Bugfix: RID, JID and SID initialization values were being ignored. [jcbrand]
- Bugfix: Fall back to English if a non-existing locale was specified. [jcbrand]

## 0.6.0 (2013-08-26)

- #39 Documentation for minifying JS is wrong. [jcbrand]
- #41 prebind and show_controlbox_by_default true fails. [jcbrand]
- With prebinding, attaching to the connection now happens inside Converse and
  not as a separate step after initialization. [jcbrand]
- Register presence and message handlers before fetching the roster. Otherwise
  some presence notifications might be missed. [jcbrand]
- Add a debug option (logs to the browser console). [jcbrand]
- Use font icons from http://icomoon.io [jcbrand]
- Added a static mockup to aid CSS/design process. [jcbrand]
- Save language codes with hyphens. Thanks to @seocam. [jcbrand]
- The combined and minified JS file now uses almond and not require.js. [jcbrand]

## 0.5.2 (2013-08-05)

- Important security update. Don't expose the Strophe connection object globally. [jcbrand]

## 0.5.1 (2013-08-04)

- #13, #14: Messages sent between to GTalk accounts weren't being received. [jcbrand]
- #32: Default status was offline when user didn't have contacts. [jcbrand]
- Attach panels to the DOM upon initialize. [jcbrand]

## 0.5.0 (2013-07-30)

- #09 Remove dependency on AMD/require.js [jcbrand]
- #22 Fixed compare operator in strophe.muc [sonata82]
- #23 Add Italian translations [ctrlaltca]
- #24 Add Spanish translations [macagua]
- #25 Using span with css instead of img [matheus-morfi]
- #26 Only the first minute digit shown in chatbox. [jcbrand]
- #28 Add Brazilian Portuguese translations [matheus-morfi]
- Use Bower to manage 3rd party dependencies. [jcbrand]

## 0.4.0 (2013-06-03)

- CSS tweaks: fixed overflowing text in status message and chat rooms list. [jcbrand]
- Bugfix: Couldn't join chat room when clicking from a list of rooms. [jcbrand]
- Add better support for kicking or banning users from chat rooms. [jcbrand]
- Fixed alignment of chat messages in Firefox. [jcbrand]
- More intelligent fetching of vCards. [jcbrand]
- Fixed a race condition bug. Make sure that the roster is populated before sending initial presence. [jcbrand]
- Reconnect automatically when the connection drops. [jcbrand]
- Add support for internationalization. [jcbrand]

## 0.3.0 (2013-05-21)

- Add vCard support [jcbrand]
- Remember custom status messages upon reload. [jcbrand]
- Remove jquery-ui dependency. [jcbrand]
- Use backbone.localStorage to store the contacts roster, open chatboxes and chat messages. [jcbrand]
- Fixed user status handling, which wasn't 100% according to the spec. [jcbrand]
- Separate messages according to day in chats. [jcbrand]
- Add support for specifying the BOSH bind URL as configuration setting. [jcbrand]
- #8 Improve the message counter to only increment when the window is not focused [witekdev]
- Make fetching of list of chat rooms on a server a configuration option. [jcbrand]
- Use service discovery to show all available features on a room. [jcbrand]
- Multi-user chat rooms are now configurable. [jcbrand]

## 0.2.0 (2013-03-28)

- Performance enhancements and general script cleanup [ichim-david]
- Add "Connecting to chat..." info [alecghica]
- Various smaller improvements and bugfixes [jcbrand]

## 0.1.0 (2012-06-12)

- Created [jcbrand]<|MERGE_RESOLUTION|>--- conflicted
+++ resolved
@@ -7,18 +7,15 @@
 - Accessibility: Tag the chat-content as an ARIA live region, for screen readers
 - Set releases URL to new Github repo
 - #1369 Don't wrongly interpret message with `subject` as a topic change.
+- #1405 Status of contacts list are not displayed properly
 - #1408 new config option `roomconfig_whitelist`
 - #1412 muc moderator commands can be disabled selectively by config
 - #1413 fix moderator commands that change affiliation
 - #1414 Prevent duplicate messages on MUC join
-<<<<<<< HEAD
-- #1405 Status of contacts list are not displayed properly
-=======
 - #1417 Margin between nickname and badge
 - #1421 fix direct invite for membersonly room
 - #1422 Resurrect the `muc_show_join_leave` option
 - #1442 MUC read receipts causing empty lines
->>>>>>> 4a5603ab
 
 ## 4.1.0 (2019-01-11)
 
