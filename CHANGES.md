# Changelog

## 6.0.0 (Unreleased)

- #129: Add support for XEP-0156: Disovering Alternative XMPP Connection Methods. Only XML is supported for now.
- #1089: When filtering the roster for `online` users, show all non-offline users.
- #1691: Fix `collection.chatbox is undefined` errors
- #1733: New message notifications for a minimized chat stack on top of each other
- Prevent editing of sent file uploads.
<<<<<<< HEAD
- New config option [muc_mention_autocomplete_filter](https://conversejs.org/docs/html/configuration.html#muc_mention_autocomplete_filter)
- Add user pictures in mention autocomplete list
- Mention names autocomplete
=======
- Initial support for sending custom emojis. Currently only between Converse
  instances. Still working out a wire protocol for compatibility with other clients.
  To add custom emojis, edit the `emojis.json` file.
- Refactor some presence and status handling code from `converse-core` into `@converse/headless/converse-status`.
>>>>>>> 9934fa71

### Breaking changes

- In order to add support for XEP-0156, the XMPP connection needs to be created
  only once we know the JID of the user that's logging in. This means that the
  [connectionInitialized](https://conversejs.org/docs/html/api/-_converse.html#event:connectionInitialized)
  event now fires much later than before. Plugins that rely on `connectionInitialized`
  being triggered before the user's JID has been provided will need to be updated.

- The following API methods now return promises:
  * `_converse.api.chats.get`
  * `_converse.api.chats.create`
  * `_converse.api.rooms.get`
  * `_converse.api.rooms.create`

- The `show_only_online_users` setting has been removed.
- The order of certain events have now changed: `statusInitialized` is now triggered after `initialized` and `connected` and `reconnected`.

## 5.0.4 (2019-10-08)
- New config option [allow_message_corrections](https://conversejs.org/docs/html/configuration.html#allow-message-corrections)
  which, if set to `last`, limits editing of sent messages to the last message sent.
- Bugfix: Don't treat every duplicate message ID as a message correction; since some clients don't use globally unique ID's this causes false positives.
- Bugfix: process stanzas from mam one-by-one in order to correctly process message receipts
- #1712: `TypeError: plugin._features is not a function`
- #1714: Don't notify the user in case we're receiving a message delivery receipt only
- #1739: New config option [assets_path](https://conversejs.org/docs/html/configuration.html#assets-path)
  which lets you set the path from which "chunks" are loaded.

## 5.0.3 (2019-09-13)

- Emit `chatBoxFocused` and `chatBoxBlurred` events for emoji picker input
- SECURITY FIX: Reject unencapsulated forwarded messages, since we don't support XEP-0297 on its own

## 5.0.2 (2019-09-11)

- `po` translations files are now loaded via Webpack. As a result the `locales_url`
  config option is now removed given that the path to the locale JSON files is now
  determined by the webpack config and can't be changed at runtime.
- The JSON representing emojis is now fetched asynchronously as a separate file `converse.emojis.js`.
- Webpack is now configured with a `publicPath` set to `/dist/`. This is necessary
  so that chunks (such as the emojis and locales JSON files) can be fetched asynchronously.
  This means that all your assets need to be served at `/dist`. If you need to set a
  different path, you'll need to set `publicPath` in `webpack.config.js` to
  your preferred path and then rebuild all assets (e.g. `make dist`).
- Use `listenTo` to avoid memory leaks when views get removed.
- SECURITY FIX: Ignore MAM `chat` messages not sent from yourself
- #1692 Bugfix: `TypeError: oldest_message is undefined`
- #1704: SECURITY FIX: Impersonation by misusage of groupchat carbons
- #1705: Bugfix: `this.roomspanel` is `undefined` after hibernating

## 5.0.1 (2019-08-14)

- Add a new GUI for moderator actions. You can trigger it by entering `/modtools` in a MUC.
- Reconnect if the server doesn't respond to a `ping` within 10 seconds.
- Don't query for MAM MUC messages before the cached messages have been restored (another cause of duplicate messages).
- Show an error message and option to retry when fetching of the MAM archive times out
- Bugfix: `TypeError: o.getAttribute is not a function converse-chatview.js` (can cause messages to not appear).
- #1679: Room invitation fails with singleton and random server assigned room name

## 5.0.0 (2019-08-08)

- BOSH support has been moved to a plugin.
- Support for XEP-0410 to check whether we're still present in a room
- Initial support for the [CredentialsContainer](https://developer.mozilla.org/en-US/docs/Web/API/CredentialsContainer) web API
- Allow for synchronous events. When a synchronous event is fired, Converse will
  wait for all promises returned by the event's handlers to finish before continuing.
- Properly handle message correction being received before the corrected message
- Groupchat default configuration now supports `list-multi` fields
- Bugfix: Don't set `muc_domain` for roomspanel if `locked_muc_domain` is `true`.
- Bugfix: Modal auto-closes when you open it for a second time.
- Bugfix: `Cannot read property 'parentElement' of null` in shadow DOM
- Take roster nickname into consideration when rendering messages and chat headings.
- Hide the textarea when a user is muted in a groupchat.
- Don't restore a BOSH session without knowing the JID
- In the `/help` menu, only show allowed commands
- Message deduplication bugfixes and improvements
- Continuously retry (in 2s intervals) to fetch login credentials (via [credentials_url](https://conversejs.org/docs/html/configuration.html#credentials-url)) in case of failure
- Replace `moment` with [DayJS](https://github.com/iamkun/dayjs).
- New config option [auto_focus](https://conversejs.org/docs/html/configuration.html#auto-focus)
- New config option [clear_messages_on_reconnection](https://conversejs.org/docs/html/configuration.html#clear-messages-on-reconnection)
- New config option [enable_smacks](https://conversejs.org/docs/html/configuration.html#enable-smacks)
- New config option [message_limit](https://conversejs.org/docs/html/configuration.html#message-limit)
- New config option [muc_fetch_members](https://conversejs.org/docs/html/configuration.html#muc-fetch-members)
- New config option [muc_mention_autocomplete_min_chars](https://conversejs.org/docs/html/configuration.html#muc-mention-autocomplete-min-chars)
- New config option [muc_show_join_leave_status](https://conversejs.org/docs/html/configuration.html#muc-show-join-leave-status)
- New config option [singleton](https://conversejs.org/docs/html/configuration.html#singleton)
  By setting this option to `false` and `view_mode` to `'embedded'`, it's now possible to
  "embed" the full app and not just a single chat. To embed just a single chat, it's now
  necessary to explicitly set `singleton` to `true`.
- Re-add the previously removed config option [keepalive](https://conversejs.org/docs/html/configuration.html#keepalive)
- New event: [chatBoxBlurred](https://conversejs.org/docs/html/api/-_converse.html#event:chatBoxBlurred)
- New event: [chatReconnected](https://conversejs.org/docs/html/api/-_converse.html#event:chatReconnected)
- #316: Add support for XEP-0198 Stream Management
- #1071: x clear cross of same size as text
- #1142: Up/down arrow shouldn't erase current message
- #1196: Use alternative connection method upon connfail
- #1296: `embedded` view mode shows `chatbox-navback` arrow in header
- #1330: Missing room name in MUC invitation popup
- #1445: Participants list uses big font in embedded mode
- #1455: Avatar in controlbox status-view not updated
- #1465: When highlighting a roster contact, they're incorrectly shown as online
- #1476: Support OMEMO on by default for chats via a config variable
- #1494: Trim whitespace around messages
- #1495: Mentions should always include a URI attribute
- #1502: Fatal error when using prebind
- #1524: OMEMO libsignal-protocol.js Invalid signature
- #1532: Converse reloads on enter pressed in the filter box
- #1538: Allow adding self as contact
- #1548: Add support for paging through the MAM results when filling in the blanks
- #1550: Legitimate carbons being blocked due to erroneous forgery check
- #1554: Room auto-configuration broke if the config form contained fields with type `fixed`
- #1558: `this.get` is not a function error when `forward_messages` is set to `true`.
- #1561: Don't call `clear` on local or session storage
- #1572: In `fullscreen` view mode the top is cut off on iOS
- #1575: MUC invitation autocomplete list doesn't appear
- #1576: Converse gets stuck with spinner when logging out with `auto_login` set to `true`
- #1579: Trim spaces at the beginning and end of a JID (when adding contact)
- #1585: Upload files by pasting from clipboard
- #1586: Not possible to kick someone with a space in their nickname
- #1664: Blacklisting converse-profile makes the control box totally blank

### Breaking changes

- The minimum required NodeJS version for making builds is now 8.9.0
- Rename `muc_disable_moderator_commands` to [muc_disable_slash_commands](https://conversejs.org/docs/html/configuration.html#muc-disable-slash-commands).
- `_converse.api.archive.query` now returns a Promise instead of accepting a callback functions.
- `_converse.api.disco.supports` now returns a Promise which resolves to a Boolean instead of an Array.
- The `forward_messages` config option (which was set to `false` by default) has been removed.
  Use [message_carbons](https://conversejs.org/docs/html/configuration.html#message-carbons) instead.
- Remove the `keepalive` configuration setting. It is now always implicitly `true`.
- Remove the `expose_rid_and_sid` configuration setting.
- A `prebind_url` is now mandatory when setting `authentication` to `prebind`.
  It's no longer possible to pass in `rid` and `sid` values to `converse.initialize.
- Removed events `statusChanged` and `statusMessageChanged`. Instead, you can
  listen on the `change:status` or `change:status\_message` events on
  `_converse.xmppstatus`.
- #1403: Rename show_chatstate_notifications to show_chat_state_notifications

### API changes

- `_converse.chats.open` and `_converse.rooms.open` now take a `force`
  parameter to force maximizing (in `overlayed` view mode) or bringing a
  background chat into the foreground (in `fullscreen` view mode). Previously
  this was the default behavior.
- `_converse.api.emit` has been removed in favor of [\_converse.api.trigger](https://conversejs.org/docs/html/api/-_converse.api.html#.trigger)
- `_converse.updateSettings` has been removed in favor of [\_converse.api.settings.update](https://conversejs.org/docs/html/api/-_converse.api.settings.html#.update)
- `_converse.api.roster.get` now returns a promise.
- New API method [\_converse.api.disco.features.get](https://conversejs.org/docs/html/api/-_converse.api.disco.features.html#.get)
- New API method [\_converse.api.connection.reconnect](https://conversejs.org/docs/html/api/-_converse.api.connection.html#.reconnect)

## 4.2.0 (2019-04-04)

**Note:** This release introduces a hard requirement on [MAM:2](https://xmpp.org/extensions/xep-0313.html),
specifically the requirement that the MAM archive ID matches the [XEP-0359 stanza-id](https://xmpp.org/extensions/xep-0359.html).
Patches intended to make Converse work with MAM:1 will cause problems and
unexpected behaviour due to the above requirement, which is not met with MAM:1.
This will affect OpenFire users who use the [monitoring plugin](https://www.igniterealtime.org/projects/openfire/plugin-archive.jsp?plugin=monitoring)
version 1.7.0 and below. You're advised to stay on Converse version 4.1.2 until an update to that plugin has been released.

- Updated translation: af, cz, de, es, gl, he, lt, nl, nl_BE, ru
- Upgrade to Backbone 1.4.0, Strophe 1.3.2 and Jasmine 2.99.2
- Remove dependency on (our fork of) Awesomplete
- Prevent user from adding themselves as contact
- Fix "flashing" of roster filter when you have less than 5 roster contacts
- Fix handling of CAPTCHAs offered by ejabberd
- Don't send out receipts or markers for MAM messages
- Allow setting of debug mode via URL with `/#converse?debug=true`
- Render inline images served over HTTP if Converse itself was loaded on an unsecured (HTTP) page.
- Make sure `nickname` passed in via `_converse.initialize` has first preference as MUC nickname
- Make sure required registration fields have "required" attribute
- New config setting [autocomplete_add_contact](https://conversejs.org/docs/html/configuration.html#autocomplete-add-contact)
- New config setting [locked_muc_domain](https://conversejs.org/docs/html/configuration.html#locked-muc-domain)
- New config setting [locked_muc_nickname](https://conversejs.org/docs/html/configuration.html#locked-muc-nickname)
- New config setting [show_client_info](https://conversejs.org/docs/html/configuration.html#show-client-info)
- Document new API method [sendMessage](https://conversejs.org/docs/html/api/-_converse.ChatBox.html#sendMessage)
- Don't filter out own device when sending an OMEMO message
- #1149: With `xhr_user_search_url`, contact requests are not being sent out
- #1213: Switch roster filter input and icons
- #1327: fix False mentions positives in URLs and Email addresses
- #1352: Add [Jed](https://github.com/messageformat/Jed) as dependency of `@converse/headless`
- #1373: Re-add support for the [muc_domain](https://conversejs.org/docs/html/configuration.html#muc-domain) setting
- #1400: When a chat message is just an emoji, enlarge the emoji
- #1407: Silent errors when trying to use whitespace as MUC nickname
- #1437: List of groupchats in modal doesn't scroll
- #1457: Wrong tooltip shown for "unbookmark" icon
- #1467: Fix rendering of URLs enclosed with sharp brackets such as <https://example.org>
- #1479: Allow file upload by drag & drop also in MUCs
- #1487: New config option [muc_respect_autojoin](https://conversejs.org/docs/html/configuration.html#muc-respect-autojoin)
- #1488: In error message, fall back to JID if name is not available.
- #1501: Don't prompt for a reason if [auto_join_on_invite](https://conversejs.org/docs/html/configuration.html#auto-join-on-invite) is `true`
- #1507: Make message id and origin-id identical in order to fix LMC with Conversations
- #1508: Minimized bookmarked chatboxes should not be always maximized after page reload.
- #1512: Allow manual entry of jid even with [xhr_user_search_url](https://conversejs.org/docs/html/configuration.html#xhr-user-search-url).
         The JID input field is now also visible. To hide it simply hide `.add-xmpp-contact__jid` via CSS.

## 4.1.2 (2019-02-22)

- Updated translations: af, cz, de, es, he, it, nl, nl_BE, pt_BR, zh_CN
- Bugfix. Prevent duplicate messages by comparing MAM archive id to XEP-0359 stanza ids.
- Bugfix. Open groupchats not shown when logging in after disconnection.
- #1406: `TypeError: e.devicelists is undefined` when unchecking the "trusted device" checkbox

## 4.1.1 (2019-02-18)

- Updated translations: af, cz, de, es, eu, ga, he, hi, ja, nb, nl_BE, zh_CN
- New language supported: Esperanto
- Accessibility: Tag the chat-content as an ARIA live region, for screen readers
- Set releases URL to new Github repo
- Rudimentary support for XEP-0333 chat markers
- Better support for XEP-0359 `stanza-id` and `origin-id` elements.
- Bugfix: restore textarea size after sending a message
- Bugfix: MUC invite form not appearing
- #1369 Don't wrongly interpret message with `subject` as a topic change.
- #1405 Status of contacts list are not displayed properly
- #1408 New config option [roomconfig_whitelist](https://conversejs.org/docs/html/configuration.html#roomconfig-whitelist)
- #1410 HTTP upload not working if conversations push proxy is used
- #1412 MUC moderator commands can be disabled selectively by config
- #1413 Fix moderator commands that change affiliation
- #1414 Prevent duplicate messages on MUC join
- #1417 Margin between nickname and badge
- #1421 Fix direct invite for membersonly room
- #1422 Resurrect the `muc_show_join_leave` option
- #1438 Update contact nickname when receiving a roster push
- #1442 MUC read receipts causing empty lines

## 4.1.0 (2019-01-11)

- Bugfix: MUC commands were being ignored
- Bugfix: Multiple rooms shown active in the rooms list
- Bugfix: Don't open chats when receiving messages without a `body`
- Bugfix: Typing in the textarea can become very slow in large MUCs
- UI: Always show the OMEMO lock icon (grayed out if not available).
- Use `publish-options` with `pubsub#access_model` set to `open` when publishing OMEMO public keys and devices
- Add a new `converse-pubsub` plugin, for generic PubSub operations
- #1180 It's now possible to use OMEMO in a MUC (if it's members-only and non-anonymous)
- #1334 Force avatar refetch when receiving `vcard-temp:x:update`
- #1337 `send_chat_state_notifications` doesn't work in MUCs
- #1353 Message Delivery Receipts not working because of the message "type" attribute
- #1356 Make triangle icon usable
- #1374 Can't load embedded chat when changing `view_mode` between page reloads
- #1376 Fixed some alignment issues in the sidebar
- #1378 Message Delivery Receipts were being sent for carbons and own messages
- #1379 MUC unread messages indicator is failing
- #1382 Message Delivery Receipts: Set store hint and type='chat'
- #1388 implement muc-owner command `/destroy`

## 4.0.6 (2018-12-07)

- Updated translations: ar, cs, de, es, eu, fr, gl, hu, id, it, ja, nb, pt_BR
- Don't render http (i.e. non-TLS) resources
- Bugfix: Converse caused `RID out of range` errors on Prosody
- Bugfix: MUC messages sometimes appear twice after resync.
- #1331 Fix missing checkmarks in old muc messages
- #1333 Don't send receipt requests in MUCs
- #1348 Font gets cut off in Firefox #1348

## 4.0.5 (2018-11-15)

- Error `FATAL: TypeError: Cannot read property 'extend' of undefined` when using `embedded` view mode.
- Default paths in converse-notifications.js are now relative
- Add a button to regenerate OMEMO keys
- Add client info modal which shows Converse's version number
- New config setting [theme](https://conversejs.org/docs/html/configuration.html#theme)
- #141 XEP-0184: Message Delivery Receipts
- #1033 Setting show_send_button to true didn't work
- #1188 Feature request: drag and drop file to HTTP Upload
- #1268 Switch from SASS variables to CSS custom properties
- #1278 Replace the default avatar with a SVG version
- #1288 Add CSS classes to differentiate between incoming and outgoing messages
- #1305 added value 'all' for 'show_desktop_notifications' to notifiy even if converse.js is open
- #1306 added option `notification_delay`
- #1312 Error `unrecognized expression` in Safari
- #1316 show version info in login dialog
- #1317 Don't show errors for CSI messages
- #1318 added values 'on' and 'off' for 'trusted' option which removes the "This is a trusted device" checkbox from the login form
- #1319 Implement sending of presences according to XEP-0319: Last User Interaction in Presence

## 4.0.4 (2018-10-29)

- Use [Lerna](https://lernajs.io/) to create the @converse/headless package
- Use ES2015 modules instead of UMD.
- #1252 Correctly reflect the state in bookmark icon title.
- #1257 Prefer 'probably' over 'maybe' when evaluating audio play support.
- #1259 Don't inform of affiliation change after user leaves MUC
- #1261 File upload not working
- #1264 Right Align badges of room occupants
- #1272 Hiding MUC occupants leaves a blank space
- #1278 Replace the default avatar with a SVG version

## 4.0.3 (2018-10-22)

- New translations: Arabic, Basque, Czech, French, German, Hungarian, Japanese, Norwegian Bokmål, Polish, Romanian, Spanish
- Bugfix. Converse continuously publishes an empty OMEMO devicelist for itself
- Bugfix. Handler not triggered when submitting MUC password form 2nd time
- Bugfix. MUC features weren't being refreshed when saving the config form
- Don't show duplicate notification messages
- New config setting [show_images_inline](https://conversejs.org/docs/html/configuration.html#show-images-inline)
- Disable OMEMO when the user has indicated that Converse is running on an untrusted device.
- #537 Render `xmpp:` URI as link
- #1058 Send an inactive chat state notification when the user switches to another tab
- #1062 Collapse multiple join/leave messages into one
- #1063 URLs in the topic / subject are not clickable
- #1140 Add support for destroyed chatrooms
- #1169 Non-joined participants display an unwanted status message
- #1185 Added Contact still shown as pending
- #1190 MUC Participants column disappears in certain viewport widths
- #1193 OMEMO messages without a `<body>` fallback are ignored
- #1199 Can't get back from to login screen from registration screen
- #1204 Link encoding issue
- #1209 Bring color codes of users' status in line with other clients
- #1214 Setting `allow_contact_requests` to `false` has no effect
- #1221 Avoid creating a headlines box if we don't have anything to show inside it
- #1222 Adding a bookmark should prefill the room name
- #1228 Converse automatically visits links (to try and determine whether they're images to show inline)

## 4.0.2 (2018-10-02)

- M4A and WEBM files, when sent as XEP-0066 Out of Band Data, are now playable directly in chat
- Updated French and Spanish translations
- Two new languages supported, [Hindi](https://hosted.weblate.org/languages/hi/conversejs/) and [Romanian](https://hosted.weblate.org/languages/ro/conversejs/)
- #1176 Add config setting [send_chat_state_notifications](https://conversejs.org/docs/html/configuration.html#send-chat-state-notifications)
- #1187 UTF-8 characters have the wrong encoding when using OMEMO
- #1189 Video playback failure
- #1220 Converse not working in Edge
- #1225 User profile sometimes not displayed when libsignal-protocol.js is used
- #1227 Login form does not work in Epiphany

## 4.0.1 (2018-09-19)

- Use https://compliance.conversations.im instead of dead link tot st https://xmpp.net
- New config  setting [auto_register_muc_nickname](https://conversejs.org/docs/html/configuration.html#auto-register-muc-nickname)
- New config setting [enable_muc_push](https://conversejs.org/docs/html/configuration.html#enable-muc-push)
- #1182 MUC occupants without nick or JID created
- #1184 Notification error when message has no body
- #1201 Emoji picker appears when pressing enter

## 4.0.0 (2018-09-07)

## New Features

- #161 XEP-0363: HTTP File Upload
- #194 Include entity capabilities in outgoing presence stanzas
- #337 API call to update a VCard
- #421 XEP-0308: Last Message Correction
- #497 XEP-0384: OMEMO encrypted messaging
- #968 Use nickname from VCard when joining a room
- #986 Affiliation changes aren't displayed in the chat
- #1081 Allow for shift-enter to insert newlines
- #1091 There's now only one CSS file for all view modes.
- #1094 Show room members who aren't currently online
- #1106 Support for Roster Versioning
- #1137 Autocompletion and support for [XEP-0372 References](https://xmpp.org/extensions/xep-0372.html), specifically section "3.2 Mentions".
- It's now also possible to edit your VCard via the UI
- Automatically grow/shrink input as text is entered/removed
- MP4 and MP3 files when sent as XEP-0066 Out of Band Data, are now playable directly in chat
- Support for rendering URLs sent according to XEP-0066 Out of Band Data.
- Geo-URIs (e.g. from Conversations) are now replaced by links to openstreetmap (works in reverse also)
- Add a checkbox to indicate whether a trusted device is being used or not.
  If the device is not trusted, sessionStorage is used and all user data is deleted from the browser cache upon logout.
  If the device is trusted, localStorage is used and user data is cached indefinitely.
- Initial support for [XEP-0357 Push Notifications](https://xmpp.org/extensions/xep-0357.html), specifically registering an "App Server".
- Add support for logging in via OAuth (see the [oauth_providers](https://conversejs.org/docs/html/configuration.html#oauth-providers) setting)

### Bugfixes

- Spoiler messages didn't include the message author's name.
- Documentation includes utf-8 charset to make minfied versions compatible across platforms. #1017
- #1026 Typing in MUC shows "Typing from another device"
- #1039 Multi-option data form elements not shown and saved correctly
- #1143 Able to send blank message

### API changes

- `_converse.api.vcard.get` now also accepts a `Backbone.Model` instance and
  has an additional `force` parameter to force fetching the vcard even if it
  has already been fetched.
- New API method `_converse.api.vcard.update`.
- The `contactStatusChanged` event has been renamed to `contactPresenceChanged`
  and a event `presenceChanged` is now also triggered on the contact.
- `_converse.api.chats.open` and `_converse.api.rooms.open` now returns a
  `Presence` which resolves with the `Backbone.Model` representing the chat
  object.

## UI changes

- #956 Conversation pane should show my own identity in pane header
- The UI is now based on Bootstrap4 and Flexbox is used extensively.
- Fontawesome 5 is used for icons.
- User Avatars are now shown in chat messages.

## Configuration changes

- Removed the `storage` configuration setting, use [trusted](https://conversejs.org/docs/html/configuration.html#trusted) instead.
- Removed the `use_vcards` configuration setting, instead VCards are always used.
- Removed the `xhr_custom_status` and `xhr_custom_status_url` configuration
  settings. If you relied on these settings, you can instead listen for the
  [statusMessageChanged](https://conversejs.org/docs/html/events.html#contactstatusmessagechanged)
  event and make the XMLHttpRequest yourself.
- Removed  `xhr_user_search` in favor of only accepting `xhr_user_search_url` as configuration option.
- `xhr_user_search_url` has to include the `?` character now in favor of more flexibility. See example in the documentation.
- The data returned from the `xhr_user_search_url` must now include the user's
  `jid` instead of just an `id`.
- New configuration settings [nickname](https://conversejs.org/docs/html/configuration.html#nickname)
  and [auto_join_private_chats](https://conversejs.org/docs/html/configuration.html#auto-join-private-chats).

## Architectural changes

- Extracted the views from `converse-muc.js` into `converse-muc-views.js` and
  where appropriate moved methods from the views into the models/collections.
  This makes MUC possible in headless mode.
- Created a new core plugin `converse-roster.js` which contains the models for
  roster-related data. Previously this code was in `converse-core.js`.
- VCards are now stored separately from chats and roster contacts.

## Other

- Support for OTR (off-the-record) encryption has been dropped.

## 3.3.4 (2018-03-05)

- Don't show bookmark toggles when PEP bookmarking not supported by the XMPP server.
- Emojis are now sent in unicode instead of short names (also in MUCs)

### Bugfixes

- Server field in `Rooms` tab showed MUC supporting clients instead of only components.
- Avatars weren't being shown.
- Bookmarks list and open rooms list weren't recreated after logging in for a 2nd time (without reloading the browser).
- #1022 Status message not sent out on subsequent presences
- #1024 null reference on MUC Invite
- #1025 OTR lock icon disappears
- #1027 `new Event` not supported in IE11
- #1028 Avoid `eval` (crept in via `_.template` from lodash).

### Translation changes

- New locale: Bulgarian
- Updated German, Russian, Chinese (traditional), Norwegian Bokmål and French translations.

## 3.3.3 (2018-02-14)

### Bugfixes
- Attribute error when empty IQ stanza is returned for vCard query
- In fullscreen view, sometimes a background MUC would come into the foreground
  when a new message appears inside it.

### Security fixes

- CVE-2018-6591: Don't allow PEP bookmarks if `pubsub#publish-options` is not advertised by the server.

    In previous versions of converse.js, bookmarks sent to servers that don't
    support `pubsub#publish-options` were visible to all your contacts, even
    though they should be kept private. This is due to those servers simply
    ignoring the `pubsub#publish-options` directive and converse.js not checking
    first whether `pubsub#publish-options` is supported before setting bookmarks
    via PEP.

    More info here: https://gultsch.de/converse_bookmarks.html

### New features
- XEP-0382 Spoiler Messages (currently only for private chats)
- Listen for new room bookmarks pushed from the user's PEP service.
- Simplified the [embedded](https://conversejs.org/demo/embedded.html) usecase.
    - No need to manually blacklist or whitelist any plugins.
    - Relies on the [view_mode](https://conversejs.org/docs/html/configuration.html#view-mode) being set to `'embedded'`.
    - The main `converse.js` build can be used for the embedded usecase.
    - Maintain MUC session upon page reload

### API changes
- New API method `_converse.api.disco.getIdentity` to check whether a JID has a given identity.

### Configuration settings
- `auto_reconnect` is now set to `true` by default.
- New configuration setting [allow_public_bookmarks](https://conversejs.org/docs/html/configuration.html#allow-public-bookmarks)
- New configuration setting [root](https://conversejs.org/docs/html/configuration.html#root)
- The [view_mode](https://conversejs.org/docs/html/configuration.html#view-mode) setting now has a new possible value: `embedded`

### Translation updates
- Chinese (Traditional), French, German, Portuguese (Brazil), Russian, Ukrainian

## 3.3.2 (2018-01-29)

### Bugfixes

- Various fixes for IE11.
- Could not register on Ejabberd 18. `"Missing attribute 'id' in tag qualified by namespace 'jabber:client'"`
- #878 Ending slash in link not recognized
- #921 FATAL error when `visible_toolbar_buttons.emoji = false`
- #959 Add padding for the iPhone X (to the mobile CSS).
- #993 `moment.format` is not a function error when sending a message.
- #994 TypeError when using the `user.login` API.
- #995 `ChildNode.replaceWith` is not available in Internet Explorer or Safari. Use `Node.replaceChild` instead.
- #999 MUC Chat Send button causes page reload
- #1000 Scroll to bottom when maximizing a chat room.
- #1003 Handle bare MUC room JIDs

### Translation changes

- Updated Dutch, French, Japanese, Norwegian Bokmål and Ukrainian translations

## 3.3.1 (2018-01-18)

### UI/UX changes
- Add new configuration option
  [show_message_load_animation](https://conversejs.org/docs/html/configuration.html#show-message-load-animation)
  with a default value of `false`. The message load animations (added in 3.3.0)
  cause slowness and performance issues in Firefox, so they're now disabled by default.

### Translation changes
- Updated Spanish and French translations.
- New translation: "Simplified Chinese"
- Rename `zh` language code to `zh_TW` and add Simplified Chinese as `zh_CN`

## 3.3.0 (2018-01-17)

### Bugfixes
- #800 Could not register successfully in ejabberd 17.01
- #949 Don't flash the roster contacts filter (i.e. hide by default)
- #951 Duplicate messages received in an MUC chat room.
- #953 MUC "Features" displayed when exiting configuration
- #967 Rooms list doesn't show when the server doesn't support bookmarks
- Don't require `auto_login` to be `true` when using the API to log in.
- Moment locale wasn't being set to the value passed via the `i18n` option.
- In the chat heading, two avatars sometimes get rendered.
- Refetch the roster from the server after reconnection.
  From the perspective of the XMPP server, this is an entirely new login,
  and therefore as per [RFC-6121](https://tools.ietf.org/html/rfc6121#section-2.1.6)
  the roster SHOULD be queried, making the client an "interested resource".
  Otherwise connected contacts might not get your presence updates.
- The way the archive ID of a MAM message is specified, has changed.
  See https://xmpp.org/extensions/xep-0313.html#archives_id
- Fixed error building DOM toggle_chats.html span.unread-message-count class attribute
- Bugfix. In a MUC the `/help` command didn't render properly.
- The `/voice` MUC command didn't set the right role in order to grant voice again.

### New Features
- Emojis are now sent in unicode instead of short names
- #314 Add support for opening chat rooms with a URL fragment such as `#converse/room?jid=room@domain`
  and private chats with a URL fragment such as `#converse/chat?jid=user@domain`
- #828 Add routing for the `#converse/login` and `#converse/register` URL
  fragments, which will render the registration and login forms respectively.
- New configuration setting [view_mode](https://conversejs.org/docs/html/configuration.html#view-mode)
  This removes the need for separate `inverse.js` and `converse-mobile.js`
  builds. Instead the `converse.js` build is now used with `view_mode` set to
  `fullscreen` and `mobile` respectively.
- Fetch VCard when starting a chat with someone not in the user's roster.
- Show status messages in an MUC room when a user's role changes.
- In MUC chat rooms, collapse multiple, consecutive join/leave messages.
- Performance improvements for rendering private chats, rooms and the contacts roster.
- MUC Leave/Join messages now also show a new day indicator if applicable.

### API changes
- New API method `_converse.disco.supports` to check whether a certain
  service discovery feature is supported by an entity.
- New API method `_converse.api.vcard.get` which fetches the VCard for a
  particular JID.

### Configuration changes
- `hide_open_bookmarks` is now by default `true`.

### UX/UI changes
- #984 Improve loading of archived messages via "infinite scroll"
- Use CSS3 fade transitions to render various elements.
- Remove `Login` and `Registration` tabs and consolidate into one panel.
- Show validation error messages on the login form.
- Don't hang indefinitely and provide nicer error messages when a connection
  can't be established.
- Consolidate error and validation reporting on the registration form.
- Don't close the emojis panel after inserting an emoji.
- Focus the message textarea when the emojis panel is opened or closed.
- MUC chatroom occupants are now sorted alphabetically and according to their roles.

### Technical changes
- Converse.js now includes a [Virtual DOM](https://github.com/snabbdom/snabbdom)
  via [backbone.vdomview](https://github.com/jcbrand/backbone.vdomview) and uses
  it to render various views.
- Converse.js no longer includes all the translations in its build. Instead,
  only the currently relevant translation is requested. This results in a much
  smaller filesize but means that the translations you want to provide need to
  be available. See the [locales_url](https://conversejs.org/docs/html/configuration.html#locales-url)
  configuration setting for more info.
- The translation machinery has now been moved to a separate module in `src/i18n.js`.
- jQuery has been completely removed as a dependency (still used in tests though).

## 3.2.1 (2017-08-29)

### Bugfixes
- Various IE11 fixes.
- #907 Unnecessary login validation error when `default_domain` or `locked_domain` are set.
- #908 Login form for inVerse is only 200px when `allow_registration` is set to `false`.
- #909 Translations written as template literals [aren't parsed properly by xgettext](https://savannah.gnu.org/bugs/?50920).
- #911 Use `getDefaultNickName` consistently to allow better overrides via plugins.
- #912 `maximize` method in `converse-minimize` fails if the `controlbox` is not there.

## 3.2.0 (2017-08-09)

### New Plugins
- New plugin `converse-disco` which replaces the original support for
  [XEP-0030](https://xmpp.org/extensions/xep-0030.html) and which has been
  refactored to allow features for multiple entities to be stored.

### New features and improvements
- Add support for Emojis (either native, or via <a href="https://www.emojione.com/">Emojione</a>).
- Add JID validation to the contact add form, the occupant invite form and the login form.
- #896 Consistently use `XMPP username` in user-facing text (instead of JID, Jabber ID etc.).

### New configuration settings
* The `visible_toolbar_buttons.emoticons` configuration option is now changed to `visible_toolbar_buttons.emoji`.
* [use_emojione](https://conversejs.org/docs/html/configuration.html#use-emojione)
  is used to determine whether Emojione should be used to render emojis,
  otherwise rendering falls back to native browser or OS support.
* [emojione_image_path](https://conversejs.org/docs/html/configuration.html#emojione-image-path)
  is used to specify from where Emojione will load images for rendering emojis.

### New events
* ['discoInitialized'](https://conversejs.org/docs/html/development.html#discoInitialized)
* ['afterMessagesFetched'](https://conversejs.org/docs/html/development.html#afterMessagesFetched)

### Code changes
- Removed jQuery from `converse-core`, `converse-vcard` and `converse-roomslist`.
- Remove `jquery.easing` from the full build. Was only being used by the
  [conversejs.org](https://conversejs.org) website, which has been updated to not rely on it.
- All promises are now native (or polyfilled) ES2015 Promises instead of jQuery's Deferred.
- #866 Add babel in order to support ES2015 syntax

#### Bugfixes:
- The domain was queried for MAM:2 support, instead of the JID.
- Roster filter is not shown when all groups are collapsed.
- When filtering, contacts in closed groups appear.
- Room name wasn't being updated after changing it in the configuration form.
- Server disco features were "forgotten" after logging out and then logging in again.
- Don't show duplicate sent groupchat messages in Slack chat rooms.
- Bookmark icon shown in the open rooms list when `allow_bookmarks` is to `false`.
- It wasn't possible to add or remove bookmarks via the "Open Rooms" list.
- #879 Text in links are converted to smileys leading to non-clickable links.
- #899: Only touch `stamp-npm` if `npm install` was successful
- #902 `make build` dependends on non-existing files

## 3.1.1 (2017-07-12)

- Use a patched version of [awesomplete](https://github.com/LeaVerou/awesomplete)
  which doesn't render suggestions as HTML (possible XSS attack vector). [jcbrand]

More info here: https://github.com/LeaVerou/awesomplete/pull/17082

## 3.1.0 (2017-07-05)

### API changes
- Deprecate the `updateSettings` method in favour of
  `_converse.settings.update`. [jcbrand]
- Add a new API method `_converse.promises.add` for exposing promises to be
  used with `_converse.waitUntil`. [jcbrand]
- The `message` event now returns a data object with `stanza` and
  `chatbox` attributes, instead of just the stanza. [jcbrand]

### New Plugins
- New non-core plugin `converse-singleton` which ensures that no more than
  one chat is visible at any given time. Used in the mobile build:
  `converse-mobile.js` and makes the unread messages counter possible there.
  [jcbrand]
- New non-core plugin `converse-roomslist`, which shows a list of open rooms
  in the `Rooms` tab of the control box. [jcbrand]

### New configuration settings
- New setting for `converse-bookmarks`:
  [hide_open_bookmarks](https://conversejs.org/docs/html/configuration.html#hide-open-bookmarks)
  It is meant to be set to `true` when using `converse-roomslist` so that open
  rooms aren't listed twice (in the rooms list and the bookmarks list).
  [jcbrand]

### Github tickets resolved
- #567 Unreaded message count reset on page load [novokrest]
- #575 Logging out from converse.js doesn't clear the connection status from the
  sessionStorage [jcbrand]
- #591 Unread message counter is reset when the chatbox is closed [novokrest]
- #754 Show unread messages next to roster contacts. [jcbrand]
- #864 Remove all inline CSS to comply with strict Content-Security-Policy headers [mathiasertl]
- #873 Inconsistent unread messages count updating [novokrest]
- #887 Make embedded images clickabe [jcbrand]
- #890 Message carbons not sent out after reconnection [jcbrand]
- #894 Room affiliation lost when connection jid and room presence jid are of different case [Rayzen]

### Miscellaneous

- Support for [XMPP-0313 Message Archive Management](https://xmpp.org/extensions/xep-0313.html)
  has been upgraded to version 2. [jcbrand]
- Show unread messages for minimized chats. [jcbrand]
- Render nickname form when entering a room via invitation. [jcbrand]

## 3.0.2 (2017-04-23)

*Dependency updates*:
- Jasmine 2.5.3
- Phantomjs 2.1.14
- moment 2.18.1
- sinon 2.1.0
- eslint 3.19.0

- Don't rerender the text input when filtering contacts. [jcbrand]
- Show the MUC server in a bookmarked room's info view (in the bookmarks list). [jcbrand]
- Enable creation of `dist/converse-muc-embedded.js` build file for the
  embedded MUC room demo. [jcbrand]
- Use `noConflict` to avoid polluting globale namespace with lodash and Backbone. [jcbrand]
- Bugfix: MUC user's nickname wasn't being shown in HTML5 notification messages. [jcbrand]
- Bugfix: OTR meta-messages were being shown in HTML5 notifications. [jcbrand]
- CSS fix: Icon lock wasn't showing. [jcbrand]
- #626 Open chat minimised [novokrest]
- #842 Persistent muc room creation not working [jcbrand]
- #848 OTR doesn't start when `cache_otr_key` is set to `true`. [jcbrand]
- #849 `TypeError: _converse.i18n.locale_data is undefined` when reconnecting. [jcbrand]
- #850 Roster not loading when group names are numbers. [jcbrand]

## 3.0.1 (2017-04-04)

- Bugfix. Endless spinner when trying to log in after rendering the registration form. [jcbrand]
- #585 Duplicate contact created due to JID case sensivity [saganshul]
- #628 Fixes the bug in displaying chat status during private chat. [saganshul]
- #628 Changes the message displayed while typing from a different resource of the same user. [smitbose]
- #675 Time format made configurable.
   See [time_format](https://conversejs.org/docs/html/configuration.html#time-format)
   [smitbose]
- #682 Add "Send" button to input box in chat dialog window.
   See [show_send_button](https://conversejs.org/docs/html/configuration.html#show-send-button)
   [saganshul]
- #704 Automatic fetching of registration form when
   [registration_domain](https://conversejs.org/docs/html/configuration.html#registration-domain)
   is set. [smitbose]
- #806 The `_converse.listen` API event listeners aren't triggered. [jcbrand]
- #807 Error: Plugin "converse-dragresize" tried to override HeadlinesBoxView but it's not found. [jcbrand]
- #811 jQuery wasn't being closured in builds. [jcbrand]
- #814 Images from URLs with query strings aren't being rendered. [novokrest]
- #820 Inconsistency in displaying room features. [jcbrand]

## 3.0.0 (2017-03-05)

- **Breaking changes**:
    * Plugins must now be whitelisted.
      See the [whitelisted_plugins](https://conversejs.org/docs/html/configuration.html#whitelisted-plugins) setting.
    * Callbacks for `converse.on` now no longer receive an event object as first parameter.
    * The API has been split into public and private parts.
      The private API methods are now only available to plugins.
      For more info, read [developer API](https://conversejs.org/docs/html/developer_api.html)
      and the [plugin_development](https://conversejs.org/docs/html/plugin_development.html)
      documentation.
    * To prevent confusion the private, closured object, only
      available to plugins, has been renamed from `converse` to `_converse`.
      The public API is accessible via a global `converse` object.
    * The `keepalive` and `roster_groups` options are now set to `true` by default.
    * Templates are no longer stored as attributes on the `_converse` object.
      If you need a particular template, use `require` to load it.

- Bugfix. After bookmarking a room for which a nickname is required, return to
  the nickname form. [jcbrand]
- Show the chat states of room occupants. [jcbrand]
- The no-jQuery build has been renamed from `converse.nojquery.js` to
  `converse-no-jquery.js` to fit the convention used for other build names.
  [jcbrand]
- 50 is the new default [archived_messages_page_size](https://conversejs.org/docs/html/configuration.html#archived-messages-page-size)
  [jcbrand]
- Better support for delayed delivery of presence stanzas (XEP-0203). [jcbrand]
- The chat room `description` is now shown in the heading, not the `subject`.
  [jcbrand]
- Chat room features are shown in the sidebar. [jcbrand]
- Hide the chat room invite widget if the room is not open or if the room is members-only
  and the user is not the owner. [jcbrand]
- Created a new non-core plugin `converse-muc-embedded` which embeds a single
  chat room into a page. An example can be found at https://conversejs.org/demo/embedded.html
  [jcbrand]
- Use lodash instead of underscore.js [jcbrand]
- Case insensitive matching of moderation commands. [jcbrand]
- Add `/subject` as alias to `/topic` [jcbrand]
- `message_carbons`, `play_sounds` and `allow_chat_pending_contacts` now default to `true` [jcbrand]
- Improved roster filter UX. [jcbrand]
- Render the login form again upon authfail. [jcbrand]
- New promises API: [waitUntil](https://conversejs.org/docs/html/developer_api.html#waituntil)
  [jcbrand]
- New configuration setting:
  [show_chatstate_notifications](https://conversejs.org/docs/html/configuration.html#show-chatstate-notifications)
  [jcbrand]
- New configuration setting:
  [whitelisted_plugins](https://conversejs.org/docs/html/configuration.html#whitelisted-plugins)
  [jcbrand]
- New configuration setting:
  [blacklisted_plugins](https://conversejs.org/docs/html/configuration.html#blacklisted-plugins)
  [jcbrand]
- The API now no longer returns wrapped chatboxes (or rooms) but instead a
  Backbone.View object. This means the API of the returned object has changed.
  You're still able to do everything from before but now also much more.
  [jcbrand]
- Allow JIDs not on the roster to be invited to a chat room. [jcbrand]
- Bugfix. `TypeError: this.sendConfiguration(...).then is not a function` when
  an instant room is created. [jcbrand]
- Ensure consistent behavior from `show_controlbox_by_default` [jcbrand]
- #365 Show join/leave messages for chat rooms.
  New configuration setting:
  [muc_show_join_leave](https://conversejs.org/docs/html/configuration.html#muc-show-join-leave)
- #366 Show the chat room occupant's JID in the tooltip (if you're allowed to see it). [jcbrand]
- #610, #785 Add presence priority handling [w3host, jcbrand]
- #620 `auto_away` shouldn't change the user's status if it's set to `dnd`. [jcbrand]
- #694 The `notification_option` wasn't being used consistently. [jcbrand]
- #745 New config option [priority](https://conversejs.org/docs/html/configuration.html#priority) [jcbrand]
- #770 Allow setting contact attrs on chats.open [Ape]
- #790 MAM retrieval broken [jcbrand]

## 2.0.6 (2017-02-13)
- Escape user-generated input to prevent JS-injection attacks. (Thanks to SamWhited) [jcbrand]
- #486 Honor existing mam user configuration [throwaway42]
- #749 /me will show your contact's name in the sent field [jcbrand]
- #774 Browser language (fr-fr or fr) is not detected by default [jcbrand]
- #775 Anonymous login form is a text field instead of a push button [jcbrand]

## 2.0.5 (2017-02-01)
- #743, #751, #753 Update to Strophe 1.2.12. SASL-EXTERNAL now has reduced priority, so it won't
  be prioritized above other auth mechanisms. [jcbrand]
- #755: create composer.json to add this project in packagist.org [fabiomontefuscolo]
- #758: Bugfix. Render all resize drag handles for ChatRoomView. [LeoYReyes]
- #762 Allow chatting with users not in your roster. [Ape, jcbrand]
- Bugfix. Cancel button shown while registration form is being fetched wasn't working
  properly. [jcbrand]
- Bugfix. Login form wasn't rendered after logging out (when `auto_reconnect` is `true`). [jcbrand]
- Bugfix. Properly disconnect upon "host-unknown" error. [jcbrand]
- Bugfix. Minimized chats weren't removed when logging out. [jcbrand]
- Security fix: Prevent message forging via carbons. (Thanks to ge0rg) [jcbrand]

## 2.0.4 (2016-12-13)
- #737: Bugfix. Translations weren't being applied. [jcbrand]
- Fetch room info and store it on the room model.
  For context, see: https://xmpp.org/extensions/xep-0045.html#disco-roominfo [jcbrand]
- Bugfix. Switching from bookmarks form to config form shows only the spinner. [jcbrand]
- Bugfix. Other room occupants sometimes not shown when reloading the page. [jcbrand]
- Bugfix. Due to changes in `converse-core` the controlbox wasn't aware anymore of
  disconnection or reconnection events. [jcbrand]
- Optimize fetching of MAM messages (in some cases happened on each page load). [jcbrand]
- Fix empty controlbox toggle after disconnect. [jcbrand]
- When inviting someone to a members-only room, first add them to the member
  list. [jcbrand]
- New configuration setting [muc_disable_moderator_commands](https://conversejs.org/docs/html/configuration.html#muc-disable-moderator-commands) [jcbrand]

## 2.0.3 (2016-11-30)
- #735 Room configuration button not visible. [jcbrand]
- CSS fix for fadeIn animation. [jcbrand]

## 2.0.2 (2016-11-30)
- #721 keepalive not working with anonymous authentication [jcbrand]
- #723 Bugfix: Arrays in configuration settings were ignored. [jcbrand]
- #734 Bugfix. `converse.rooms.open` ignored the `muc_nickname_from_jid` setting. [jcbrand]
- Enable new rooms to be configured automatically, with a default config, via `rooms.open`.
  For details, refer to the [relevant documentation](https://conversejs.org/docs/html/developer_api.html#the-rooms-grouping) [jcbrand]
- Bugfix: Chatboxes aren't closed when logging out. [jcbrand]
- Bugfix: Trying to save data on the `ControlBox` model before `ChatBoxes`
  collection has its `browserStorage` configured.
  Causes `Error: A "url" property or function must be specified`. [jcbrand]
- Don't open the controlbox on contact requests. [jcbrand]
- Bugfix: Reconnection fails when original connection was never established. [jcbrand]
- If a `credentials_url` is provided, then keep on attempting to reconnect when connection is down.  [jcbrand]
- Remove (undocumented) `callback` config parameter for `converse.initialize`.
  Instead, `converse.initialize` returns a promise which will resolve once
  initialization is complete. [jcbrand]
- New event ['reconnecting'](https://conversejs.org/docs/html/development.html#reconnecting) [jcbrand]
- New configuration setting [allow_bookmarks](https://conversejs.org/docs/html/configuration.html#allow-bookmarks) [jcbrand]
- The `rooms.open` API method will no longer maximize rooms that are minimized (unless `maximize: true` is passed in). [jcbrand]

## 2.0.1 (2016-11-07)
- #203 New configuration setting [muc_domain](https://conversejs.org/docs/html/configuration.html#muc-domain) [jcbrand]
- #705 White content after submitting password on chat rooms [jcbrand]
- #712 Controlbox clicks stop responding after auto-reconnect [jcbrand]
- Removed shared state between tests. All tests are now isolated. [jcbrand]
- Allow the context (i.e. `this` value) to be passed in when registering event
  listeners with `converse.listen.on` and `converse.listen.once`. [jcbrand]
- New event ['rosterContactsFetched'](https://conversejs.org/docs/html/development.html#rosterContactsFetched) [jcbrand]
- New event ['rosterGroupsFetched'](https://conversejs.org/docs/html/development.html#rosterGroupsFetched) [jcbrand]
- HTML templates are now loaded in the respective modules/plugins. [jcbrand]
- Start improving Content-Security-Policy compatibility by removing inline CSS. [mathiasertl]
- Add support for XEP-0048, chat room bookmarks [jcbrand]
- New configuration setting [connection_options](https://conversejs.org/docs/html/configuration.html#connection-options) [jcbrand]

## 2.0.0 (2016-09-16)
- #656 Online users count not shown initially [amanzur]
- #674 Polish translation updated [ser]
- Backwards incompatible change: the `_super` attribute in plugins is now named `__super__`. [jcbrand]
- Continuously attempt to resurrect dead connections when `auto_reconnect` is `true`. [jcbrand]
- Update the 'rooms' API to allow user to pass in room attributes. [jcbrand]
- New configuration setting [message_storage](https://conversejs.org/docs/html/configuration.html#message-storage) [jcbrand]
- Hardcode the storage for roster contacts and chat room occupants to `sessionStorage`. [jcbrand]
- Fixed wrong chat state value, should be `chat`, not `chatty`.
  See [RFC 3921](https://xmpp.org/rfcs/rfc3921.html#rfc.section.2.1.2.2). [jcbrand]
- Adds support for SASL-EXTERNAL. [jcbrand]

## 1.0.6 (2016-08-12)
- #632 Offline and Logout states do not properly update once users start
  chatting. [chrisuehlinger, jcband]
- #674 Polish translation updated to the current master. [ser]
- #677 Chatbox does not open after close. [jcbrand]
- The behavior of `converse.chats.get` has changed. If the chat box is not
  already open, then `undefined` will be returned. [jcbrand]
- Typing (i.e. chat state) notifications are now also sent out from MUC rooms. [jcbrand]
- `ChatRoomView.onChatRoomMessageSubmitted` has been renamed to
  `onMessageSubmitted`, to make it the same as the method on `ChatBoxView`. [jcbrand]
- New configuration setting [muc_nickname_from_jid](https://conversejs.org/docs/html/configuration.html#muc-nickname-from-jid) [jcbrand]
- New configuration setting [muc_instant_rooms](https://conversejs.org/docs/html/configuration.html#muc-instant-rooms) [jcbrand]

## 1.0.5 (2016-07-28)
- In case of nickname conflict when joining a room, allow the user to choose a new one.
  [jcbrand]
- Check whether the user has a reserved nickname before entering a room, and if so,
  use it. [jcbrand]
- Mention someone in your chat room message by clicking on their name in the occupants
  list. [jcbrand]
- #645 When accepting a contact request, the contact didn't appear in the
  pending contacts group. [jcbrand]
- Bugfix: allow multiple MAM queries to be made simultaneously. [jcbrand]

## 1.0.4 (2016-07-26)

- Restrict occupants sidebar to 30% chat room width. [jcbrand]
- Made requesting contacts more visible, by placing them at the top of the roster. [jcbrand]
- `insertIntoPage` method of `ChatBoxView` has been renamed to `insertIntoDOM`,
  to make it the same as the method of `ChatRoomView`. [jcbrand]
- Render error messages received from the server (for undelivered chat messages). [jcbrand]
- Don't hide requesting contacts when filtering by chat state. [jcbrand]
- When logging in anonymously, the server JID can now be passed in via `converse.initialize`
  or via `converse.user.login`. [jcbrand]

## 1.0.3 (2016-06-20)

- Update the plugin architecture to allow plugins to have optional dependencies [jcbrand]
- Bugfix. Login form doesn't render after logging out, when `auto_reconnect = false` [jcbrand]
- Also indicate new day for the first day's messages. [jcbrand]
- Chat bot messages don't appear when they have the same ids as their commands. [jcbrand]
- Updated onDisconnected method to fire disconnected event even if `auto_reconnect = false`. [kamranzafar]
- Bugfix: MAM messages weren't being fetched oldest first. [jcbrand]
- Add processing hints to chat state notifications [jcbrand]
- Don't use sound and desktop notifications for OTR messages (when setting up the session) [jcbrand]
- New config option [default_state](https://conversejs.org/docs/html/configuration.html#default_state) [jcbrand]
- New API method `converse.rooms.close()` [jcbrand]
- New configuration setting [allow_muc_invites](https://conversejs.org/docs/html/configuration.html#allow-muc-invites) [jcbrand]
- Add new event [pluginsInitialized](https://conversejs.org/docs/html/development.html#pluginsInitialized) [jcbrand]
- #553 Add processing hints to OTR messages [jcbrand]
- #650 Don't ignore incoming messages with same JID as current user (might be MAM archived) [jcbrand]
- #656 online users count in minimized chat window on initialization corrected [amanzur]

## 1.0.2 (2016-05-24)

- Bugfix. Bind `sendPresence` to the right context. Bug that slipped in during
  the release of `1.0.1`. [jcbrand]

## 1.0.1 (2016-05-24)

- Bugfix. Roster filter sometimes gets hidden when it shouldn't. [jcbrand]
- Chat boxes weren't being initialized due to typo. [jcbrand]
- Flush request queue just after connection. Solves a problem with PubSub and
  Prosody, whereby BOSH HTTP responses weren't being received. [jcbrand]

## 1.0.0 (2016-05-03)

- Add catalan language [JoseMariaRubioMoral]
- Split converse.js up into different plugin modules. [jcbrand]
- Better Sass/CSS for responsive/mobile views. New mobile-only build. [jcbrand]
- Roster contacts can now be filtered by chat state and roster filters are
  remembered across page loads. [jcbrand]
- Add support for messages with type `headline`, often used for notifications
  from the server. [jcbrand]
- Add stanza-specific event listener `converse.listen.stanza`.
  As a result `converse.listen.on('message');` has been deprecated, use
  `converse.stanza.on('message');` instead. [jcbrand]
- Emit an event `chatBoxInitialized` once a chat box's initialize method has been called. [jcbrand]
- Emit an event `statusInitialized` once the user's own status has been initialized upon startup. [jcbrand]
- New config option [chatstate_notification_blacklist](https://conversejs.org/docs/html/configuration.html#chatstate-notification-blacklist) [jcbrand]
- New config option [sticky_controlbox](https://conversejs.org/docs/html/configuration.html#sticky-controlbox) [jcbrand]
- New config option [credentials_url](https://conversejs.org/docs/html/configuration.html#credentials-url) [jcbrand]
- Don't play sound notifications for OTR messages which are setting up an
  encrypted session. [jcbrand]
- Bugfix: RID, SID and JID tokens ignored when `keepalive` set to `true`. [jcbrand]
- Removed the `account.logout` API, instead use `user.logout`. [jcbrand]
- Use `rel=noopener` with links that contain `target=_blank` to prevent potential
  phishing attacks. [More info here](https://mathiasbynens.github.io/rel-noopener/)
  [jcbrand]
- #156 Add the option `auto_join_rooms` which allows you to automatically
  connect to certain rooms once logged in. [jcbrand]
- #261 `show_controlbox_by_default` config not working [diditopher]
- #443 HTML5 notifications of received messages [jcbrand]
- #534 Updated Russian translation [badfiles]
- #566 Do not steal the focus when the chatbox opens automatically [rlanvin]
- #573 xgettext build error: `'javascript' unknown` [jcbrand]
- #577 New config variable [message_archiving_timeout](https://conversejs.org/docs/html/configuration.html#message-archiving-timeout) [jcbrand]
- #587 Fix issue when logging out with `auto_logout=true` [davec82]
- #589 Save scroll position on minimize and restore it on maximize [rlanvin]
- #592 Add random resource for `auto_login`, add method generateResource to
  generate random resource [davec82]
- #598 Add option `synchronize_availability` [davec82]
- #600 Fix change xmpp status also on icon-status click [davec82]
- #616 converse-otr should depend on converse-minimize  [jcbrand]
- #609 Remove split of fullname [lixmal]

## 0.10.1 (2016-02-06)

- #352 When the user has manually scrolled up in a chat window, don't scroll
  down on chat event notifications. [jcbrand]
- #524 Added [auto_join_on_invite](https://conversejs.org/docs/html/configuration.html#auto_join_on_invite)
  parameter for automatically joining chat rooms. [ben]
- #520 Set specific domain. Two new options [default_domain](https://conversejs.org/docs/html/configuration.html#default_domain)
  and [locked_domain](https://conversejs.org/docs/html/configuration.html#locked_domain). [jcbrand]
- #521 Not sending presence when connecting after disconnection. [jcbrand]
- #535 Messages not received when room with mixed-case JID is used. [jcbrand]
- #536 Presence not sent out (in cases where it should) after page refresh. [jcbrand]
- #540 `bind is not a function` error for plugins without `initialize` method. [jcbrand]
- #547 By default the `offline` state is no longer choosable.
  See [include_offline_state](https://conversejs.org/docs/html/configuration.html#include-offline-state) for details. [jcbrand]
- A chat room invite might come from someone not in your roster list. [ben]
- #487 Empty the resources array when the resource is null [rlanvin]
- #534 Updated Russian translation [LaconicTranslator]
- #555 The status restored from sessionStorage is never updated [jcbrand]
- #559 Remove reconnection timer once connected succesfully [m0cs]

## 0.10.0 (2015-11-05)

**Note:**
*This release drops CSS support for IE8 and IE9.*

- #459 Wrong datatype passed to converse.chatboxes.getChatBox. [hobblegobber, jcbrand]
- #493 Roster push fix [jcbrand]
- #403 emit an event `rosterPush` when a roster push happens [teseo]
- #502. Chat room not opened in non_amd version. [rjanbiah]
- #505 Typo caused [object Object] in room info [gromiak]
- #508 "Is typing" doesn't automatically disappear [jcbrand]
- #509 Updated Polish translations [ser]
- #510 MUC room memberlist is being cleared with page reload when keepalive option is set. [jcbrand]
- Add the ability to also drag-resize chat boxes horizontally. [jcbrand]
- Updated Sass files and created a new style. [jcbrand]


## 0.9.6 (2015-10-12)

- Bugfix. Spinner doesn't disappear when scrolling up (when server doesn't support XEP-0313). [jcbrand]
- #462 Fix MUC rooms with names containing special characters not working [1st8]
- #467 Fix outgoing chat messages not having a msgid when being put into sessionStorage [1st8]
- #468 Fix [object Object] being sometimes shown as status [1st8]
- #472 Fix "Cannot read property 'splitOnce' of undefined" when typing /clear in a chat room. [jcbrand]
- #493 Roster wasn't being updated after a Roster push update [teseo, jcbrand]
- #496 Bugfix. Pings weren't being sent out. [teseo, jcbrand]
- #499 Message not received due to non-unique message ids. [jcbrand]

## 0.9.5 (2015-08-24)

- #306 XEP-0313: Message Archive Management [jcbrand]
- #439 auto_login and keepalive not working [jcbrand]
- #440 null added as resource to contact [jcbrand]
- Add new event serviceDiscovered [jcbrand]
- Add a new configuration setting [muc_history_max_stanzas](https://conversejs.org/docs/html/configuration.html#muc-history-max-stanzas>). [jcbrand]

## 0.9.4 (2015-07-04)

- #144 Add Ping functionality and Pong handler [thierrytiti]
- #234, #431 Messages aren't received when the user logs in with a mixed-case JID. [jcbrand]
- #367 API methods for changing chat status (online, busy, away etc.) and status message [jcbrand]
- #389 Allow login panel placeholders and roster item 'Name' translations. [gbonvehi]
- #394 Option to allow chatting with pending contacts [thierrytiti]
- #396 Add automatic Away mode and XEP-0352 support [thierrytiti]
- #400, #410 Allow offline pretty status and placeholder for "Insert a smiley" to be translated [thierrytiti]
- #401 Updated French translation [thierrytiti]
- #404 CSS fix: position and width of the div #conversejs [thierrytiti]
- #407 CSS: Fonts Path: editabable $font-path via sass/variables.scss [thierrytiti]
- #408 MUC: missing toggle call handler and updated documentation about call [thierrytiti]
- #413 Auto-detect user's locale to show date and time in the right format [thierrytiti]
- #415 closeAllChatBoxes is giving ReferenceError when 2 chats are open [nevcos, jcbrand]
- #416 Add icon for XA status [thierrytiti]
- #418 Logging out with `auto_reconnect=true` causes reconnection retries [jcbrand]
- #420 Updated German translation [1st8]
- #427 Converse.js does not subscribe back to a contact not in the roster. [emmanuel-florent]
- Add offline pretty status to enable translation [thierrytiti]
- Bugfix. ClearSessions during unload event would throw an error when not logged in. [gbonvehi]
- Bugfix. Manual login doesn't work when only websocket_url is set and not bosh_service_url. [jcbrand]
- Bugfix. Wrong callback argument mapping in XmppStatus initialize: fullname is null [thierrytiti]
- CSS fix: room-info bug on hover after room description loaded [thierrytiti]
- CSS: Fonts Path: editabable $font-path via sass/variables.scss [thierrytiti]
- Chat boxes returned by the API now have an `is_chatroom` attribute [jcbrand]
- Decouple automatic away and XEP-0352 support. [jcbrand]
- Don't carbon copy OTR messages. [jcbrand]
- I18N: Autodetection of User Locale if no i18n setting is set. [thierrytiti]
- Refactored in order to remove the strophe.roster.js dependency. [jcbrand]
- Refactored the plugin architecture. Add `overrides` convention for
  automatically overriding converse.js's methods and Backbone views and models. [jcbrand]
- With keepalive, don't send out a presence stanza on each page load [jcbrand]

## 0.9.3 (2015-05-01)

- Add the ability to log in automatically. [jcbrand]
- Remove `type=email` from JID field in login form. Resulting validation error confuses people. [jcbrand]
- Add Ukranian translations [Andriy Kopystyansky]
- #244 Add the ability to log in anonymously. [jcbrand]
- #344 Enable the path to the sound files to be configured [thierrytiti and jcbrand]
- #370 Unable to register a new user to ejabberd 2.1.11. [gbonvehi]
- #372 Some offline users have a visible empty `<dd>` in the roster. [floriancargoet]
- #374 Fix collapsed group visibility on page load. [floriancargoet]
- #378 Expect full JIDs to be returned via XHR user search [thierrytiti]
- #379 Updated French translations [thierrytiti]
- #379 Fix for bower not finding crypto-js-evanvosberg#3.1.2-5 any more. [jcbrand]

## 0.9.2 (2015-04-09)

- Bugfix. Prevent attaching twice during initialization. [jcbrand]
- API method chats.get can now also return chat boxes which haven't been opened yet. [jcbrand]
- Add API method contacts.add. [pzia]
- #356 Fix the plugin extend function. [floriancargoet]
- #357 Fix the known bug where a state notification reopens a chat box. [floriancargoet]
- #358 Bugfix. Chat rooms show the same occupants bug. [floriancargoet]
- #359 Fix a timeout bug in chat state notifications. [floriancargoet]
- #360 Incorrect roster height when `allow_contact_requests=true`. [floriancargoet, jcbrand]
- #362 Add API for retrieving and opening rooms. [pzia]
- #364 Text selection in chat boxes not shown in Firefox. [jcbrand]

## 0.9.1 (2015-03-26)

- Set the JID input field in the login form to `type=email`. [chatme]
- New configuration setting [allow_contact_removal](https://conversejs.org/docs/html/configuration.html#allow-contact-removal) [jcbrand]
- Document that event handlers receive 'event' obj as first arg. [jcbrand]
- Add a test to check that notifications are played in chat rooms. [jcbrand]
- #333 Enable automatic reconnection when `prebind` and `prebind_url` are specified. [jcbrand]
- #339 Require the JID to be specified when using `keepalive` with `prebind`. Also add a logout API method. [jcbrand]
- #349 Indicate visitors in chat rooms. [c143]

## 0.9.0 (2015-03-06)

- #204 Support websocket connections. [jcbrand]
- #252, 253 Add fullname and jid to contact's tooltip in roster. [gbonvehi]
- #292 Better support for XEP-0085 Chat State Notifications. [jcbrand]
- #295 Document "allow_registration". [gbonvehi]
- #304 Added Polish translations. [ser]
- #305 presence/show text in XMPP request isn't allowed by specification. [gbonvehi]
- Add new API method `chats.open` to open chat boxes. [jcbrand]
- Add new API method to set and get configuration settings. [jcbrand]
- Add responsiveness to CSS. We now use Sass preprocessor for generating CSS. [jcbrand]
- Bugfix. Custom status message form doesn't submit/disappear. [jcbrand]
- Calling the API method `contacts.get()` without parameters now returns all contacts. [jcbrand]
- Don't send out the message carbons IQ stanza on each page load. [jcbrand]
- New Makefile.win to build in Windows environments. [gbonvehi]
- Norwegian Bokmål translations. [Andreas Lorentsen]
- Removed deprecated API methods. [jcbrand]
- Strophe.log and Strophe.error now uses converse.log to output messages. [gbonvehi]
- The API method `chats.get` now only returns already opened chat boxes. [jcbrand]
- Updated Afrikaans translations. [jcbrand]
- Add new configuration setting [prebind_url](https://conversejs.org/docs/html/configuration.html#prebind-url) [jcbrand]

## 0.8.6 (2014-12-07)

- Bugfix. Login panel didn't appear under certain conditions. [jcbrand]
- Bugfix. Error when trying to render chat room configuration form. [jcbrand]
- Text on the registration form was not configurable or i18n aware. [jcbrand]
- #285 With prebind the jid, rid and sid settings were ignored. [jcbrand]

## 0.8.5 (2014-12-01)

- #117 JIDs or nicknames not shown in chat rooms. [jcbrand]
- #282 XEP-0077 In-band registration. [jcbrand]

## 0.8.4 (2014-11-15)

**note:**
*Certain API methods have been deprecated in favor of a new API and will be removed in the 0.9.0 release.*

- Bugfix. Error when trying to use prebind and keepalive together. [heban and jcbrand]
- Bugfix. Cannot read property "top" of undefined. [jcbrand]
- Add new event, noResumeableSession, for when keepalive=true and there aren't
  any prebind session tokens. [jcbrand]
- #46 Refactor the API and add new methods. [jcbrand]
- #151 Browser locks/freezes with many roster users. [jcbrand]
- #177 Setting status to offline does nothing. [jcbrand]
- #232 Always get full name from model. [jcbrand]
- #237 Unable to create room when `hide_muc_server` is `true`. [jcbrand]
- #238 Rooms are not shown when `hide_offline_users` is `true`. [jcbrand]
- #251 Non-minified builds for debugging. [jcbrand]
- #260 Sent message carbons are not displayed. [jcbrand]
- #262 Contact requests are not shown if page is reloaded. [jcbrand]
- #264 Remove unnecessary commas for ie8 compatibility. [Deuteu]
- #267 Unread messages counter wrongly gets incremented by chat state notifications. [Deuteu]
- #274 Roster filtering results change with presence changes. [jcbrand]
- #275 Custom status message doesn't reset. [jcbrand]
- #278 Unread messages counter doesn't unbind it's events. [Deuteu]
- #279 Handle more field types for MUC config forms. [gbonvehi]
- #280 New config option, `hide_offline_users` [gbonvehi]

## 0.8.3 (2014-09-22)

- The Javascript build files in the 0.8.2 release weren't updated due to a
  unnoticed build error. [jcbrand]

## 0.8.2 (2014-09-22)

- Converse.js now has the ability to maintain sessions across page loads.
  Previously, the session tokens had to be handled externally and passed in.
  See the [keepalive](https://conversejs.org/docs/html/configuration.html#keepalive) configuration setting. [jcbrand]
- Allow changing of nickname in a chat room via /nick command. [jcbrand]
- Allow a chat room user to be muted or unmuted with the /mute and /voice commands. [jcbrand]
- Add a chat room toolbar button for toggling the list of occupants. [jcbrand]
- Converse.js now responds to XEP-0030: Service Discovery requests. [jcbrand]
- Bugfix. Roster groups all appear offline after page reload (with prebind).
  See http://librelist.com/browser//conversejs/2014/8/26/problem-with-contact-list-everyone-is-offline/ [heban and jcbrand]
- Bugfix concerning trimmed chats. Chats were being trimmed even though there was enough room. [jcbrand]
- #62 Sound notifications will now also play when you are mentioned in a chat room. [jcbrand]
- #212 Bugfix. Groups weren't being show again after the live filter was cleared. [jcbrand]
- #215 (and also #75) XEP-0249: Direct MUC Invitations. [jcbrand]
- #216 Contacts tab empty when using xhr_user_search. [hcderaad and jcbrand]
- #219 New contacts added need page refresh to be accepted and become visible. [hcderaad and jcbrand]
- #220 Non-AMD example page was not working. [xavier83ar and jcbrand]
- #222 Control box state not remembered. [priyadi and jcbrand]
- #223 Provide API to query buddy status. [priyadi and jcbrand]
- #227 Updated Hebrew translations [GreenLunar]

## 0.8.1 (2014-08-23)

- Bugfix: Roster contacts' cache key too vague. [jcbrand]
- Bugfix: Roster contacts weren't properly sorted according to chat status. [jcbrand]
- #63 Support for sound notification when message is received. [jcbrand]
- #212 Provide a live filter of the roster contacts. [jcbrand]

## 0.8.0 (2014-08-04)

**note**:
    1. Converse.js is now relicensed under the [Mozilla Public License](http://www.mozilla.org/MPL/2.0/).
    2. Configuration options for the chat toolbar have changed. Please refer to the [relevant documentation](http://devbox:8890/docs/html/configuration.html#visible-toolbar-buttons).
    3. This release has reduced support for IE8 (some features won't work).
    4. Events have been renamed to remove "on" prefix (sorry for any inconvenience).

- No initial HTML markup is now needed in the document body for converse.js to work. [jcbrand]
- All date handling is now done with moment.js. [jcbrand]
- Add a new toolbar button for clearing chat messages. [jcbrand]
- Chat boxes and rooms can now be resized vertically. [jcbrand]
- Upgraded dependencies to their latest versions. [jcbrand]
- Add new configuration setting [forwarded_messages](https://conversejs.org/docs/html/configuration.html#forwarded-messages).
  Message forwarding was before a default behavior but is now optional (and disabled by default). [jcbrand]
- Newly opened chat boxes always appear immediately left of the controlbox. [jcbrand]
- #71 Chat boxes and rooms can be minimized. [jcbrand]
- #83 Roster contacts can be shown according to their groups. [jcbrand]
    Note: Converse.js can show users under groups if you have assigned them
    already via another client or server configuration. There is not yet a way
    to assign contacts to groups from within converse.js itself.
- #123 Show converse.js in the resource assigned to a user. [jcbrand]
- #130 Fixed bootstrap conflicts. [jcbrand]
- #132 Support for [XEP-0280: Message Carbons](https://xmpp.org/extensions/xep-0280.html).
    Configured via [message_carbons](https://conversejs.org/docs/html/configuration.html#message-carbons) [hejazee]
- #176 Add support for caching in sessionStorage as opposed to localStorage. [jcbrand]
- #180 RID and SID undefined [g8g3]
- #191 No messages history [heban]
- #192 Error: xhr_user_search_url is not defined. [jcbrand]
- #195 Chinese translations. [lancelothuxi]
- #196 [Safari v7.0.5] TypeError: Attempted to assign to readonly property. [g8g3]
- #199 Improved Spanish translations [chilicuil]
- #201 Add zh-locale to fix build task [schoetty]

## 0.7.4 (2014-03-05)

**note:**
*This release contains an important security fix. Thanks to Renaud Dubourguais from [Synacktiv](http://synacktiv.com) for reporting the vulnerability.*

- #125 Bugfix: crypto dependencies loaded in wrong order [jcbrand]
- Bugfix: action messages (i.e. /me) didn't work in OTR mode. [jcbrand]
- Security fix: Ensure that message URLs are properly encoded. [jcbrand]

## 0.7.3 (2014-02-23)

- #93 Add API methods exposing the RID and SID values. Can be disabled. [jcbrand]
- #102 Option to enable OTR by default. [Aupajo]
- #103 Option to display a call button in the chatbox toolbar, to allow third-party libraries to provide a calling feature. [Aupajo]
- #108 Japanese Translations [mako09]
- #111 OTR not working when using converse.js with prebinding. [jseidl, jcbrand]
- #114, #124 Hewbrew Translations [GreenLunar]
- #115 Indonesian Translations [priyadi]

## 0.7.2 (2013-12-18)

**note**
*This release contains an important security fix. Thanks to hejsan for reporting the vulnerability.*

- #48 Add event emitter support and emit events. [jcbrand]
- #97 Wrong number of online contacts shown with config option `show_only_online_users`. [jcbrand]
- #100 Make the fetching of vCards optional (enabled by default). [jcbrand]
- Sanitize message text to avoid Javascript injection attacks.  [jcbrand]

## 0.7.1 (2013-11-17)

- Don't load OTR crypto if the browser doesn't have a CSRNG [jcbrand]
- Don't break when crypto libraries aren't defined. [jcbrand]
- Check if canvas is supported before trying to render the user avatar [jcbrand]
- Use newest strophe.muc plugin. Fixes #85 [jcbrand]

**note:**
If you are using the development libraries, you'll need to run ``bower update``
to fetch the newest strophe.muc.plugin (for bugfix of #85).

This release contains 3 different builds:
- converse.min.js
- converse-no-otr.min.js (Without OTR encryption)
- converse-no-locales-no-otr.min.js (Without OTR encryption or any translations)

## 0.7.0 (2013-11-13)

### Important:

This release includes support for [Off-the-record encryption](https://otr.cypherpunks.ca).
For this to work, your browser needs a CSPRNG (Cryptographically secure pseudorandom number generator).

Internet Explorer of all versions doesn't have one at all, neither does older versions of Firefox.

If you need to support older browsers, please download the latest release from the 0.6 bran

#### Features:

- Add a toolbar to the chat boxes [jcbrand]
- Add support for OTR (off-the-record) encryption [jcbrand]
- Add support for smileys [jcbrand]
- Simplified boilerplate markup [jcbrand]
- New configuration settings, `xhr_custom_status_url` and `xhr_user_search_url` [jcbrand]

**note:**
*This release introduces a backward incompatible change. The boilerplate
HTML needed in your webpage for converse.js to work has been reduced to a
single div: `<div id="conversejs"></div>`*

#### Bugfixes:

- #58 Contact's name gets replaced with their JID [jcbrand]
- #81 Requesting contacts appear as pending contacts [jcbrand]

## 0.6.6 (2013-10-16)

- Bugfix: Presence stanza must be sent out after roster has been initialized [jcbrand]
- Bugfix: Don't reconnect while still disconnecting, causes endless authentication loops. [jcbrand]
- Dutch translation [maartenkling]

## 0.6.5 (2013-10-08)

- Fetch vCards asynchronously once a roster contact is added [jcbrand]
- Hungarian translation [w3host]
- Russian translation [bkocherov]
- Update CSS to avoid clash with bootstrap [seocam]
- New config option `allow_muc` toggles multi-user chat (MUC) [jcbrand]
- New config option `allow_contact_requests` toggles user adding [jcbrand]
- New config option `show_only_online_users` [jcbrand]

## 0.6.4 (2013-09-15)

- Add icon for the unavailable chat state. [jcbrand]
- Chat state descriptions weren't translation aware. [jcbrand]
- Clear messages from localStorage when user types "/clear". [jcbrand]
- The 'xa' chat state wasn't being handled properly. [jcbrand]
- Updated pt-BR translations [seocam]
- Updated af and de translations [jcbrand]

## 0.6.3 (2013-09-12)

*NB: This release contains an important security fix. Please don't use older
versions of the 0.6 branch.*

- French translations. [tdesvenain]
- Bugfix: Messages were stored against buddy JID and not own JID. [jcbrand]

## 0.6.2 (2013-08-29)

- Bugfix. The remove icon wasn't appearing in the contacts roster. [jcbrand]
- Bugfix. With auto_subscribe=True, the "Pending Contacts" header didn't disappear
  after a new user was accepted. [jcbrand]

## 0.6.1 (2013-08-28)

- IE9 and IE8 CSS fixes. [jcbrand]
- Bugfix: Pencil icon not visible (for setting status update). [jcbrand]
- Bugfix: RID, JID and SID initialization values were being ignored. [jcbrand]
- Bugfix: Fall back to English if a non-existing locale was specified. [jcbrand]

## 0.6.0 (2013-08-26)

- #39 Documentation for minifying JS is wrong. [jcbrand]
- #41 prebind and show_controlbox_by_default true fails. [jcbrand]
- With prebinding, attaching to the connection now happens inside Converse and
  not as a separate step after initialization. [jcbrand]
- Register presence and message handlers before fetching the roster. Otherwise
  some presence notifications might be missed. [jcbrand]
- Add a debug option (logs to the browser console). [jcbrand]
- Use font icons from http://icomoon.io [jcbrand]
- Added a static mockup to aid CSS/design process. [jcbrand]
- Save language codes with hyphens. Thanks to @seocam. [jcbrand]
- The combined and minified JS file now uses almond and not require.js. [jcbrand]

## 0.5.2 (2013-08-05)

- Important security update. Don't expose the Strophe connection object globally. [jcbrand]

## 0.5.1 (2013-08-04)

- #13, #14: Messages sent between to GTalk accounts weren't being received. [jcbrand]
- #32: Default status was offline when user didn't have contacts. [jcbrand]
- Attach panels to the DOM upon initialize. [jcbrand]

## 0.5.0 (2013-07-30)

- #09 Remove dependency on AMD/require.js [jcbrand]
- #22 Fixed compare operator in strophe.muc [sonata82]
- #23 Add Italian translations [ctrlaltca]
- #24 Add Spanish translations [macagua]
- #25 Using span with css instead of img [matheus-morfi]
- #26 Only the first minute digit shown in chatbox. [jcbrand]
- #28 Add Brazilian Portuguese translations [matheus-morfi]
- Use Bower to manage 3rd party dependencies. [jcbrand]

## 0.4.0 (2013-06-03)

- CSS tweaks: fixed overflowing text in status message and chat rooms list. [jcbrand]
- Bugfix: Couldn't join chat room when clicking from a list of rooms. [jcbrand]
- Add better support for kicking or banning users from chat rooms. [jcbrand]
- Fixed alignment of chat messages in Firefox. [jcbrand]
- More intelligent fetching of vCards. [jcbrand]
- Fixed a race condition bug. Make sure that the roster is populated before sending initial presence. [jcbrand]
- Reconnect automatically when the connection drops. [jcbrand]
- Add support for internationalization. [jcbrand]

## 0.3.0 (2013-05-21)

- Add vCard support [jcbrand]
- Remember custom status messages upon reload. [jcbrand]
- Remove jquery-ui dependency. [jcbrand]
- Use backbone.localStorage to store the contacts roster, open chatboxes and chat messages. [jcbrand]
- Fixed user status handling, which wasn't 100% according to the spec. [jcbrand]
- Separate messages according to day in chats. [jcbrand]
- Add support for specifying the BOSH bind URL as configuration setting. [jcbrand]
- #8 Improve the message counter to only increment when the window is not focused [witekdev]
- Make fetching of list of chat rooms on a server a configuration option. [jcbrand]
- Use service discovery to show all available features on a room. [jcbrand]
- Multi-user chat rooms are now configurable. [jcbrand]

## 0.2.0 (2013-03-28)

- Performance enhancements and general script cleanup [ichim-david]
- Add "Connecting to chat..." info [alecghica]
- Various smaller improvements and bugfixes [jcbrand]

## 0.1.0 (2012-06-12)

- Created [jcbrand]<|MERGE_RESOLUTION|>--- conflicted
+++ resolved
@@ -7,16 +7,14 @@
 - #1691: Fix `collection.chatbox is undefined` errors
 - #1733: New message notifications for a minimized chat stack on top of each other
 - Prevent editing of sent file uploads.
-<<<<<<< HEAD
 - New config option [muc_mention_autocomplete_filter](https://conversejs.org/docs/html/configuration.html#muc_mention_autocomplete_filter)
 - Add user pictures in mention autocomplete list
 - Mention names autocomplete
-=======
 - Initial support for sending custom emojis. Currently only between Converse
   instances. Still working out a wire protocol for compatibility with other clients.
   To add custom emojis, edit the `emojis.json` file.
 - Refactor some presence and status handling code from `converse-core` into `@converse/headless/converse-status`.
->>>>>>> 9934fa71
+
 
 ### Breaking changes
 
