/*!
 * Converse.js (Web-based XMPP instant messaging client)
 * http://conversejs.org
 *
 * Copyright (c) 2012-2014, JC Brand <jc@opkode.com>
 * Licensed under the Mozilla Public License
 */
/*
    Color scheme helpers:
    https://coolors.co/app/264653-2a9d8f-e9c46a-f4a261-e76f51
    http://paletton.com/#uid=70a0u0kkNs+b4JOgryLpxqpsbkI
 */
@font-face {
  font-family: 'Converse-js';
  src: url("../fonticons/fonts/icomoon.eot?wvi0ht");
  src: url("../fonticons/fonts/icomoon.eot?wvi0ht#iefix") format("embedded-opentype"), url("../fonticons/fonts/icomoon.ttf?wvi0ht") format("truetype"), url("../fonticons/fonts/icomoon.woff?wvi0ht") format("woff"), url("../fonticons/fonts/icomoon.svg?wvi0ht#icomoon") format("svg");
  font-weight: normal;
  font-style: normal; }
.icon-conversejs {
  padding-right: 0.2em;
  font-family: 'Converse-js';
  speak: none;
  font-style: normal;
  font-weight: normal;
  font-variant: normal;
  text-transform: none;
  line-height: 1;
  /* Better Font Rendering =========== */
  -webkit-font-smoothing: antialiased;
  -moz-osx-font-smoothing: grayscale; }

.icon-conversejs:before {
  content: "\e600"; }

#converse-embedded-chat .icon-address-book:before,
#conversejs .icon-address-book:before {
  content: "\270f"; }
#converse-embedded-chat .icon-attachment:before,
#conversejs .icon-attachment:before {
  content: "\e032"; }
#converse-embedded-chat .icon-away:before,
#conversejs .icon-away:before {
  content: "\25fb"; }
#converse-embedded-chat .icon-blocked:before,
#conversejs .icon-blocked:before {
  content: "\2718"; }
#converse-embedded-chat .icon-bold:before,
#conversejs .icon-bold:before {
  content: "\e04d"; }
#converse-embedded-chat .icon-bubbles2:before,
#conversejs .icon-bubbles2:before {
  content: "\e016"; }
#converse-embedded-chat .icon-bubbles3:before,
#conversejs .icon-bubbles3:before {
  content: "\e017"; }
#converse-embedded-chat .icon-bubbles:before,
#conversejs .icon-bubbles:before {
  content: "\e015"; }
#converse-embedded-chat .icon-busy:before,
#conversejs .icon-busy:before {
  content: "\e004"; }
#converse-embedded-chat .icon-dnd:before,
#conversejs .icon-dnd:before {
  content: "\e004"; }
#converse-embedded-chat .icon-cancel-circle:before,
#conversejs .icon-cancel-circle:before {
  content: "\e058"; }
#converse-embedded-chat .icon-checkmark:before,
#conversejs .icon-checkmark:before {
  content: "\2713"; }
#converse-embedded-chat .icon-close:before,
#conversejs .icon-close:before {
  content: "\2715"; }
#converse-embedded-chat .icon-closed:before,
#conversejs .icon-closed:before {
  content: "\25ba"; }
#converse-embedded-chat .icon-cog:before,
#conversejs .icon-cog:before {
  content: "\e02f"; }
#converse-embedded-chat .icon-cogs:before,
#conversejs .icon-cogs:before {
  content: "\e022"; }
#converse-embedded-chat .icon-conversejs:before,
#conversejs .icon-conversejs:before {
  content: "\e600"; }
#converse-embedded-chat .icon-database:before,
#conversejs .icon-database:before {
  content: "\f1c0"; }
#converse-embedded-chat .icon-envelope:before,
#conversejs .icon-envelope:before {
  content: "\f003"; }
#converse-embedded-chat .icon-exit:before,
#conversejs .icon-exit:before {
  content: "\e601"; }
#converse-embedded-chat .icon-eye-blocked:before,
#conversejs .icon-eye-blocked:before {
  content: "\e031"; }
#converse-embedded-chat .icon-eye:before,
#conversejs .icon-eye:before {
  content: "\e030"; }
#converse-embedded-chat .icon-github:before,
#conversejs .icon-github:before {
  content: "\eab0"; }
#converse-embedded-chat .icon-globe:before,
#conversejs .icon-globe:before {
  content: "\f0ac"; }
#converse-embedded-chat .icon-google2:before,
#conversejs .icon-google2:before {
  content: "\ea89"; }
#converse-embedded-chat .icon-group:before,
#conversejs .icon-group:before {
  content: "\f0c0"; }
#converse-embedded-chat .icon-happy:before,
#conversejs .icon-happy:before {
  content: "\263b"; }
#converse-embedded-chat .icon-heart2:before,
#conversejs .icon-heart2:before {
  content: "\f004"; }
#converse-embedded-chat .icon-heart:before,
#conversejs .icon-heart:before {
  content: "\2764"; }
#converse-embedded-chat .icon-heart_empty:before,
#conversejs .icon-heart_empty:before {
  content: "\f08a"; }
#converse-embedded-chat .icon-hide-users:before,
#conversejs .icon-hide-users:before {
  content: "\e01c"; }
#converse-embedded-chat .icon-home:before,
#conversejs .icon-home:before {
  content: "\e000"; }
#converse-embedded-chat .icon-idcard-dark:before,
#conversejs .icon-idcard-dark:before {
  content: "\f2c2"; }
#converse-embedded-chat .icon-idcard:before,
#conversejs .icon-idcard:before {
  content: "\f2c3"; }
#converse-embedded-chat .icon-image:before,
#conversejs .icon-image:before {
  content: "\2b14"; }
#converse-embedded-chat .icon-info:before,
#conversejs .icon-info:before {
  content: "\2360"; }
#converse-embedded-chat .icon-italic:before,
#conversejs .icon-italic:before {
  content: "\e04f"; }
#converse-embedded-chat .icon-key:before,
#conversejs .icon-key:before {
  content: "\e028"; }
#converse-embedded-chat .icon-legal:before,
#conversejs .icon-legal:before {
  content: "\f0e3"; }
#converse-embedded-chat .icon-lock-2:before,
#conversejs .icon-lock-2:before {
  content: "\e027"; }
#converse-embedded-chat .icon-minus:before,
#conversejs .icon-minus:before {
  content: "\e05a"; }
#converse-embedded-chat .icon-music:before,
#conversejs .icon-music:before {
  content: "\266b"; }
#converse-embedded-chat .icon-newtab:before,
#conversejs .icon-newtab:before {
  content: "\e053"; }
#converse-embedded-chat .icon-notebook:before,
#conversejs .icon-notebook:before {
  content: "\2710"; }
#converse-embedded-chat .icon-notification:before,
#conversejs .icon-notification:before {
  content: "\e01f"; }
#converse-embedded-chat .icon-offline:before,
#conversejs .icon-offline:before {
  content: "\e002"; }
#converse-embedded-chat .icon-logout:before,
#conversejs .icon-logout:before {
  content: "\e002"; }
#converse-embedded-chat .icon-online:before,
#conversejs .icon-online:before {
  content: "\25fc"; }
#converse-embedded-chat .icon-opened:before,
#conversejs .icon-opened:before {
  content: "\25bc"; }
#converse-embedded-chat .icon-pencil:before,
#conversejs .icon-pencil:before {
  content: "\270e"; }
#converse-embedded-chat .icon-phone-hang-up:before,
#conversejs .icon-phone-hang-up:before {
  content: "\260e"; }
#converse-embedded-chat .icon-phone:before,
#conversejs .icon-phone:before {
  content: "\260f"; }
#converse-embedded-chat .icon-plus:before,
#conversejs .icon-plus:before {
  content: "\271a"; }
#converse-embedded-chat .icon-pushpin:before,
#conversejs .icon-pushpin:before {
  content: "\e012"; }
#converse-embedded-chat .icon-quotes-left:before,
#conversejs .icon-quotes-left:before {
  content: "\e01d"; }
#converse-embedded-chat .icon-reddit:before,
#conversejs .icon-reddit:before {
  content: "\eac6"; }
#converse-embedded-chat .icon-remove:before,
#conversejs .icon-remove:before {
  content: "\e02d"; }
#converse-embedded-chat .icon-room-info:before,
#conversejs .icon-room-info:before {
  content: "\e059"; }
#converse-embedded-chat .icon-save:before,
#conversejs .icon-save:before {
  content: "\f0c7"; }
#converse-embedded-chat .icon-search:before,
#conversejs .icon-search:before {
  content: "\e021"; }
#converse-embedded-chat .icon-show-users:before,
#conversejs .icon-show-users:before {
  content: "\e01e"; }
#converse-embedded-chat .icon-smiley:before,
#conversejs .icon-smiley:before {
  content: "\263a"; }
#converse-embedded-chat .icon-snowflake:before,
#conversejs .icon-snowflake:before {
  content: "\f2dc"; }
#converse-embedded-chat .icon-spell-check:before,
#conversejs .icon-spell-check:before {
  content: "\e045"; }
#converse-embedded-chat .icon-spinner:before,
#conversejs .icon-spinner:before {
  content: "\231b"; }
#converse-embedded-chat .icon-star:before,
#conversejs .icon-star:before {
  content: "\f005"; }
#converse-embedded-chat .icon-star_empty:before,
#conversejs .icon-star_empty:before {
  content: "\f006"; }
#converse-embedded-chat .icon-strikethrough:before,
#conversejs .icon-strikethrough:before {
  content: "\e050"; }
#converse-embedded-chat .icon-twitter:before,
#conversejs .icon-twitter:before {
  content: "\ea96"; }
#converse-embedded-chat .icon-underline:before,
#conversejs .icon-underline:before {
  content: "\e04e"; }
#converse-embedded-chat .icon-unlocked:before,
#conversejs .icon-unlocked:before {
  content: "\e025"; }
#converse-embedded-chat .icon-user:before,
#conversejs .icon-user:before {
  content: "\e01a"; }
#converse-embedded-chat .icon-users:before,
#conversejs .icon-users:before {
  content: "\e01b"; }
#converse-embedded-chat .icon-warning:before,
#conversejs .icon-warning:before {
  content: "\26a0"; }
#converse-embedded-chat .icon-wrench:before,
#conversejs .icon-wrench:before {
  content: "\e024"; }
#converse-embedded-chat .icon-xa:before,
#conversejs .icon-xa:before {
  content: "\e602"; }
#converse-embedded-chat .icon-zoomin:before,
#conversejs .icon-zoomin:before {
  content: "\e02b"; }
#converse-embedded-chat .icon-zoomout:before,
#conversejs .icon-zoomout:before {
  content: "\e02a"; }
#converse-embedded-chat [data-icon]:before,
#conversejs [data-icon]:before {
  content: attr(data-icon);
  font-family: 'Converse-js';
  font-variant: normal;
  font-weight: normal;
  line-height: 1;
  speak: none;
  text-transform: none;
  /* Better Font Rendering =========== */
  -webkit-font-smoothing: antialiased;
  -moz-osx-font-smoothing: grayscale; }
#converse-embedded-chat [class^="icon-"]:before, #converse-embedded-chat [class*=" icon-"]:before,
#conversejs [class^="icon-"]:before,
#conversejs [class*=" icon-"]:before {
  background-position: 14px 14px;
  background-image: none;
  font-family: 'Converse-js';
  font-style: normal;
  font-variant: normal;
  font-weight: normal;
  width: auto;
  height: auto;
  line-height: 1;
  speak: none;
  text-transform: none;
  /* Better Font Rendering =========== */
  -webkit-font-smoothing: antialiased;
  -moz-osx-font-smoothing: grayscale; }

@media screen and (max-width: 480px) {
  #conversejs {
    margin: 0;
    right: 10px;
    left: 10px;
    bottom: 5px; } }
@media screen and (max-height: 450px) {
  #conversejs {
    margin: 0;
    right: 10px;
    left: 10px;
    bottom: 5px; } }
#conversejs ul li {
  height: auto; }
#conversejs div, #conversejs span, #conversejs h1, #conversejs h2, #conversejs h3, #conversejs h4, #conversejs h5, #conversejs h6, #conversejs p, #conversejs blockquote,
#conversejs pre, #conversejs a, #conversejs em, #conversejs img, #conversejs strong, #conversejs dl, #conversejs dt, #conversejs dd, #conversejs ol, #conversejs ul, #conversejs li,
#conversejs fieldset, #conversejs form, #conversejs label, #conversejs legend, #conversejs table, #conversejs caption, #conversejs tbody,
#conversejs tfoot, #conversejs thead, #conversejs tr, #conversejs th, #conversejs td, #conversejs article, #conversejs aside, #conversejs canvas, #conversejs details,
#conversejs embed, #conversejs figure, #conversejs figcaption, #conversejs footer, #conversejs header, #conversejs hgroup, #conversejs menu,
#conversejs nav, #conversejs output, #conversejs ruby, #conversejs section, #conversejs summary, #conversejs time, #conversejs mark, #conversejs audio, #conversejs video {
  margin: 0;
  padding: 0;
  border: 0;
  font: inherit;
  vertical-align: baseline; }
#conversejs textarea,
#conversejs input[type=submit], #conversejs input[type=button],
#conversejs input[type=text], #conversejs input[type=password],
#conversejs button {
  font-size: 16px;
  padding: 0.25em;
  min-height: 0; }
#conversejs strong {
  font-weight: 700; }
#conversejs ol, #conversejs ul {
  list-style: none; }
#conversejs li {
  height: 10px; }
#conversejs ul, #conversejs ol, #conversejs dl {
  font: inherit;
  margin: 0; }
#conversejs a, #conversejs a:visited {
  text-decoration: none;
  color: #578EA9;
  text-shadow: none; }

#conversejs :root {
  --blue: #387592;
  --indigo: #6610f2;
  --purple: #6f42c1;
  --pink: #e83e8c;
  --red: #E77051;
  --orange: #E7A151;
  --yellow: #ffc107;
  --green: #3AA569;
  --teal: #20c997;
  --cyan: #17a2b8;
  --white: #fff;
  --gray: #6c757d;
  --gray-dark: #343a40;
  --primary: #387592;
  --secondary: #6c757d;
  --success: #3AA569;
  --info: #17a2b8;
  --warning: #ffc107;
  --danger: #E77051;
  --light: #f8f9fa;
  --dark: #343a40;
  --breakpoint-xs: 0;
  --breakpoint-sm: 576px;
  --breakpoint-md: 768px;
  --breakpoint-lg: 992px;
  --breakpoint-xl: 1200px;
  --font-family-sans-serif: -apple-system, BlinkMacSystemFont, "Segoe UI", Roboto, "Helvetica Neue", Arial, sans-serif, "Apple Color Emoji", "Segoe UI Emoji", "Segoe UI Symbol";
  --font-family-monospace: SFMono-Regular, Menlo, Monaco, Consolas, "Liberation Mono", "Courier New", monospace; }
#conversejs *,
#conversejs *::before,
#conversejs *::after {
  box-sizing: border-box; }
#conversejs html {
  font-family: sans-serif;
  line-height: 1.15;
  -webkit-text-size-adjust: 100%;
  -ms-text-size-adjust: 100%;
  -ms-overflow-style: scrollbar;
  -webkit-tap-highlight-color: rgba(0, 0, 0, 0); }
@-ms-viewport {
  width: device-width; }
#conversejs article, #conversejs aside, #conversejs dialog, #conversejs figcaption, #conversejs figure, #conversejs footer, #conversejs header, #conversejs hgroup, #conversejs main, #conversejs nav, #conversejs section {
  display: block; }
#conversejs body {
  margin: 0;
  font-family: -apple-system, BlinkMacSystemFont, "Segoe UI", Roboto, "Helvetica Neue", Arial, sans-serif, "Apple Color Emoji", "Segoe UI Emoji", "Segoe UI Symbol";
  font-size: 1rem;
  font-weight: 400;
  line-height: 1.5;
  color: #212529;
  text-align: left;
  background-color: #fff; }
#conversejs [tabindex="-1"]:focus {
  outline: 0 !important; }
#conversejs hr {
  box-sizing: content-box;
  height: 0;
  overflow: visible; }
#conversejs h1, #conversejs h2, #conversejs h3, #conversejs h4, #conversejs h5, #conversejs h6 {
  margin-top: 0;
  margin-bottom: 0.5rem; }
#conversejs p {
  margin-top: 0;
  margin-bottom: 1rem; }
#conversejs abbr[title],
#conversejs abbr[data-original-title] {
  text-decoration: underline;
  text-decoration: underline dotted;
  cursor: help;
  border-bottom: 0; }
#conversejs address {
  margin-bottom: 1rem;
  font-style: normal;
  line-height: inherit; }
#conversejs ol,
#conversejs ul,
#conversejs dl {
  margin-top: 0;
  margin-bottom: 1rem; }
#conversejs ol ol,
#conversejs ul ul,
#conversejs ol ul,
#conversejs ul ol {
  margin-bottom: 0; }
#conversejs dt {
  font-weight: 700; }
#conversejs dd {
  margin-bottom: .5rem;
  margin-left: 0; }
#conversejs blockquote {
  margin: 0 0 1rem; }
#conversejs dfn {
  font-style: italic; }
#conversejs b,
#conversejs strong {
  font-weight: bolder; }
#conversejs small {
  font-size: 80%; }
#conversejs sub,
#conversejs sup {
  position: relative;
  font-size: 75%;
  line-height: 0;
  vertical-align: baseline; }
#conversejs sub {
  bottom: -.25em; }
#conversejs sup {
  top: -.5em; }
#conversejs a {
  color: #578EA9;
  text-decoration: none;
  background-color: transparent;
  -webkit-text-decoration-skip: objects; }
  #conversejs a:hover {
    color: #3d6477;
    text-decoration: underline; }
#conversejs a:not([href]):not([tabindex]) {
  color: inherit;
  text-decoration: none; }
  #conversejs a:not([href]):not([tabindex]):hover, #conversejs a:not([href]):not([tabindex]):focus {
    color: inherit;
    text-decoration: none; }
  #conversejs a:not([href]):not([tabindex]):focus {
    outline: 0; }
#conversejs pre,
#conversejs code,
#conversejs kbd,
#conversejs samp {
  font-family: monospace, monospace;
  font-size: 1em; }
#conversejs pre {
  margin-top: 0;
  margin-bottom: 1rem;
  overflow: auto;
  -ms-overflow-style: scrollbar; }
#conversejs figure {
  margin: 0 0 1rem; }
#conversejs img {
  vertical-align: middle;
  border-style: none; }
#conversejs svg:not(:root) {
  overflow: hidden; }
#conversejs table {
  border-collapse: collapse; }
#conversejs caption {
  padding-top: 0.75rem;
  padding-bottom: 0.75rem;
  color: #6c757d;
  text-align: left;
  caption-side: bottom; }
#conversejs th {
  text-align: inherit; }
#conversejs label {
  display: inline-block;
  margin-bottom: .5rem; }
#conversejs button {
  border-radius: 0; }
#conversejs button:focus {
  outline: 1px dotted;
  outline: 5px auto -webkit-focus-ring-color; }
#conversejs input,
#conversejs button,
#conversejs select,
#conversejs optgroup,
#conversejs textarea {
  margin: 0;
  font-family: inherit;
  font-size: inherit;
  line-height: inherit; }
#conversejs button,
#conversejs input {
  overflow: visible; }
#conversejs button,
#conversejs select {
  text-transform: none; }
#conversejs button,
#conversejs html [type="button"],
#conversejs [type="reset"],
#conversejs [type="submit"] {
  -webkit-appearance: button; }
#conversejs button::-moz-focus-inner,
#conversejs [type="button"]::-moz-focus-inner,
#conversejs [type="reset"]::-moz-focus-inner,
#conversejs [type="submit"]::-moz-focus-inner {
  padding: 0;
  border-style: none; }
#conversejs input[type="radio"],
#conversejs input[type="checkbox"] {
  box-sizing: border-box;
  padding: 0; }
#conversejs input[type="date"],
#conversejs input[type="time"],
#conversejs input[type="datetime-local"],
#conversejs input[type="month"] {
  -webkit-appearance: listbox; }
#conversejs textarea {
  overflow: auto;
  resize: vertical; }
#conversejs fieldset {
  min-width: 0;
  padding: 0;
  margin: 0;
  border: 0; }
#conversejs legend {
  display: block;
  width: 100%;
  max-width: 100%;
  padding: 0;
  margin-bottom: .5rem;
  font-size: 1.5rem;
  line-height: inherit;
  color: inherit;
  white-space: normal; }
#conversejs progress {
  vertical-align: baseline; }
#conversejs [type="number"]::-webkit-inner-spin-button,
#conversejs [type="number"]::-webkit-outer-spin-button {
  height: auto; }
#conversejs [type="search"] {
  outline-offset: -2px;
  -webkit-appearance: none; }
#conversejs [type="search"]::-webkit-search-cancel-button,
#conversejs [type="search"]::-webkit-search-decoration {
  -webkit-appearance: none; }
#conversejs ::-webkit-file-upload-button {
  font: inherit;
  -webkit-appearance: button; }
#conversejs output {
  display: inline-block; }
#conversejs summary {
  display: list-item;
  cursor: pointer; }
#conversejs template {
  display: none; }
#conversejs [hidden] {
  display: none !important; }
#conversejs h1, #conversejs h2, #conversejs h3, #conversejs h4, #conversejs h5, #conversejs h6,
#conversejs .h1, #conversejs .h2, #conversejs .h3, #conversejs .h4, #conversejs .h5, #conversejs .h6 {
  margin-bottom: 0.5rem;
  font-family: inherit;
  font-weight: 500;
  line-height: 1.2;
  color: inherit; }
#conversejs h1, #conversejs .h1 {
  font-size: 2.5rem; }
#conversejs h2, #conversejs .h2 {
  font-size: 2rem; }
#conversejs h3, #conversejs .h3 {
  font-size: 1.75rem; }
#conversejs h4, #conversejs .h4 {
  font-size: 1.5rem; }
#conversejs h5, #conversejs .h5 {
  font-size: 1.25rem; }
#conversejs h6, #conversejs .h6 {
  font-size: 1rem; }
#conversejs .lead {
  font-size: 1.25rem;
  font-weight: 300; }
#conversejs .display-1 {
  font-size: 6rem;
  font-weight: 300;
  line-height: 1.2; }
#conversejs .display-2 {
  font-size: 5.5rem;
  font-weight: 300;
  line-height: 1.2; }
#conversejs .display-3 {
  font-size: 4.5rem;
  font-weight: 300;
  line-height: 1.2; }
#conversejs .display-4 {
  font-size: 3.5rem;
  font-weight: 300;
  line-height: 1.2; }
#conversejs hr {
  margin-top: 1rem;
  margin-bottom: 1rem;
  border: 0;
  border-top: 1px solid rgba(0, 0, 0, 0.1); }
#conversejs small,
#conversejs .small {
  font-size: 80%;
  font-weight: 400; }
#conversejs mark,
#conversejs .mark {
  padding: 0.2em;
  background-color: #fcf8e3; }
#conversejs .list-unstyled {
  padding-left: 0;
  list-style: none; }
#conversejs .list-inline {
  padding-left: 0;
  list-style: none; }
#conversejs .list-inline-item {
  display: inline-block; }
  #conversejs .list-inline-item:not(:last-child) {
    margin-right: 0.5rem; }
#conversejs .initialism {
  font-size: 90%;
  text-transform: uppercase; }
#conversejs .blockquote {
  margin-bottom: 1rem;
  font-size: 1.25rem; }
#conversejs .blockquote-footer {
  display: block;
  font-size: 80%;
  color: #6c757d; }
  #conversejs .blockquote-footer::before {
    content: "\2014 \00A0"; }
#conversejs .img-fluid {
  max-width: 100%;
  height: auto; }
#conversejs .img-thumbnail {
  padding: 0.25rem;
  background-color: #fff;
  border: 1px solid #dee2e6;
  border-radius: 0.25rem;
  max-width: 100%;
  height: auto; }
#conversejs .figure {
  display: inline-block; }
#conversejs .figure-img {
  margin-bottom: 0.5rem;
  line-height: 1; }
#conversejs .figure-caption {
  font-size: 90%;
  color: #6c757d; }
#conversejs .container {
  width: 100%;
  padding-right: 15px;
  padding-left: 15px;
  margin-right: auto;
  margin-left: auto; }
  @media (min-width: 576px) {
    #conversejs .container {
      max-width: 540px; } }
  @media (min-width: 768px) {
    #conversejs .container {
      max-width: 720px; } }
  @media (min-width: 992px) {
    #conversejs .container {
      max-width: 960px; } }
  @media (min-width: 1200px) {
    #conversejs .container {
      max-width: 1140px; } }
#conversejs .container-fluid {
  width: 100%;
  padding-right: 15px;
  padding-left: 15px;
  margin-right: auto;
  margin-left: auto; }
#conversejs .row {
  display: flex;
  flex-wrap: wrap;
  margin-right: -15px;
  margin-left: -15px; }
#conversejs .no-gutters {
  margin-right: 0;
  margin-left: 0; }
  #conversejs .no-gutters > .col,
  #conversejs .no-gutters > [class*="col-"] {
    padding-right: 0;
    padding-left: 0; }
#conversejs .col-1, #conversejs .col-2, #conversejs .col-3, #conversejs .col-4, #conversejs .col-5, #conversejs .col-6, #conversejs .col-7, #conversejs .col-8, #conversejs .col-9, #conversejs .col-10, #conversejs .col-11, #conversejs .col-12, #conversejs .col,
#conversejs .col-auto, #conversejs .col-sm-1, #conversejs .col-sm-2, #conversejs .col-sm-3, #conversejs .col-sm-4, #conversejs .col-sm-5, #conversejs .col-sm-6, #conversejs .col-sm-7, #conversejs .col-sm-8, #conversejs .col-sm-9, #conversejs .col-sm-10, #conversejs .col-sm-11, #conversejs .col-sm-12, #conversejs .col-sm,
#conversejs .col-sm-auto, #conversejs .col-md-1, #conversejs .col-md-2, #conversejs .col-md-3, #conversejs .col-md-4, #conversejs .col-md-5, #conversejs .col-md-6, #conversejs .col-md-7, #conversejs .col-md-8, #conversejs .col-md-9, #conversejs .col-md-10, #conversejs .col-md-11, #conversejs .col-md-12, #conversejs .col-md,
#conversejs .col-md-auto, #conversejs .col-lg-1, #conversejs .col-lg-2, #conversejs .col-lg-3, #conversejs .col-lg-4, #conversejs .col-lg-5, #conversejs .col-lg-6, #conversejs .col-lg-7, #conversejs .col-lg-8, #conversejs .col-lg-9, #conversejs .col-lg-10, #conversejs .col-lg-11, #conversejs .col-lg-12, #conversejs .col-lg,
#conversejs .col-lg-auto, #conversejs .col-xl-1, #conversejs .col-xl-2, #conversejs .col-xl-3, #conversejs .col-xl-4, #conversejs .col-xl-5, #conversejs .col-xl-6, #conversejs .col-xl-7, #conversejs .col-xl-8, #conversejs .col-xl-9, #conversejs .col-xl-10, #conversejs .col-xl-11, #conversejs .col-xl-12, #conversejs .col-xl,
#conversejs .col-xl-auto {
  position: relative;
  width: 100%;
  min-height: 1px;
  padding-right: 15px;
  padding-left: 15px; }
#conversejs .col {
  flex-basis: 0;
  flex-grow: 1;
  max-width: 100%; }
#conversejs .col-auto {
  flex: 0 0 auto;
  width: auto;
  max-width: none; }
#conversejs .col-1 {
  flex: 0 0 8.3333333333%;
  max-width: 8.3333333333%; }
#conversejs .col-2 {
  flex: 0 0 16.6666666667%;
  max-width: 16.6666666667%; }
#conversejs .col-3 {
  flex: 0 0 25%;
  max-width: 25%; }
#conversejs .col-4 {
  flex: 0 0 33.3333333333%;
  max-width: 33.3333333333%; }
#conversejs .col-5 {
  flex: 0 0 41.6666666667%;
  max-width: 41.6666666667%; }
#conversejs .col-6 {
  flex: 0 0 50%;
  max-width: 50%; }
#conversejs .col-7 {
  flex: 0 0 58.3333333333%;
  max-width: 58.3333333333%; }
#conversejs .col-8 {
  flex: 0 0 66.6666666667%;
  max-width: 66.6666666667%; }
#conversejs .col-9 {
  flex: 0 0 75%;
  max-width: 75%; }
#conversejs .col-10 {
  flex: 0 0 83.3333333333%;
  max-width: 83.3333333333%; }
#conversejs .col-11 {
  flex: 0 0 91.6666666667%;
  max-width: 91.6666666667%; }
#conversejs .col-12 {
  flex: 0 0 100%;
  max-width: 100%; }
#conversejs .order-first {
  order: -1; }
#conversejs .order-last {
  order: 13; }
#conversejs .order-0 {
  order: 0; }
#conversejs .order-1 {
  order: 1; }
#conversejs .order-2 {
  order: 2; }
#conversejs .order-3 {
  order: 3; }
#conversejs .order-4 {
  order: 4; }
#conversejs .order-5 {
  order: 5; }
#conversejs .order-6 {
  order: 6; }
#conversejs .order-7 {
  order: 7; }
#conversejs .order-8 {
  order: 8; }
#conversejs .order-9 {
  order: 9; }
#conversejs .order-10 {
  order: 10; }
#conversejs .order-11 {
  order: 11; }
#conversejs .order-12 {
  order: 12; }
#conversejs .offset-1 {
  margin-left: 8.3333333333%; }
#conversejs .offset-2 {
  margin-left: 16.6666666667%; }
#conversejs .offset-3 {
  margin-left: 25%; }
#conversejs .offset-4 {
  margin-left: 33.3333333333%; }
#conversejs .offset-5 {
  margin-left: 41.6666666667%; }
#conversejs .offset-6 {
  margin-left: 50%; }
#conversejs .offset-7 {
  margin-left: 58.3333333333%; }
#conversejs .offset-8 {
  margin-left: 66.6666666667%; }
#conversejs .offset-9 {
  margin-left: 75%; }
#conversejs .offset-10 {
  margin-left: 83.3333333333%; }
#conversejs .offset-11 {
  margin-left: 91.6666666667%; }
@media (min-width: 576px) {
  #conversejs .col-sm {
    flex-basis: 0;
    flex-grow: 1;
    max-width: 100%; }
  #conversejs .col-sm-auto {
    flex: 0 0 auto;
    width: auto;
    max-width: none; }
  #conversejs .col-sm-1 {
    flex: 0 0 8.3333333333%;
    max-width: 8.3333333333%; }
  #conversejs .col-sm-2 {
    flex: 0 0 16.6666666667%;
    max-width: 16.6666666667%; }
  #conversejs .col-sm-3 {
    flex: 0 0 25%;
    max-width: 25%; }
  #conversejs .col-sm-4 {
    flex: 0 0 33.3333333333%;
    max-width: 33.3333333333%; }
  #conversejs .col-sm-5 {
    flex: 0 0 41.6666666667%;
    max-width: 41.6666666667%; }
  #conversejs .col-sm-6 {
    flex: 0 0 50%;
    max-width: 50%; }
  #conversejs .col-sm-7 {
    flex: 0 0 58.3333333333%;
    max-width: 58.3333333333%; }
  #conversejs .col-sm-8 {
    flex: 0 0 66.6666666667%;
    max-width: 66.6666666667%; }
  #conversejs .col-sm-9 {
    flex: 0 0 75%;
    max-width: 75%; }
  #conversejs .col-sm-10 {
    flex: 0 0 83.3333333333%;
    max-width: 83.3333333333%; }
  #conversejs .col-sm-11 {
    flex: 0 0 91.6666666667%;
    max-width: 91.6666666667%; }
  #conversejs .col-sm-12 {
    flex: 0 0 100%;
    max-width: 100%; }
  #conversejs .order-sm-first {
    order: -1; }
  #conversejs .order-sm-last {
    order: 13; }
  #conversejs .order-sm-0 {
    order: 0; }
  #conversejs .order-sm-1 {
    order: 1; }
  #conversejs .order-sm-2 {
    order: 2; }
  #conversejs .order-sm-3 {
    order: 3; }
  #conversejs .order-sm-4 {
    order: 4; }
  #conversejs .order-sm-5 {
    order: 5; }
  #conversejs .order-sm-6 {
    order: 6; }
  #conversejs .order-sm-7 {
    order: 7; }
  #conversejs .order-sm-8 {
    order: 8; }
  #conversejs .order-sm-9 {
    order: 9; }
  #conversejs .order-sm-10 {
    order: 10; }
  #conversejs .order-sm-11 {
    order: 11; }
  #conversejs .order-sm-12 {
    order: 12; }
  #conversejs .offset-sm-0 {
    margin-left: 0; }
  #conversejs .offset-sm-1 {
    margin-left: 8.3333333333%; }
  #conversejs .offset-sm-2 {
    margin-left: 16.6666666667%; }
  #conversejs .offset-sm-3 {
    margin-left: 25%; }
  #conversejs .offset-sm-4 {
    margin-left: 33.3333333333%; }
  #conversejs .offset-sm-5 {
    margin-left: 41.6666666667%; }
  #conversejs .offset-sm-6 {
    margin-left: 50%; }
  #conversejs .offset-sm-7 {
    margin-left: 58.3333333333%; }
  #conversejs .offset-sm-8 {
    margin-left: 66.6666666667%; }
  #conversejs .offset-sm-9 {
    margin-left: 75%; }
  #conversejs .offset-sm-10 {
    margin-left: 83.3333333333%; }
  #conversejs .offset-sm-11 {
    margin-left: 91.6666666667%; } }
@media (min-width: 768px) {
  #conversejs .col-md {
    flex-basis: 0;
    flex-grow: 1;
    max-width: 100%; }
  #conversejs .col-md-auto {
    flex: 0 0 auto;
    width: auto;
    max-width: none; }
  #conversejs .col-md-1 {
    flex: 0 0 8.3333333333%;
    max-width: 8.3333333333%; }
  #conversejs .col-md-2 {
    flex: 0 0 16.6666666667%;
    max-width: 16.6666666667%; }
  #conversejs .col-md-3 {
    flex: 0 0 25%;
    max-width: 25%; }
  #conversejs .col-md-4 {
    flex: 0 0 33.3333333333%;
    max-width: 33.3333333333%; }
  #conversejs .col-md-5 {
    flex: 0 0 41.6666666667%;
    max-width: 41.6666666667%; }
  #conversejs .col-md-6 {
    flex: 0 0 50%;
    max-width: 50%; }
  #conversejs .col-md-7 {
    flex: 0 0 58.3333333333%;
    max-width: 58.3333333333%; }
  #conversejs .col-md-8 {
    flex: 0 0 66.6666666667%;
    max-width: 66.6666666667%; }
  #conversejs .col-md-9 {
    flex: 0 0 75%;
    max-width: 75%; }
  #conversejs .col-md-10 {
    flex: 0 0 83.3333333333%;
    max-width: 83.3333333333%; }
  #conversejs .col-md-11 {
    flex: 0 0 91.6666666667%;
    max-width: 91.6666666667%; }
  #conversejs .col-md-12 {
    flex: 0 0 100%;
    max-width: 100%; }
  #conversejs .order-md-first {
    order: -1; }
  #conversejs .order-md-last {
    order: 13; }
  #conversejs .order-md-0 {
    order: 0; }
  #conversejs .order-md-1 {
    order: 1; }
  #conversejs .order-md-2 {
    order: 2; }
  #conversejs .order-md-3 {
    order: 3; }
  #conversejs .order-md-4 {
    order: 4; }
  #conversejs .order-md-5 {
    order: 5; }
  #conversejs .order-md-6 {
    order: 6; }
  #conversejs .order-md-7 {
    order: 7; }
  #conversejs .order-md-8 {
    order: 8; }
  #conversejs .order-md-9 {
    order: 9; }
  #conversejs .order-md-10 {
    order: 10; }
  #conversejs .order-md-11 {
    order: 11; }
  #conversejs .order-md-12 {
    order: 12; }
  #conversejs .offset-md-0 {
    margin-left: 0; }
  #conversejs .offset-md-1 {
    margin-left: 8.3333333333%; }
  #conversejs .offset-md-2 {
    margin-left: 16.6666666667%; }
  #conversejs .offset-md-3 {
    margin-left: 25%; }
  #conversejs .offset-md-4 {
    margin-left: 33.3333333333%; }
  #conversejs .offset-md-5 {
    margin-left: 41.6666666667%; }
  #conversejs .offset-md-6 {
    margin-left: 50%; }
  #conversejs .offset-md-7 {
    margin-left: 58.3333333333%; }
  #conversejs .offset-md-8 {
    margin-left: 66.6666666667%; }
  #conversejs .offset-md-9 {
    margin-left: 75%; }
  #conversejs .offset-md-10 {
    margin-left: 83.3333333333%; }
  #conversejs .offset-md-11 {
    margin-left: 91.6666666667%; } }
@media (min-width: 992px) {
  #conversejs .col-lg {
    flex-basis: 0;
    flex-grow: 1;
    max-width: 100%; }
  #conversejs .col-lg-auto {
    flex: 0 0 auto;
    width: auto;
    max-width: none; }
  #conversejs .col-lg-1 {
    flex: 0 0 8.3333333333%;
    max-width: 8.3333333333%; }
  #conversejs .col-lg-2 {
    flex: 0 0 16.6666666667%;
    max-width: 16.6666666667%; }
  #conversejs .col-lg-3 {
    flex: 0 0 25%;
    max-width: 25%; }
  #conversejs .col-lg-4 {
    flex: 0 0 33.3333333333%;
    max-width: 33.3333333333%; }
  #conversejs .col-lg-5 {
    flex: 0 0 41.6666666667%;
    max-width: 41.6666666667%; }
  #conversejs .col-lg-6 {
    flex: 0 0 50%;
    max-width: 50%; }
  #conversejs .col-lg-7 {
    flex: 0 0 58.3333333333%;
    max-width: 58.3333333333%; }
  #conversejs .col-lg-8 {
    flex: 0 0 66.6666666667%;
    max-width: 66.6666666667%; }
  #conversejs .col-lg-9 {
    flex: 0 0 75%;
    max-width: 75%; }
  #conversejs .col-lg-10 {
    flex: 0 0 83.3333333333%;
    max-width: 83.3333333333%; }
  #conversejs .col-lg-11 {
    flex: 0 0 91.6666666667%;
    max-width: 91.6666666667%; }
  #conversejs .col-lg-12 {
    flex: 0 0 100%;
    max-width: 100%; }
  #conversejs .order-lg-first {
    order: -1; }
  #conversejs .order-lg-last {
    order: 13; }
  #conversejs .order-lg-0 {
    order: 0; }
  #conversejs .order-lg-1 {
    order: 1; }
  #conversejs .order-lg-2 {
    order: 2; }
  #conversejs .order-lg-3 {
    order: 3; }
  #conversejs .order-lg-4 {
    order: 4; }
  #conversejs .order-lg-5 {
    order: 5; }
  #conversejs .order-lg-6 {
    order: 6; }
  #conversejs .order-lg-7 {
    order: 7; }
  #conversejs .order-lg-8 {
    order: 8; }
  #conversejs .order-lg-9 {
    order: 9; }
  #conversejs .order-lg-10 {
    order: 10; }
  #conversejs .order-lg-11 {
    order: 11; }
  #conversejs .order-lg-12 {
    order: 12; }
  #conversejs .offset-lg-0 {
    margin-left: 0; }
  #conversejs .offset-lg-1 {
    margin-left: 8.3333333333%; }
  #conversejs .offset-lg-2 {
    margin-left: 16.6666666667%; }
  #conversejs .offset-lg-3 {
    margin-left: 25%; }
  #conversejs .offset-lg-4 {
    margin-left: 33.3333333333%; }
  #conversejs .offset-lg-5 {
    margin-left: 41.6666666667%; }
  #conversejs .offset-lg-6 {
    margin-left: 50%; }
  #conversejs .offset-lg-7 {
    margin-left: 58.3333333333%; }
  #conversejs .offset-lg-8 {
    margin-left: 66.6666666667%; }
  #conversejs .offset-lg-9 {
    margin-left: 75%; }
  #conversejs .offset-lg-10 {
    margin-left: 83.3333333333%; }
  #conversejs .offset-lg-11 {
    margin-left: 91.6666666667%; } }
@media (min-width: 1200px) {
  #conversejs .col-xl {
    flex-basis: 0;
    flex-grow: 1;
    max-width: 100%; }
  #conversejs .col-xl-auto {
    flex: 0 0 auto;
    width: auto;
    max-width: none; }
  #conversejs .col-xl-1 {
    flex: 0 0 8.3333333333%;
    max-width: 8.3333333333%; }
  #conversejs .col-xl-2 {
    flex: 0 0 16.6666666667%;
    max-width: 16.6666666667%; }
  #conversejs .col-xl-3 {
    flex: 0 0 25%;
    max-width: 25%; }
  #conversejs .col-xl-4 {
    flex: 0 0 33.3333333333%;
    max-width: 33.3333333333%; }
  #conversejs .col-xl-5 {
    flex: 0 0 41.6666666667%;
    max-width: 41.6666666667%; }
  #conversejs .col-xl-6 {
    flex: 0 0 50%;
    max-width: 50%; }
  #conversejs .col-xl-7 {
    flex: 0 0 58.3333333333%;
    max-width: 58.3333333333%; }
  #conversejs .col-xl-8 {
    flex: 0 0 66.6666666667%;
    max-width: 66.6666666667%; }
  #conversejs .col-xl-9 {
    flex: 0 0 75%;
    max-width: 75%; }
  #conversejs .col-xl-10 {
    flex: 0 0 83.3333333333%;
    max-width: 83.3333333333%; }
  #conversejs .col-xl-11 {
    flex: 0 0 91.6666666667%;
    max-width: 91.6666666667%; }
  #conversejs .col-xl-12 {
    flex: 0 0 100%;
    max-width: 100%; }
  #conversejs .order-xl-first {
    order: -1; }
  #conversejs .order-xl-last {
    order: 13; }
  #conversejs .order-xl-0 {
    order: 0; }
  #conversejs .order-xl-1 {
    order: 1; }
  #conversejs .order-xl-2 {
    order: 2; }
  #conversejs .order-xl-3 {
    order: 3; }
  #conversejs .order-xl-4 {
    order: 4; }
  #conversejs .order-xl-5 {
    order: 5; }
  #conversejs .order-xl-6 {
    order: 6; }
  #conversejs .order-xl-7 {
    order: 7; }
  #conversejs .order-xl-8 {
    order: 8; }
  #conversejs .order-xl-9 {
    order: 9; }
  #conversejs .order-xl-10 {
    order: 10; }
  #conversejs .order-xl-11 {
    order: 11; }
  #conversejs .order-xl-12 {
    order: 12; }
  #conversejs .offset-xl-0 {
    margin-left: 0; }
  #conversejs .offset-xl-1 {
    margin-left: 8.3333333333%; }
  #conversejs .offset-xl-2 {
    margin-left: 16.6666666667%; }
  #conversejs .offset-xl-3 {
    margin-left: 25%; }
  #conversejs .offset-xl-4 {
    margin-left: 33.3333333333%; }
  #conversejs .offset-xl-5 {
    margin-left: 41.6666666667%; }
  #conversejs .offset-xl-6 {
    margin-left: 50%; }
  #conversejs .offset-xl-7 {
    margin-left: 58.3333333333%; }
  #conversejs .offset-xl-8 {
    margin-left: 66.6666666667%; }
  #conversejs .offset-xl-9 {
    margin-left: 75%; }
  #conversejs .offset-xl-10 {
    margin-left: 83.3333333333%; }
  #conversejs .offset-xl-11 {
    margin-left: 91.6666666667%; } }
#conversejs .form-control {
  display: block;
  width: 100%;
  padding: 0.375rem 0.75rem;
  font-size: 1rem;
  line-height: 1.5;
  color: #495057;
  background-color: #fff;
  background-clip: padding-box;
  border: 1px solid #ced4da;
  border-radius: 0.25rem;
  transition: border-color 0.15s ease-in-out, box-shadow 0.15s ease-in-out; }
  #conversejs .form-control::-ms-expand {
    background-color: transparent;
    border: 0; }
  #conversejs .form-control:focus {
    color: #1A9707;
    background-color: #fff;
    border-color: #7db3cd;
    outline: 0;
    box-shadow: 0 0 0 0.2rem rgba(56, 117, 146, 0.25); }
  #conversejs .form-control::placeholder {
    color: #6c757d;
    opacity: 1; }
  #conversejs .form-control:disabled, #conversejs .form-control[readonly] {
    background-color: #e9ecef;
    opacity: 1; }
#conversejs select.form-control:not([size]):not([multiple]) {
  height: calc(2.25rem + 2px); }
#conversejs select.form-control:focus::-ms-value {
  color: #495057;
  background-color: #fff; }
#conversejs .form-control-file,
#conversejs .form-control-range {
  display: block;
  width: 100%; }
#conversejs .col-form-label {
  padding-top: calc(0.375rem + 1px);
  padding-bottom: calc(0.375rem + 1px);
  margin-bottom: 0;
  font-size: inherit;
  line-height: 1.5; }
#conversejs .col-form-label-lg {
  padding-top: calc(0.5rem + 1px);
  padding-bottom: calc(0.5rem + 1px);
  font-size: 1.25rem;
  line-height: 1.5; }
#conversejs .col-form-label-sm {
  padding-top: calc(0.25rem + 1px);
  padding-bottom: calc(0.25rem + 1px);
  font-size: 0.875rem;
  line-height: 1.5; }
#conversejs .form-control-plaintext {
  display: block;
  width: 100%;
  padding-top: 0.375rem;
  padding-bottom: 0.375rem;
  margin-bottom: 0;
  line-height: 1.5;
  background-color: transparent;
  border: solid transparent;
  border-width: 1px 0; }
  #conversejs .form-control-plaintext.form-control-sm, #conversejs .input-group-sm > .form-control-plaintext.form-control,
  #conversejs .input-group-sm > .input-group-prepend > .form-control-plaintext.input-group-text,
  #conversejs .input-group-sm > .input-group-append > .form-control-plaintext.input-group-text,
  #conversejs .input-group-sm > .input-group-prepend > .form-control-plaintext.btn,
  #conversejs .input-group-sm > .input-group-append > .form-control-plaintext.btn, #conversejs .form-control-plaintext.form-control-lg, #conversejs .input-group-lg > .form-control-plaintext.form-control,
  #conversejs .input-group-lg > .input-group-prepend > .form-control-plaintext.input-group-text,
  #conversejs .input-group-lg > .input-group-append > .form-control-plaintext.input-group-text,
  #conversejs .input-group-lg > .input-group-prepend > .form-control-plaintext.btn,
  #conversejs .input-group-lg > .input-group-append > .form-control-plaintext.btn {
    padding-right: 0;
    padding-left: 0; }
#conversejs .form-control-sm, #conversejs .input-group-sm > .form-control,
#conversejs .input-group-sm > .input-group-prepend > .input-group-text,
#conversejs .input-group-sm > .input-group-append > .input-group-text,
#conversejs .input-group-sm > .input-group-prepend > .btn,
#conversejs .input-group-sm > .input-group-append > .btn {
  padding: 0.25rem 0.5rem;
  font-size: 0.875rem;
  line-height: 1.5;
  border-radius: 0.2rem; }
#conversejs select.form-control-sm:not([size]):not([multiple]), #conversejs .input-group-sm > select.form-control:not([size]):not([multiple]),
#conversejs .input-group-sm > .input-group-prepend > select.input-group-text:not([size]):not([multiple]),
#conversejs .input-group-sm > .input-group-append > select.input-group-text:not([size]):not([multiple]),
#conversejs .input-group-sm > .input-group-prepend > select.btn:not([size]):not([multiple]),
#conversejs .input-group-sm > .input-group-append > select.btn:not([size]):not([multiple]) {
  height: calc(1.8125rem + 2px); }
#conversejs .form-control-lg, #conversejs .input-group-lg > .form-control,
#conversejs .input-group-lg > .input-group-prepend > .input-group-text,
#conversejs .input-group-lg > .input-group-append > .input-group-text,
#conversejs .input-group-lg > .input-group-prepend > .btn,
#conversejs .input-group-lg > .input-group-append > .btn {
  padding: 0.5rem 1rem;
  font-size: 1.25rem;
  line-height: 1.5;
  border-radius: 0.3rem; }
#conversejs select.form-control-lg:not([size]):not([multiple]), #conversejs .input-group-lg > select.form-control:not([size]):not([multiple]),
#conversejs .input-group-lg > .input-group-prepend > select.input-group-text:not([size]):not([multiple]),
#conversejs .input-group-lg > .input-group-append > select.input-group-text:not([size]):not([multiple]),
#conversejs .input-group-lg > .input-group-prepend > select.btn:not([size]):not([multiple]),
#conversejs .input-group-lg > .input-group-append > select.btn:not([size]):not([multiple]) {
  height: calc(2.875rem + 2px); }
#conversejs .form-group {
  margin-bottom: 1rem; }
#conversejs .form-text {
  display: block;
  margin-top: 0.25rem; }
#conversejs .form-row {
  display: flex;
  flex-wrap: wrap;
  margin-right: -5px;
  margin-left: -5px; }
  #conversejs .form-row > .col,
  #conversejs .form-row > [class*="col-"] {
    padding-right: 5px;
    padding-left: 5px; }
#conversejs .form-check {
  position: relative;
  display: block;
  padding-left: 1.25rem; }
#conversejs .form-check-input {
  position: absolute;
  margin-top: 0.3rem;
  margin-left: -1.25rem; }
  #conversejs .form-check-input:disabled ~ .form-check-label {
    color: #6c757d; }
#conversejs .form-check-label {
  margin-bottom: 0; }
#conversejs .form-check-inline {
  display: inline-flex;
  align-items: center;
  padding-left: 0;
  margin-right: 0.75rem; }
  #conversejs .form-check-inline .form-check-input {
    position: static;
    margin-top: 0;
    margin-right: 0.3125rem;
    margin-left: 0; }
#conversejs .valid-feedback {
  display: none;
  width: 100%;
  margin-top: 0.25rem;
  font-size: 80%;
  color: #3AA569; }
#conversejs .valid-tooltip {
  position: absolute;
  top: 100%;
  z-index: 5;
  display: none;
  max-width: 100%;
  padding: .5rem;
  margin-top: .1rem;
  font-size: .875rem;
  line-height: 1;
  color: #fff;
  background-color: rgba(58, 165, 105, 0.8);
  border-radius: .2rem; }
.was-validated #conversejs .form-control:valid, #conversejs .form-control.is-valid,
.was-validated #conversejs .custom-select:valid,
#conversejs .custom-select.is-valid {
  border-color: #3AA569; }
  .was-validated #conversejs .form-control:valid:focus, #conversejs .form-control.is-valid:focus,
  .was-validated #conversejs .custom-select:valid:focus,
  #conversejs .custom-select.is-valid:focus {
    border-color: #3AA569;
    box-shadow: 0 0 0 0.2rem rgba(58, 165, 105, 0.25); }
  .was-validated #conversejs .form-control:valid ~ .valid-feedback,
  .was-validated #conversejs .form-control:valid ~ .valid-tooltip, #conversejs .form-control.is-valid ~ .valid-feedback,
  #conversejs .form-control.is-valid ~ .valid-tooltip,
  .was-validated #conversejs .custom-select:valid ~ .valid-feedback,
  .was-validated #conversejs .custom-select:valid ~ .valid-tooltip,
  #conversejs .custom-select.is-valid ~ .valid-feedback,
  #conversejs .custom-select.is-valid ~ .valid-tooltip {
    display: block; }
.was-validated #conversejs .form-check-input:valid ~ .form-check-label, #conversejs .form-check-input.is-valid ~ .form-check-label {
  color: #3AA569; }
.was-validated #conversejs .form-check-input:valid ~ .valid-feedback,
.was-validated #conversejs .form-check-input:valid ~ .valid-tooltip, #conversejs .form-check-input.is-valid ~ .valid-feedback,
#conversejs .form-check-input.is-valid ~ .valid-tooltip {
  display: block; }
.was-validated #conversejs .custom-control-input:valid ~ .custom-control-label, #conversejs .custom-control-input.is-valid ~ .custom-control-label {
  color: #3AA569; }
  .was-validated #conversejs .custom-control-input:valid ~ .custom-control-label::before, #conversejs .custom-control-input.is-valid ~ .custom-control-label::before {
    background-color: #89d6ab; }
.was-validated #conversejs .custom-control-input:valid ~ .valid-feedback,
.was-validated #conversejs .custom-control-input:valid ~ .valid-tooltip, #conversejs .custom-control-input.is-valid ~ .valid-feedback,
#conversejs .custom-control-input.is-valid ~ .valid-tooltip {
  display: block; }
.was-validated #conversejs .custom-control-input:valid:checked ~ .custom-control-label::before, #conversejs .custom-control-input.is-valid:checked ~ .custom-control-label::before {
  background-color: #50c282; }
.was-validated #conversejs .custom-control-input:valid:focus ~ .custom-control-label::before, #conversejs .custom-control-input.is-valid:focus ~ .custom-control-label::before {
  box-shadow: 0 0 0 1px #fff, 0 0 0 0.2rem rgba(58, 165, 105, 0.25); }
.was-validated #conversejs .custom-file-input:valid ~ .custom-file-label, #conversejs .custom-file-input.is-valid ~ .custom-file-label {
  border-color: #3AA569; }
  .was-validated #conversejs .custom-file-input:valid ~ .custom-file-label::before, #conversejs .custom-file-input.is-valid ~ .custom-file-label::before {
    border-color: inherit; }
.was-validated #conversejs .custom-file-input:valid ~ .valid-feedback,
.was-validated #conversejs .custom-file-input:valid ~ .valid-tooltip, #conversejs .custom-file-input.is-valid ~ .valid-feedback,
#conversejs .custom-file-input.is-valid ~ .valid-tooltip {
  display: block; }
.was-validated #conversejs .custom-file-input:valid:focus ~ .custom-file-label, #conversejs .custom-file-input.is-valid:focus ~ .custom-file-label {
  box-shadow: 0 0 0 0.2rem rgba(58, 165, 105, 0.25); }
#conversejs .invalid-feedback {
  display: none;
  width: 100%;
  margin-top: 0.25rem;
  font-size: 80%;
  color: #E77051; }
#conversejs .invalid-tooltip {
  position: absolute;
  top: 100%;
  z-index: 5;
  display: none;
  max-width: 100%;
  padding: .5rem;
  margin-top: .1rem;
  font-size: .875rem;
  line-height: 1;
  color: #fff;
  background-color: rgba(231, 112, 81, 0.8);
  border-radius: .2rem; }
.was-validated #conversejs .form-control:invalid, #conversejs .form-control.is-invalid,
.was-validated #conversejs .custom-select:invalid,
#conversejs .custom-select.is-invalid {
  border-color: #E77051; }
  .was-validated #conversejs .form-control:invalid:focus, #conversejs .form-control.is-invalid:focus,
  .was-validated #conversejs .custom-select:invalid:focus,
  #conversejs .custom-select.is-invalid:focus {
    border-color: #E77051;
    box-shadow: 0 0 0 0.2rem rgba(231, 112, 81, 0.25); }
  .was-validated #conversejs .form-control:invalid ~ .invalid-feedback,
  .was-validated #conversejs .form-control:invalid ~ .invalid-tooltip, #conversejs .form-control.is-invalid ~ .invalid-feedback,
  #conversejs .form-control.is-invalid ~ .invalid-tooltip,
  .was-validated #conversejs .custom-select:invalid ~ .invalid-feedback,
  .was-validated #conversejs .custom-select:invalid ~ .invalid-tooltip,
  #conversejs .custom-select.is-invalid ~ .invalid-feedback,
  #conversejs .custom-select.is-invalid ~ .invalid-tooltip {
    display: block; }
.was-validated #conversejs .form-check-input:invalid ~ .form-check-label, #conversejs .form-check-input.is-invalid ~ .form-check-label {
  color: #E77051; }
.was-validated #conversejs .form-check-input:invalid ~ .invalid-feedback,
.was-validated #conversejs .form-check-input:invalid ~ .invalid-tooltip, #conversejs .form-check-input.is-invalid ~ .invalid-feedback,
#conversejs .form-check-input.is-invalid ~ .invalid-tooltip {
  display: block; }
.was-validated #conversejs .custom-control-input:invalid ~ .custom-control-label, #conversejs .custom-control-input.is-invalid ~ .custom-control-label {
  color: #E77051; }
  .was-validated #conversejs .custom-control-input:invalid ~ .custom-control-label::before, #conversejs .custom-control-input.is-invalid ~ .custom-control-label::before {
    background-color: #f6ccc1; }
.was-validated #conversejs .custom-control-input:invalid ~ .invalid-feedback,
.was-validated #conversejs .custom-control-input:invalid ~ .invalid-tooltip, #conversejs .custom-control-input.is-invalid ~ .invalid-feedback,
#conversejs .custom-control-input.is-invalid ~ .invalid-tooltip {
  display: block; }
.was-validated #conversejs .custom-control-input:invalid:checked ~ .custom-control-label::before, #conversejs .custom-control-input.is-invalid:checked ~ .custom-control-label::before {
  background-color: #ed957e; }
.was-validated #conversejs .custom-control-input:invalid:focus ~ .custom-control-label::before, #conversejs .custom-control-input.is-invalid:focus ~ .custom-control-label::before {
  box-shadow: 0 0 0 1px #fff, 0 0 0 0.2rem rgba(231, 112, 81, 0.25); }
.was-validated #conversejs .custom-file-input:invalid ~ .custom-file-label, #conversejs .custom-file-input.is-invalid ~ .custom-file-label {
  border-color: #E77051; }
  .was-validated #conversejs .custom-file-input:invalid ~ .custom-file-label::before, #conversejs .custom-file-input.is-invalid ~ .custom-file-label::before {
    border-color: inherit; }
.was-validated #conversejs .custom-file-input:invalid ~ .invalid-feedback,
.was-validated #conversejs .custom-file-input:invalid ~ .invalid-tooltip, #conversejs .custom-file-input.is-invalid ~ .invalid-feedback,
#conversejs .custom-file-input.is-invalid ~ .invalid-tooltip {
  display: block; }
.was-validated #conversejs .custom-file-input:invalid:focus ~ .custom-file-label, #conversejs .custom-file-input.is-invalid:focus ~ .custom-file-label {
  box-shadow: 0 0 0 0.2rem rgba(231, 112, 81, 0.25); }
#conversejs .form-inline {
  display: flex;
  flex-flow: row wrap;
  align-items: center; }
  #conversejs .form-inline .form-check {
    width: 100%; }
  @media (min-width: 576px) {
    #conversejs .form-inline label {
      display: flex;
      align-items: center;
      justify-content: center;
      margin-bottom: 0; }
    #conversejs .form-inline .form-group {
      display: flex;
      flex: 0 0 auto;
      flex-flow: row wrap;
      align-items: center;
      margin-bottom: 0; }
    #conversejs .form-inline .form-control {
      display: inline-block;
      width: auto;
      vertical-align: middle; }
    #conversejs .form-inline .form-control-plaintext {
      display: inline-block; }
    #conversejs .form-inline .input-group {
      width: auto; }
    #conversejs .form-inline .form-check {
      display: flex;
      align-items: center;
      justify-content: center;
      width: auto;
      padding-left: 0; }
    #conversejs .form-inline .form-check-input {
      position: relative;
      margin-top: 0;
      margin-right: 0.25rem;
      margin-left: 0; }
    #conversejs .form-inline .custom-control {
      align-items: center;
      justify-content: center; }
    #conversejs .form-inline .custom-control-label {
      margin-bottom: 0; } }
#conversejs .btn {
  display: inline-block;
  font-weight: 400;
  text-align: center;
  white-space: nowrap;
  vertical-align: middle;
  user-select: none;
  border: 1px solid transparent;
  padding: 0.375rem 0.75rem;
  font-size: 1rem;
  line-height: 1.5;
  border-radius: 0.25rem;
  transition: color 0.15s ease-in-out, background-color 0.15s ease-in-out, border-color 0.15s ease-in-out, box-shadow 0.15s ease-in-out; }
  #conversejs .btn:hover, #conversejs .btn:focus {
    text-decoration: none; }
  #conversejs .btn:focus, #conversejs .btn.focus {
    outline: 0;
    box-shadow: 0 0 0 0.2rem rgba(56, 117, 146, 0.25); }
  #conversejs .btn.disabled, #conversejs .btn:disabled {
    opacity: 0.65; }
  #conversejs .btn:not(:disabled):not(.disabled) {
    cursor: pointer; }
  #conversejs .btn:not(:disabled):not(.disabled):active, #conversejs .btn:not(:disabled):not(.disabled).active {
    background-image: none; }
#conversejs a.btn.disabled,
#conversejs fieldset:disabled a.btn {
  pointer-events: none; }
#conversejs .btn-primary {
  color: #fff;
  background-color: #387592;
  border-color: #387592; }
  #conversejs .btn-primary:hover {
    color: #fff;
    background-color: #2d5f76;
    border-color: #2a576d; }
  #conversejs .btn-primary:focus, #conversejs .btn-primary.focus {
    box-shadow: 0 0 0 0.2rem rgba(56, 117, 146, 0.5); }
  #conversejs .btn-primary.disabled, #conversejs .btn-primary:disabled {
    color: #fff;
    background-color: #387592;
    border-color: #387592; }
  #conversejs .btn-primary:not(:disabled):not(.disabled):active, #conversejs .btn-primary:not(:disabled):not(.disabled).active, .show > #conversejs .btn-primary.dropdown-toggle {
    color: #fff;
    background-color: #2a576d;
    border-color: #265064; }
    #conversejs .btn-primary:not(:disabled):not(.disabled):active:focus, #conversejs .btn-primary:not(:disabled):not(.disabled).active:focus, .show > #conversejs .btn-primary.dropdown-toggle:focus {
      box-shadow: 0 0 0 0.2rem rgba(56, 117, 146, 0.5); }
#conversejs .btn-secondary {
  color: #fff;
  background-color: #6c757d;
  border-color: #6c757d; }
  #conversejs .btn-secondary:hover {
    color: #fff;
    background-color: #5a6268;
    border-color: #545b62; }
  #conversejs .btn-secondary:focus, #conversejs .btn-secondary.focus {
    box-shadow: 0 0 0 0.2rem rgba(108, 117, 125, 0.5); }
  #conversejs .btn-secondary.disabled, #conversejs .btn-secondary:disabled {
    color: #fff;
    background-color: #6c757d;
    border-color: #6c757d; }
  #conversejs .btn-secondary:not(:disabled):not(.disabled):active, #conversejs .btn-secondary:not(:disabled):not(.disabled).active, .show > #conversejs .btn-secondary.dropdown-toggle {
    color: #fff;
    background-color: #545b62;
    border-color: #4e555b; }
    #conversejs .btn-secondary:not(:disabled):not(.disabled):active:focus, #conversejs .btn-secondary:not(:disabled):not(.disabled).active:focus, .show > #conversejs .btn-secondary.dropdown-toggle:focus {
      box-shadow: 0 0 0 0.2rem rgba(108, 117, 125, 0.5); }
#conversejs .btn-success {
  color: #fff;
  background-color: #3AA569;
  border-color: #3AA569; }
  #conversejs .btn-success:hover {
    color: #fff;
    background-color: #308957;
    border-color: #2d7f51; }
  #conversejs .btn-success:focus, #conversejs .btn-success.focus {
    box-shadow: 0 0 0 0.2rem rgba(58, 165, 105, 0.5); }
  #conversejs .btn-success.disabled, #conversejs .btn-success:disabled {
    color: #fff;
    background-color: #3AA569;
    border-color: #3AA569; }
  #conversejs .btn-success:not(:disabled):not(.disabled):active, #conversejs .btn-success:not(:disabled):not(.disabled).active, .show > #conversejs .btn-success.dropdown-toggle {
    color: #fff;
    background-color: #2d7f51;
    border-color: #29764b; }
    #conversejs .btn-success:not(:disabled):not(.disabled):active:focus, #conversejs .btn-success:not(:disabled):not(.disabled).active:focus, .show > #conversejs .btn-success.dropdown-toggle:focus {
      box-shadow: 0 0 0 0.2rem rgba(58, 165, 105, 0.5); }
#conversejs .btn-info {
  color: #fff;
  background-color: #17a2b8;
  border-color: #17a2b8; }
  #conversejs .btn-info:hover {
    color: #fff;
    background-color: #138496;
    border-color: #117a8b; }
  #conversejs .btn-info:focus, #conversejs .btn-info.focus {
    box-shadow: 0 0 0 0.2rem rgba(23, 162, 184, 0.5); }
  #conversejs .btn-info.disabled, #conversejs .btn-info:disabled {
    color: #fff;
    background-color: #17a2b8;
    border-color: #17a2b8; }
  #conversejs .btn-info:not(:disabled):not(.disabled):active, #conversejs .btn-info:not(:disabled):not(.disabled).active, .show > #conversejs .btn-info.dropdown-toggle {
    color: #fff;
    background-color: #117a8b;
    border-color: #10707f; }
    #conversejs .btn-info:not(:disabled):not(.disabled):active:focus, #conversejs .btn-info:not(:disabled):not(.disabled).active:focus, .show > #conversejs .btn-info.dropdown-toggle:focus {
      box-shadow: 0 0 0 0.2rem rgba(23, 162, 184, 0.5); }
#conversejs .btn-warning {
  color: #212529;
  background-color: #ffc107;
  border-color: #ffc107; }
  #conversejs .btn-warning:hover {
    color: #212529;
    background-color: #e0a800;
    border-color: #d39e00; }
  #conversejs .btn-warning:focus, #conversejs .btn-warning.focus {
    box-shadow: 0 0 0 0.2rem rgba(255, 193, 7, 0.5); }
  #conversejs .btn-warning.disabled, #conversejs .btn-warning:disabled {
    color: #212529;
    background-color: #ffc107;
    border-color: #ffc107; }
  #conversejs .btn-warning:not(:disabled):not(.disabled):active, #conversejs .btn-warning:not(:disabled):not(.disabled).active, .show > #conversejs .btn-warning.dropdown-toggle {
    color: #212529;
    background-color: #d39e00;
    border-color: #c69500; }
    #conversejs .btn-warning:not(:disabled):not(.disabled):active:focus, #conversejs .btn-warning:not(:disabled):not(.disabled).active:focus, .show > #conversejs .btn-warning.dropdown-toggle:focus {
      box-shadow: 0 0 0 0.2rem rgba(255, 193, 7, 0.5); }
#conversejs .btn-danger {
  color: #fff;
  background-color: #E77051;
  border-color: #E77051; }
  #conversejs .btn-danger:hover {
    color: #fff;
    background-color: #e2542f;
    border-color: #e14b24; }
  #conversejs .btn-danger:focus, #conversejs .btn-danger.focus {
    box-shadow: 0 0 0 0.2rem rgba(231, 112, 81, 0.5); }
  #conversejs .btn-danger.disabled, #conversejs .btn-danger:disabled {
    color: #fff;
    background-color: #E77051;
    border-color: #E77051; }
  #conversejs .btn-danger:not(:disabled):not(.disabled):active, #conversejs .btn-danger:not(:disabled):not(.disabled).active, .show > #conversejs .btn-danger.dropdown-toggle {
    color: #fff;
    background-color: #e14b24;
    border-color: #da451e; }
    #conversejs .btn-danger:not(:disabled):not(.disabled):active:focus, #conversejs .btn-danger:not(:disabled):not(.disabled).active:focus, .show > #conversejs .btn-danger.dropdown-toggle:focus {
      box-shadow: 0 0 0 0.2rem rgba(231, 112, 81, 0.5); }
#conversejs .btn-light {
  color: #212529;
  background-color: #f8f9fa;
  border-color: #f8f9fa; }
  #conversejs .btn-light:hover {
    color: #212529;
    background-color: #e2e6ea;
    border-color: #dae0e5; }
  #conversejs .btn-light:focus, #conversejs .btn-light.focus {
    box-shadow: 0 0 0 0.2rem rgba(248, 249, 250, 0.5); }
  #conversejs .btn-light.disabled, #conversejs .btn-light:disabled {
    color: #212529;
    background-color: #f8f9fa;
    border-color: #f8f9fa; }
  #conversejs .btn-light:not(:disabled):not(.disabled):active, #conversejs .btn-light:not(:disabled):not(.disabled).active, .show > #conversejs .btn-light.dropdown-toggle {
    color: #212529;
    background-color: #dae0e5;
    border-color: #d3d9df; }
    #conversejs .btn-light:not(:disabled):not(.disabled):active:focus, #conversejs .btn-light:not(:disabled):not(.disabled).active:focus, .show > #conversejs .btn-light.dropdown-toggle:focus {
      box-shadow: 0 0 0 0.2rem rgba(248, 249, 250, 0.5); }
#conversejs .btn-dark {
  color: #fff;
  background-color: #343a40;
  border-color: #343a40; }
  #conversejs .btn-dark:hover {
    color: #fff;
    background-color: #23272b;
    border-color: #1d2124; }
  #conversejs .btn-dark:focus, #conversejs .btn-dark.focus {
    box-shadow: 0 0 0 0.2rem rgba(52, 58, 64, 0.5); }
  #conversejs .btn-dark.disabled, #conversejs .btn-dark:disabled {
    color: #fff;
    background-color: #343a40;
    border-color: #343a40; }
  #conversejs .btn-dark:not(:disabled):not(.disabled):active, #conversejs .btn-dark:not(:disabled):not(.disabled).active, .show > #conversejs .btn-dark.dropdown-toggle {
    color: #fff;
    background-color: #1d2124;
    border-color: #171a1d; }
    #conversejs .btn-dark:not(:disabled):not(.disabled):active:focus, #conversejs .btn-dark:not(:disabled):not(.disabled).active:focus, .show > #conversejs .btn-dark.dropdown-toggle:focus {
      box-shadow: 0 0 0 0.2rem rgba(52, 58, 64, 0.5); }
#conversejs .btn-outline-primary {
  color: #387592;
  background-color: transparent;
  background-image: none;
  border-color: #387592; }
  #conversejs .btn-outline-primary:hover {
    color: #fff;
    background-color: #387592;
    border-color: #387592; }
  #conversejs .btn-outline-primary:focus, #conversejs .btn-outline-primary.focus {
    box-shadow: 0 0 0 0.2rem rgba(56, 117, 146, 0.5); }
  #conversejs .btn-outline-primary.disabled, #conversejs .btn-outline-primary:disabled {
    color: #387592;
    background-color: transparent; }
  #conversejs .btn-outline-primary:not(:disabled):not(.disabled):active, #conversejs .btn-outline-primary:not(:disabled):not(.disabled).active, .show > #conversejs .btn-outline-primary.dropdown-toggle {
    color: #fff;
    background-color: #387592;
    border-color: #387592; }
    #conversejs .btn-outline-primary:not(:disabled):not(.disabled):active:focus, #conversejs .btn-outline-primary:not(:disabled):not(.disabled).active:focus, .show > #conversejs .btn-outline-primary.dropdown-toggle:focus {
      box-shadow: 0 0 0 0.2rem rgba(56, 117, 146, 0.5); }
#conversejs .btn-outline-secondary {
  color: #6c757d;
  background-color: transparent;
  background-image: none;
  border-color: #6c757d; }
  #conversejs .btn-outline-secondary:hover {
    color: #fff;
    background-color: #6c757d;
    border-color: #6c757d; }
  #conversejs .btn-outline-secondary:focus, #conversejs .btn-outline-secondary.focus {
    box-shadow: 0 0 0 0.2rem rgba(108, 117, 125, 0.5); }
  #conversejs .btn-outline-secondary.disabled, #conversejs .btn-outline-secondary:disabled {
    color: #6c757d;
    background-color: transparent; }
  #conversejs .btn-outline-secondary:not(:disabled):not(.disabled):active, #conversejs .btn-outline-secondary:not(:disabled):not(.disabled).active, .show > #conversejs .btn-outline-secondary.dropdown-toggle {
    color: #fff;
    background-color: #6c757d;
    border-color: #6c757d; }
    #conversejs .btn-outline-secondary:not(:disabled):not(.disabled):active:focus, #conversejs .btn-outline-secondary:not(:disabled):not(.disabled).active:focus, .show > #conversejs .btn-outline-secondary.dropdown-toggle:focus {
      box-shadow: 0 0 0 0.2rem rgba(108, 117, 125, 0.5); }
#conversejs .btn-outline-success {
  color: #3AA569;
  background-color: transparent;
  background-image: none;
  border-color: #3AA569; }
  #conversejs .btn-outline-success:hover {
    color: #fff;
    background-color: #3AA569;
    border-color: #3AA569; }
  #conversejs .btn-outline-success:focus, #conversejs .btn-outline-success.focus {
    box-shadow: 0 0 0 0.2rem rgba(58, 165, 105, 0.5); }
  #conversejs .btn-outline-success.disabled, #conversejs .btn-outline-success:disabled {
    color: #3AA569;
    background-color: transparent; }
  #conversejs .btn-outline-success:not(:disabled):not(.disabled):active, #conversejs .btn-outline-success:not(:disabled):not(.disabled).active, .show > #conversejs .btn-outline-success.dropdown-toggle {
    color: #fff;
    background-color: #3AA569;
    border-color: #3AA569; }
    #conversejs .btn-outline-success:not(:disabled):not(.disabled):active:focus, #conversejs .btn-outline-success:not(:disabled):not(.disabled).active:focus, .show > #conversejs .btn-outline-success.dropdown-toggle:focus {
      box-shadow: 0 0 0 0.2rem rgba(58, 165, 105, 0.5); }
#conversejs .btn-outline-info {
  color: #17a2b8;
  background-color: transparent;
  background-image: none;
  border-color: #17a2b8; }
  #conversejs .btn-outline-info:hover {
    color: #fff;
    background-color: #17a2b8;
    border-color: #17a2b8; }
  #conversejs .btn-outline-info:focus, #conversejs .btn-outline-info.focus {
    box-shadow: 0 0 0 0.2rem rgba(23, 162, 184, 0.5); }
  #conversejs .btn-outline-info.disabled, #conversejs .btn-outline-info:disabled {
    color: #17a2b8;
    background-color: transparent; }
  #conversejs .btn-outline-info:not(:disabled):not(.disabled):active, #conversejs .btn-outline-info:not(:disabled):not(.disabled).active, .show > #conversejs .btn-outline-info.dropdown-toggle {
    color: #fff;
    background-color: #17a2b8;
    border-color: #17a2b8; }
    #conversejs .btn-outline-info:not(:disabled):not(.disabled):active:focus, #conversejs .btn-outline-info:not(:disabled):not(.disabled).active:focus, .show > #conversejs .btn-outline-info.dropdown-toggle:focus {
      box-shadow: 0 0 0 0.2rem rgba(23, 162, 184, 0.5); }
#conversejs .btn-outline-warning {
  color: #ffc107;
  background-color: transparent;
  background-image: none;
  border-color: #ffc107; }
  #conversejs .btn-outline-warning:hover {
    color: #212529;
    background-color: #ffc107;
    border-color: #ffc107; }
  #conversejs .btn-outline-warning:focus, #conversejs .btn-outline-warning.focus {
    box-shadow: 0 0 0 0.2rem rgba(255, 193, 7, 0.5); }
  #conversejs .btn-outline-warning.disabled, #conversejs .btn-outline-warning:disabled {
    color: #ffc107;
    background-color: transparent; }
  #conversejs .btn-outline-warning:not(:disabled):not(.disabled):active, #conversejs .btn-outline-warning:not(:disabled):not(.disabled).active, .show > #conversejs .btn-outline-warning.dropdown-toggle {
    color: #212529;
    background-color: #ffc107;
    border-color: #ffc107; }
    #conversejs .btn-outline-warning:not(:disabled):not(.disabled):active:focus, #conversejs .btn-outline-warning:not(:disabled):not(.disabled).active:focus, .show > #conversejs .btn-outline-warning.dropdown-toggle:focus {
      box-shadow: 0 0 0 0.2rem rgba(255, 193, 7, 0.5); }
#conversejs .btn-outline-danger {
  color: #E77051;
  background-color: transparent;
  background-image: none;
  border-color: #E77051; }
  #conversejs .btn-outline-danger:hover {
    color: #fff;
    background-color: #E77051;
    border-color: #E77051; }
  #conversejs .btn-outline-danger:focus, #conversejs .btn-outline-danger.focus {
    box-shadow: 0 0 0 0.2rem rgba(231, 112, 81, 0.5); }
  #conversejs .btn-outline-danger.disabled, #conversejs .btn-outline-danger:disabled {
    color: #E77051;
    background-color: transparent; }
  #conversejs .btn-outline-danger:not(:disabled):not(.disabled):active, #conversejs .btn-outline-danger:not(:disabled):not(.disabled).active, .show > #conversejs .btn-outline-danger.dropdown-toggle {
    color: #fff;
    background-color: #E77051;
    border-color: #E77051; }
    #conversejs .btn-outline-danger:not(:disabled):not(.disabled):active:focus, #conversejs .btn-outline-danger:not(:disabled):not(.disabled).active:focus, .show > #conversejs .btn-outline-danger.dropdown-toggle:focus {
      box-shadow: 0 0 0 0.2rem rgba(231, 112, 81, 0.5); }
#conversejs .btn-outline-light {
  color: #f8f9fa;
  background-color: transparent;
  background-image: none;
  border-color: #f8f9fa; }
  #conversejs .btn-outline-light:hover {
    color: #212529;
    background-color: #f8f9fa;
    border-color: #f8f9fa; }
  #conversejs .btn-outline-light:focus, #conversejs .btn-outline-light.focus {
    box-shadow: 0 0 0 0.2rem rgba(248, 249, 250, 0.5); }
  #conversejs .btn-outline-light.disabled, #conversejs .btn-outline-light:disabled {
    color: #f8f9fa;
    background-color: transparent; }
  #conversejs .btn-outline-light:not(:disabled):not(.disabled):active, #conversejs .btn-outline-light:not(:disabled):not(.disabled).active, .show > #conversejs .btn-outline-light.dropdown-toggle {
    color: #212529;
    background-color: #f8f9fa;
    border-color: #f8f9fa; }
    #conversejs .btn-outline-light:not(:disabled):not(.disabled):active:focus, #conversejs .btn-outline-light:not(:disabled):not(.disabled).active:focus, .show > #conversejs .btn-outline-light.dropdown-toggle:focus {
      box-shadow: 0 0 0 0.2rem rgba(248, 249, 250, 0.5); }
#conversejs .btn-outline-dark {
  color: #343a40;
  background-color: transparent;
  background-image: none;
  border-color: #343a40; }
  #conversejs .btn-outline-dark:hover {
    color: #fff;
    background-color: #343a40;
    border-color: #343a40; }
  #conversejs .btn-outline-dark:focus, #conversejs .btn-outline-dark.focus {
    box-shadow: 0 0 0 0.2rem rgba(52, 58, 64, 0.5); }
  #conversejs .btn-outline-dark.disabled, #conversejs .btn-outline-dark:disabled {
    color: #343a40;
    background-color: transparent; }
  #conversejs .btn-outline-dark:not(:disabled):not(.disabled):active, #conversejs .btn-outline-dark:not(:disabled):not(.disabled).active, .show > #conversejs .btn-outline-dark.dropdown-toggle {
    color: #fff;
    background-color: #343a40;
    border-color: #343a40; }
    #conversejs .btn-outline-dark:not(:disabled):not(.disabled):active:focus, #conversejs .btn-outline-dark:not(:disabled):not(.disabled).active:focus, .show > #conversejs .btn-outline-dark.dropdown-toggle:focus {
      box-shadow: 0 0 0 0.2rem rgba(52, 58, 64, 0.5); }
#conversejs .btn-link {
  font-weight: 400;
  color: #578EA9;
  background-color: transparent; }
  #conversejs .btn-link:hover {
    color: #3d6477;
    text-decoration: underline;
    background-color: transparent;
    border-color: transparent; }
  #conversejs .btn-link:focus, #conversejs .btn-link.focus {
    text-decoration: underline;
    border-color: transparent;
    box-shadow: none; }
  #conversejs .btn-link:disabled, #conversejs .btn-link.disabled {
    color: #6c757d; }
#conversejs .btn-lg, #conversejs .btn-group-lg > .btn {
  padding: 0.5rem 1rem;
  font-size: 1.25rem;
  line-height: 1.5;
  border-radius: 0.3rem; }
#conversejs .btn-sm, #conversejs .btn-group-sm > .btn {
  padding: 0.25rem 0.5rem;
  font-size: 0.875rem;
  line-height: 1.5;
  border-radius: 0.2rem; }
#conversejs .btn-block {
  display: block;
  width: 100%; }
  #conversejs .btn-block + .btn-block {
    margin-top: 0.5rem; }
#conversejs input[type="submit"].btn-block,
#conversejs input[type="reset"].btn-block,
#conversejs input[type="button"].btn-block {
  width: 100%; }
#conversejs .fade {
  opacity: 0;
  transition: opacity 0.15s linear; }
  #conversejs .fade.show {
    opacity: 1; }
#conversejs .collapse {
  display: none; }
  #conversejs .collapse.show {
    display: block; }
#conversejs tr.collapse.show {
  display: table-row; }
#conversejs tbody.collapse.show {
  display: table-row-group; }
#conversejs .collapsing {
  position: relative;
  height: 0;
  overflow: hidden;
  transition: height 0.35s ease; }
#conversejs .dropup,
#conversejs .dropdown {
  position: relative; }
#conversejs .dropdown-toggle::after {
  display: inline-block;
  width: 0;
  height: 0;
  margin-left: 0.255em;
  vertical-align: 0.255em;
  content: "";
  border-top: 0.3em solid;
  border-right: 0.3em solid transparent;
  border-bottom: 0;
  border-left: 0.3em solid transparent; }
#conversejs .dropdown-toggle:empty::after {
  margin-left: 0; }
#conversejs .dropdown-menu {
  position: absolute;
  top: 100%;
  left: 0;
  z-index: 1000;
  display: none;
  float: left;
  min-width: 10rem;
  padding: 0.5rem 0;
  margin: 0.125rem 0 0;
  font-size: 1rem;
  color: #212529;
  text-align: left;
  list-style: none;
  background-color: #fff;
  background-clip: padding-box;
  border: 1px solid rgba(0, 0, 0, 0.15);
  border-radius: 0.25rem; }
#conversejs .dropup .dropdown-menu {
  margin-top: 0;
  margin-bottom: 0.125rem; }
#conversejs .dropup .dropdown-toggle::after {
  display: inline-block;
  width: 0;
  height: 0;
  margin-left: 0.255em;
  vertical-align: 0.255em;
  content: "";
  border-top: 0;
  border-right: 0.3em solid transparent;
  border-bottom: 0.3em solid;
  border-left: 0.3em solid transparent; }
#conversejs .dropup .dropdown-toggle:empty::after {
  margin-left: 0; }
#conversejs .dropright .dropdown-menu {
  margin-top: 0;
  margin-left: 0.125rem; }
#conversejs .dropright .dropdown-toggle::after {
  display: inline-block;
  width: 0;
  height: 0;
  margin-left: 0.255em;
  vertical-align: 0.255em;
  content: "";
  border-top: 0.3em solid transparent;
  border-bottom: 0.3em solid transparent;
  border-left: 0.3em solid; }
#conversejs .dropright .dropdown-toggle:empty::after {
  margin-left: 0; }
#conversejs .dropright .dropdown-toggle::after {
  vertical-align: 0; }
#conversejs .dropleft .dropdown-menu {
  margin-top: 0;
  margin-right: 0.125rem; }
#conversejs .dropleft .dropdown-toggle::after {
  display: inline-block;
  width: 0;
  height: 0;
  margin-left: 0.255em;
  vertical-align: 0.255em;
  content: ""; }
#conversejs .dropleft .dropdown-toggle::after {
  display: none; }
#conversejs .dropleft .dropdown-toggle::before {
  display: inline-block;
  width: 0;
  height: 0;
  margin-right: 0.255em;
  vertical-align: 0.255em;
  content: "";
  border-top: 0.3em solid transparent;
  border-right: 0.3em solid;
  border-bottom: 0.3em solid transparent; }
#conversejs .dropleft .dropdown-toggle:empty::after {
  margin-left: 0; }
#conversejs .dropleft .dropdown-toggle::before {
  vertical-align: 0; }
#conversejs .dropdown-divider {
  height: 0;
  margin: 0.5rem 0;
  overflow: hidden;
  border-top: 1px solid #e9ecef; }
#conversejs .dropdown-item {
  display: block;
  width: 100%;
  padding: 0.25rem 1.5rem;
  clear: both;
  font-weight: 400;
  color: #212529;
  text-align: inherit;
  white-space: nowrap;
  background-color: transparent;
  border: 0; }
  #conversejs .dropdown-item:hover, #conversejs .dropdown-item:focus {
    color: #16181b;
    text-decoration: none;
    background-color: #f8f9fa; }
  #conversejs .dropdown-item.active, #conversejs .dropdown-item:active {
    color: #fff;
    text-decoration: none;
    background-color: #387592; }
  #conversejs .dropdown-item.disabled, #conversejs .dropdown-item:disabled {
    color: #6c757d;
    background-color: transparent; }
#conversejs .dropdown-menu.show {
  display: block; }
#conversejs .dropdown-header {
  display: block;
  padding: 0.5rem 1.5rem;
  margin-bottom: 0;
  font-size: 0.875rem;
  color: #6c757d;
  white-space: nowrap; }
#conversejs .btn-group,
#conversejs .btn-group-vertical {
  position: relative;
  display: inline-flex;
  vertical-align: middle; }
  #conversejs .btn-group > .btn,
  #conversejs .btn-group-vertical > .btn {
    position: relative;
    flex: 0 1 auto; }
    #conversejs .btn-group > .btn:hover,
    #conversejs .btn-group-vertical > .btn:hover {
      z-index: 1; }
    #conversejs .btn-group > .btn:focus, #conversejs .btn-group > .btn:active, #conversejs .btn-group > .btn.active,
    #conversejs .btn-group-vertical > .btn:focus,
    #conversejs .btn-group-vertical > .btn:active,
    #conversejs .btn-group-vertical > .btn.active {
      z-index: 1; }
  #conversejs .btn-group .btn + .btn,
  #conversejs .btn-group .btn + .btn-group,
  #conversejs .btn-group .btn-group + .btn,
  #conversejs .btn-group .btn-group + .btn-group,
  #conversejs .btn-group-vertical .btn + .btn,
  #conversejs .btn-group-vertical .btn + .btn-group,
  #conversejs .btn-group-vertical .btn-group + .btn,
  #conversejs .btn-group-vertical .btn-group + .btn-group {
    margin-left: -1px; }
#conversejs .btn-toolbar {
  display: flex;
  flex-wrap: wrap;
  justify-content: flex-start; }
  #conversejs .btn-toolbar .input-group {
    width: auto; }
#conversejs .btn-group > .btn:first-child {
  margin-left: 0; }
#conversejs .btn-group > .btn:not(:last-child):not(.dropdown-toggle),
#conversejs .btn-group > .btn-group:not(:last-child) > .btn {
  border-top-right-radius: 0;
  border-bottom-right-radius: 0; }
#conversejs .btn-group > .btn:not(:first-child),
#conversejs .btn-group > .btn-group:not(:first-child) > .btn {
  border-top-left-radius: 0;
  border-bottom-left-radius: 0; }
#conversejs .dropdown-toggle-split {
  padding-right: 0.5625rem;
  padding-left: 0.5625rem; }
  #conversejs .dropdown-toggle-split::after {
    margin-left: 0; }
#conversejs .btn-sm + .dropdown-toggle-split, #conversejs .btn-group-sm > .btn + .dropdown-toggle-split {
  padding-right: 0.375rem;
  padding-left: 0.375rem; }
#conversejs .btn-lg + .dropdown-toggle-split, #conversejs .btn-group-lg > .btn + .dropdown-toggle-split {
  padding-right: 0.75rem;
  padding-left: 0.75rem; }
#conversejs .btn-group-vertical {
  flex-direction: column;
  align-items: flex-start;
  justify-content: center; }
  #conversejs .btn-group-vertical .btn,
  #conversejs .btn-group-vertical .btn-group {
    width: 100%; }
  #conversejs .btn-group-vertical > .btn + .btn,
  #conversejs .btn-group-vertical > .btn + .btn-group,
  #conversejs .btn-group-vertical > .btn-group + .btn,
  #conversejs .btn-group-vertical > .btn-group + .btn-group {
    margin-top: -1px;
    margin-left: 0; }
  #conversejs .btn-group-vertical > .btn:not(:last-child):not(.dropdown-toggle),
  #conversejs .btn-group-vertical > .btn-group:not(:last-child) > .btn {
    border-bottom-right-radius: 0;
    border-bottom-left-radius: 0; }
  #conversejs .btn-group-vertical > .btn:not(:first-child),
  #conversejs .btn-group-vertical > .btn-group:not(:first-child) > .btn {
    border-top-left-radius: 0;
    border-top-right-radius: 0; }
#conversejs .btn-group-toggle > .btn,
#conversejs .btn-group-toggle > .btn-group > .btn {
  margin-bottom: 0; }
  #conversejs .btn-group-toggle > .btn input[type="radio"],
  #conversejs .btn-group-toggle > .btn input[type="checkbox"],
  #conversejs .btn-group-toggle > .btn-group > .btn input[type="radio"],
  #conversejs .btn-group-toggle > .btn-group > .btn input[type="checkbox"] {
    position: absolute;
    clip: rect(0, 0, 0, 0);
    pointer-events: none; }
#conversejs .input-group {
  position: relative;
  display: flex;
  flex-wrap: wrap;
  align-items: stretch;
  width: 100%; }
  #conversejs .input-group > .form-control,
  #conversejs .input-group > .custom-select,
  #conversejs .input-group > .custom-file {
    position: relative;
    flex: 1 1 auto;
    width: 1%;
    margin-bottom: 0; }
    #conversejs .input-group > .form-control:focus,
    #conversejs .input-group > .custom-select:focus,
    #conversejs .input-group > .custom-file:focus {
      z-index: 3; }
    #conversejs .input-group > .form-control + .form-control,
    #conversejs .input-group > .form-control + .custom-select,
    #conversejs .input-group > .form-control + .custom-file,
    #conversejs .input-group > .custom-select + .form-control,
    #conversejs .input-group > .custom-select + .custom-select,
    #conversejs .input-group > .custom-select + .custom-file,
    #conversejs .input-group > .custom-file + .form-control,
    #conversejs .input-group > .custom-file + .custom-select,
    #conversejs .input-group > .custom-file + .custom-file {
      margin-left: -1px; }
  #conversejs .input-group > .form-control:not(:last-child),
  #conversejs .input-group > .custom-select:not(:last-child) {
    border-top-right-radius: 0;
    border-bottom-right-radius: 0; }
  #conversejs .input-group > .form-control:not(:first-child),
  #conversejs .input-group > .custom-select:not(:first-child) {
    border-top-left-radius: 0;
    border-bottom-left-radius: 0; }
  #conversejs .input-group > .custom-file {
    display: flex;
    align-items: center; }
    #conversejs .input-group > .custom-file:not(:last-child) .custom-file-label, #conversejs .input-group > .custom-file:not(:last-child) .custom-file-label::before {
      border-top-right-radius: 0;
      border-bottom-right-radius: 0; }
    #conversejs .input-group > .custom-file:not(:first-child) .custom-file-label, #conversejs .input-group > .custom-file:not(:first-child) .custom-file-label::before {
      border-top-left-radius: 0;
      border-bottom-left-radius: 0; }
#conversejs .input-group-prepend,
#conversejs .input-group-append {
  display: flex; }
  #conversejs .input-group-prepend .btn,
  #conversejs .input-group-append .btn {
    position: relative;
    z-index: 2; }
  #conversejs .input-group-prepend .btn + .btn,
  #conversejs .input-group-prepend .btn + .input-group-text,
  #conversejs .input-group-prepend .input-group-text + .input-group-text,
  #conversejs .input-group-prepend .input-group-text + .btn,
  #conversejs .input-group-append .btn + .btn,
  #conversejs .input-group-append .btn + .input-group-text,
  #conversejs .input-group-append .input-group-text + .input-group-text,
  #conversejs .input-group-append .input-group-text + .btn {
    margin-left: -1px; }
#conversejs .input-group-prepend {
  margin-right: -1px; }
#conversejs .input-group-append {
  margin-left: -1px; }
#conversejs .input-group-text {
  display: flex;
  align-items: center;
  padding: 0.375rem 0.75rem;
  margin-bottom: 0;
  font-size: 1rem;
  font-weight: 400;
  line-height: 1.5;
  color: #495057;
  text-align: center;
  white-space: nowrap;
  background-color: #e9ecef;
  border: 1px solid #ced4da;
  border-radius: 0.25rem; }
  #conversejs .input-group-text input[type="radio"],
  #conversejs .input-group-text input[type="checkbox"] {
    margin-top: 0; }
#conversejs .input-group > .input-group-prepend > .btn,
#conversejs .input-group > .input-group-prepend > .input-group-text,
#conversejs .input-group > .input-group-append:not(:last-child) > .btn,
#conversejs .input-group > .input-group-append:not(:last-child) > .input-group-text,
#conversejs .input-group > .input-group-append:last-child > .btn:not(:last-child):not(.dropdown-toggle),
#conversejs .input-group > .input-group-append:last-child > .input-group-text:not(:last-child) {
  border-top-right-radius: 0;
  border-bottom-right-radius: 0; }
#conversejs .input-group > .input-group-append > .btn,
#conversejs .input-group > .input-group-append > .input-group-text,
#conversejs .input-group > .input-group-prepend:not(:first-child) > .btn,
#conversejs .input-group > .input-group-prepend:not(:first-child) > .input-group-text,
#conversejs .input-group > .input-group-prepend:first-child > .btn:not(:first-child),
#conversejs .input-group > .input-group-prepend:first-child > .input-group-text:not(:first-child) {
  border-top-left-radius: 0;
  border-bottom-left-radius: 0; }
#conversejs .custom-control {
  position: relative;
  display: block;
  min-height: 1.5rem;
  padding-left: 1.5rem; }
#conversejs .custom-control-inline {
  display: inline-flex;
  margin-right: 1rem; }
#conversejs .custom-control-input {
  position: absolute;
  z-index: -1;
  opacity: 0; }
  #conversejs .custom-control-input:checked ~ .custom-control-label::before {
    color: #fff;
    background-color: #387592; }
  #conversejs .custom-control-input:focus ~ .custom-control-label::before {
    box-shadow: 0 0 0 1px #fff, 0 0 0 0.2rem rgba(56, 117, 146, 0.25); }
  #conversejs .custom-control-input:active ~ .custom-control-label::before {
    color: #fff;
    background-color: #a1c9db; }
  #conversejs .custom-control-input:disabled ~ .custom-control-label {
    color: #6c757d; }
    #conversejs .custom-control-input:disabled ~ .custom-control-label::before {
      background-color: #e9ecef; }
#conversejs .custom-control-label {
  margin-bottom: 0; }
  #conversejs .custom-control-label::before {
    position: absolute;
    top: 0.25rem;
    left: 0;
    display: block;
    width: 1rem;
    height: 1rem;
    pointer-events: none;
    content: "";
    user-select: none;
    background-color: #dee2e6; }
  #conversejs .custom-control-label::after {
    position: absolute;
    top: 0.25rem;
    left: 0;
    display: block;
    width: 1rem;
    height: 1rem;
    content: "";
    background-repeat: no-repeat;
    background-position: center center;
    background-size: 50% 50%; }
#conversejs .custom-checkbox .custom-control-label::before {
  border-radius: 0.25rem; }
#conversejs .custom-checkbox .custom-control-input:checked ~ .custom-control-label::before {
  background-color: #387592; }
#conversejs .custom-checkbox .custom-control-input:checked ~ .custom-control-label::after {
  background-image: url("data:image/svg+xml;charset=utf8,%3Csvg xmlns='http://www.w3.org/2000/svg' viewBox='0 0 8 8'%3E%3Cpath fill='%23fff' d='M6.564.75l-3.59 3.612-1.538-1.55L0 4.26 2.974 7.25 8 2.193z'/%3E%3C/svg%3E"); }
#conversejs .custom-checkbox .custom-control-input:indeterminate ~ .custom-control-label::before {
  background-color: #387592; }
#conversejs .custom-checkbox .custom-control-input:indeterminate ~ .custom-control-label::after {
  background-image: url("data:image/svg+xml;charset=utf8,%3Csvg xmlns='http://www.w3.org/2000/svg' viewBox='0 0 4 4'%3E%3Cpath stroke='%23fff' d='M0 2h4'/%3E%3C/svg%3E"); }
#conversejs .custom-checkbox .custom-control-input:disabled:checked ~ .custom-control-label::before {
  background-color: rgba(56, 117, 146, 0.5); }
#conversejs .custom-checkbox .custom-control-input:disabled:indeterminate ~ .custom-control-label::before {
  background-color: rgba(56, 117, 146, 0.5); }
#conversejs .custom-radio .custom-control-label::before {
  border-radius: 50%; }
#conversejs .custom-radio .custom-control-input:checked ~ .custom-control-label::before {
  background-color: #387592; }
#conversejs .custom-radio .custom-control-input:checked ~ .custom-control-label::after {
  background-image: url("data:image/svg+xml;charset=utf8,%3Csvg xmlns='http://www.w3.org/2000/svg' viewBox='-4 -4 8 8'%3E%3Ccircle r='3' fill='%23fff'/%3E%3C/svg%3E"); }
#conversejs .custom-radio .custom-control-input:disabled:checked ~ .custom-control-label::before {
  background-color: rgba(56, 117, 146, 0.5); }
#conversejs .custom-select {
  display: inline-block;
  width: 100%;
  height: calc(2.25rem + 2px);
  padding: 0.375rem 1.75rem 0.375rem 0.75rem;
  line-height: 1.5;
  color: #495057;
  vertical-align: middle;
  background: #fff url("data:image/svg+xml;charset=utf8,%3Csvg xmlns='http://www.w3.org/2000/svg' viewBox='0 0 4 5'%3E%3Cpath fill='%23343a40' d='M2 0L0 2h4zm0 5L0 3h4z'/%3E%3C/svg%3E") no-repeat right 0.75rem center;
  background-size: 8px 10px;
  border: 1px solid #ced4da;
  border-radius: 0.25rem;
  appearance: none; }
  #conversejs .custom-select:focus {
    border-color: #7db3cd;
    outline: 0;
    box-shadow: inset 0 1px 2px rgba(0, 0, 0, 0.075), 0 0 5px rgba(125, 179, 205, 0.5); }
    #conversejs .custom-select:focus::-ms-value {
      color: #495057;
      background-color: #fff; }
  #conversejs .custom-select[multiple], #conversejs .custom-select[size]:not([size="1"]) {
    height: auto;
    padding-right: 0.75rem;
    background-image: none; }
  #conversejs .custom-select:disabled {
    color: #6c757d;
    background-color: #e9ecef; }
  #conversejs .custom-select::-ms-expand {
    opacity: 0; }
#conversejs .custom-select-sm {
  height: calc(1.8125rem + 2px);
  padding-top: 0.375rem;
  padding-bottom: 0.375rem;
  font-size: 75%; }
#conversejs .custom-select-lg {
  height: calc(2.875rem + 2px);
  padding-top: 0.375rem;
  padding-bottom: 0.375rem;
  font-size: 125%; }
#conversejs .custom-file {
  position: relative;
  display: inline-block;
  width: 100%;
  height: calc(2.25rem + 2px);
  margin-bottom: 0; }
#conversejs .custom-file-input {
  position: relative;
  z-index: 2;
  width: 100%;
  height: calc(2.25rem + 2px);
  margin: 0;
  opacity: 0; }
  #conversejs .custom-file-input:focus ~ .custom-file-control {
    border-color: #7db3cd;
    box-shadow: 0 0 0 0.2rem rgba(56, 117, 146, 0.25); }
    #conversejs .custom-file-input:focus ~ .custom-file-control::before {
      border-color: #7db3cd; }
  #conversejs .custom-file-input:lang(en) ~ .custom-file-label::after {
    content: "Browse"; }
#conversejs .custom-file-label {
  position: absolute;
  top: 0;
  right: 0;
  left: 0;
  z-index: 1;
  height: calc(2.25rem + 2px);
  padding: 0.375rem 0.75rem;
  line-height: 1.5;
  color: #495057;
  background-color: #fff;
  border: 1px solid #ced4da;
  border-radius: 0.25rem; }
  #conversejs .custom-file-label::after {
    position: absolute;
    top: 0;
    right: 0;
    bottom: 0;
    z-index: 3;
    display: block;
    height: calc(calc(2.25rem + 2px) - 1px * 2);
    padding: 0.375rem 0.75rem;
    line-height: 1.5;
    color: #495057;
    content: "Browse";
    background-color: #e9ecef;
    border-left: 1px solid #ced4da;
    border-radius: 0 0.25rem 0.25rem 0; }
#conversejs .card {
  position: relative;
  display: flex;
  flex-direction: column;
  min-width: 0;
  word-wrap: break-word;
  background-color: #fff;
  background-clip: border-box;
  border: 1px solid rgba(0, 0, 0, 0.125);
  border-radius: 0.25rem; }
  #conversejs .card > hr {
    margin-right: 0;
    margin-left: 0; }
  #conversejs .card > .list-group:first-child .list-group-item:first-child {
    border-top-left-radius: 0.25rem;
    border-top-right-radius: 0.25rem; }
  #conversejs .card > .list-group:last-child .list-group-item:last-child {
    border-bottom-right-radius: 0.25rem;
    border-bottom-left-radius: 0.25rem; }
#conversejs .card-body {
  flex: 1 1 auto;
  padding: 1.25rem; }
#conversejs .card-title {
  margin-bottom: 0.75rem; }
#conversejs .card-subtitle {
  margin-top: -0.375rem;
  margin-bottom: 0; }
#conversejs .card-text:last-child {
  margin-bottom: 0; }
#conversejs .card-link:hover {
  text-decoration: none; }
#conversejs .card-link + .card-link {
  margin-left: 1.25rem; }
#conversejs .card-header {
  padding: 0.75rem 1.25rem;
  margin-bottom: 0;
  background-color: rgba(0, 0, 0, 0.03);
  border-bottom: 1px solid rgba(0, 0, 0, 0.125); }
  #conversejs .card-header:first-child {
    border-radius: calc(0.25rem - 1px) calc(0.25rem - 1px) 0 0; }
  #conversejs .card-header + .list-group .list-group-item:first-child {
    border-top: 0; }
#conversejs .card-footer {
  padding: 0.75rem 1.25rem;
  background-color: rgba(0, 0, 0, 0.03);
  border-top: 1px solid rgba(0, 0, 0, 0.125); }
  #conversejs .card-footer:last-child {
    border-radius: 0 0 calc(0.25rem - 1px) calc(0.25rem - 1px); }
#conversejs .card-header-tabs {
  margin-right: -0.625rem;
  margin-bottom: -0.75rem;
  margin-left: -0.625rem;
  border-bottom: 0; }
#conversejs .card-header-pills {
  margin-right: -0.625rem;
  margin-left: -0.625rem; }
#conversejs .card-img-overlay {
  position: absolute;
  top: 0;
  right: 0;
  bottom: 0;
  left: 0;
  padding: 1.25rem; }
#conversejs .card-img {
  width: 100%;
  border-radius: calc(0.25rem - 1px); }
#conversejs .card-img-top {
  width: 100%;
  border-top-left-radius: calc(0.25rem - 1px);
  border-top-right-radius: calc(0.25rem - 1px); }
#conversejs .card-img-bottom {
  width: 100%;
  border-bottom-right-radius: calc(0.25rem - 1px);
  border-bottom-left-radius: calc(0.25rem - 1px); }
#conversejs .card-deck {
  display: flex;
  flex-direction: column; }
  #conversejs .card-deck .card {
    margin-bottom: 15px; }
  @media (min-width: 576px) {
    #conversejs .card-deck {
      flex-flow: row wrap;
      margin-right: -15px;
      margin-left: -15px; }
      #conversejs .card-deck .card {
        display: flex;
        flex: 1 0 0%;
        flex-direction: column;
        margin-right: 15px;
        margin-bottom: 0;
        margin-left: 15px; } }
#conversejs .card-group {
  display: flex;
  flex-direction: column; }
  #conversejs .card-group > .card {
    margin-bottom: 15px; }
  @media (min-width: 576px) {
    #conversejs .card-group {
      flex-flow: row wrap; }
      #conversejs .card-group > .card {
        flex: 1 0 0%;
        margin-bottom: 0; }
        #conversejs .card-group > .card + .card {
          margin-left: 0;
          border-left: 0; }
        #conversejs .card-group > .card:first-child {
          border-top-right-radius: 0;
          border-bottom-right-radius: 0; }
          #conversejs .card-group > .card:first-child .card-img-top,
          #conversejs .card-group > .card:first-child .card-header {
            border-top-right-radius: 0; }
          #conversejs .card-group > .card:first-child .card-img-bottom,
          #conversejs .card-group > .card:first-child .card-footer {
            border-bottom-right-radius: 0; }
        #conversejs .card-group > .card:last-child {
          border-top-left-radius: 0;
          border-bottom-left-radius: 0; }
          #conversejs .card-group > .card:last-child .card-img-top,
          #conversejs .card-group > .card:last-child .card-header {
            border-top-left-radius: 0; }
          #conversejs .card-group > .card:last-child .card-img-bottom,
          #conversejs .card-group > .card:last-child .card-footer {
            border-bottom-left-radius: 0; }
        #conversejs .card-group > .card:only-child {
          border-radius: 0.25rem; }
          #conversejs .card-group > .card:only-child .card-img-top,
          #conversejs .card-group > .card:only-child .card-header {
            border-top-left-radius: 0.25rem;
            border-top-right-radius: 0.25rem; }
          #conversejs .card-group > .card:only-child .card-img-bottom,
          #conversejs .card-group > .card:only-child .card-footer {
            border-bottom-right-radius: 0.25rem;
            border-bottom-left-radius: 0.25rem; }
        #conversejs .card-group > .card:not(:first-child):not(:last-child):not(:only-child) {
          border-radius: 0; }
          #conversejs .card-group > .card:not(:first-child):not(:last-child):not(:only-child) .card-img-top,
          #conversejs .card-group > .card:not(:first-child):not(:last-child):not(:only-child) .card-img-bottom,
          #conversejs .card-group > .card:not(:first-child):not(:last-child):not(:only-child) .card-header,
          #conversejs .card-group > .card:not(:first-child):not(:last-child):not(:only-child) .card-footer {
            border-radius: 0; } }
#conversejs .card-columns .card {
  margin-bottom: 0.75rem; }
@media (min-width: 576px) {
  #conversejs .card-columns {
    column-count: 3;
    column-gap: 1.25rem; }
    #conversejs .card-columns .card {
      display: inline-block;
      width: 100%; } }
#conversejs .breadcrumb {
  display: flex;
  flex-wrap: wrap;
  padding: 0.75rem 1rem;
  margin-bottom: 1rem;
  list-style: none;
  background-color: #e9ecef;
  border-radius: 0.25rem; }
#conversejs .breadcrumb-item + .breadcrumb-item::before {
  display: inline-block;
  padding-right: 0.5rem;
  padding-left: 0.5rem;
  color: #6c757d;
  content: "/"; }
#conversejs .breadcrumb-item + .breadcrumb-item:hover::before {
  text-decoration: underline; }
#conversejs .breadcrumb-item + .breadcrumb-item:hover::before {
  text-decoration: none; }
#conversejs .breadcrumb-item.active {
  color: #6c757d; }
#conversejs .badge {
  display: inline-block;
  padding: 0.25em 0.4em;
  font-size: 75%;
  font-weight: 700;
  line-height: 1;
  text-align: center;
  white-space: nowrap;
  vertical-align: baseline;
  border-radius: 0.25rem; }
  #conversejs .badge:empty {
    display: none; }
#conversejs .btn .badge {
  position: relative;
  top: -1px; }
#conversejs .badge-pill {
  padding-right: 0.6em;
  padding-left: 0.6em;
  border-radius: 10rem; }
#conversejs .badge-primary {
  color: #fff;
  background-color: #387592; }
  #conversejs .badge-primary[href]:hover, #conversejs .badge-primary[href]:focus {
    color: #fff;
    text-decoration: none;
    background-color: #2a576d; }
#conversejs .badge-secondary {
  color: #fff;
  background-color: #6c757d; }
  #conversejs .badge-secondary[href]:hover, #conversejs .badge-secondary[href]:focus {
    color: #fff;
    text-decoration: none;
    background-color: #545b62; }
#conversejs .badge-success {
  color: #fff;
  background-color: #3AA569; }
  #conversejs .badge-success[href]:hover, #conversejs .badge-success[href]:focus {
    color: #fff;
    text-decoration: none;
    background-color: #2d7f51; }
#conversejs .badge-info {
  color: #fff;
  background-color: #17a2b8; }
  #conversejs .badge-info[href]:hover, #conversejs .badge-info[href]:focus {
    color: #fff;
    text-decoration: none;
    background-color: #117a8b; }
#conversejs .badge-warning {
  color: #212529;
  background-color: #ffc107; }
  #conversejs .badge-warning[href]:hover, #conversejs .badge-warning[href]:focus {
    color: #212529;
    text-decoration: none;
    background-color: #d39e00; }
#conversejs .badge-danger {
  color: #fff;
  background-color: #E77051; }
  #conversejs .badge-danger[href]:hover, #conversejs .badge-danger[href]:focus {
    color: #fff;
    text-decoration: none;
    background-color: #e14b24; }
#conversejs .badge-light {
  color: #212529;
  background-color: #f8f9fa; }
  #conversejs .badge-light[href]:hover, #conversejs .badge-light[href]:focus {
    color: #212529;
    text-decoration: none;
    background-color: #dae0e5; }
#conversejs .badge-dark {
  color: #fff;
  background-color: #343a40; }
  #conversejs .badge-dark[href]:hover, #conversejs .badge-dark[href]:focus {
    color: #fff;
    text-decoration: none;
    background-color: #1d2124; }
#conversejs .media {
  display: flex;
  align-items: flex-start; }
#conversejs .media-body {
  flex: 1; }
#conversejs .list-group {
  display: flex;
  flex-direction: column;
  padding-left: 0;
  margin-bottom: 0; }
#conversejs .list-group-item-action {
  width: 100%;
  color: #495057;
  text-align: inherit; }
  #conversejs .list-group-item-action:hover, #conversejs .list-group-item-action:focus {
    color: #495057;
    text-decoration: none;
    background-color: #f8f9fa; }
  #conversejs .list-group-item-action:active {
    color: #212529;
    background-color: #e9ecef; }
#conversejs .list-group-item {
  position: relative;
  display: block;
  padding: 0.75rem 1.25rem;
  margin-bottom: -1px;
  background-color: #fff;
  border: 1px solid rgba(0, 0, 0, 0.125); }
  #conversejs .list-group-item:first-child {
    border-top-left-radius: 0.25rem;
    border-top-right-radius: 0.25rem; }
  #conversejs .list-group-item:last-child {
    margin-bottom: 0;
    border-bottom-right-radius: 0.25rem;
    border-bottom-left-radius: 0.25rem; }
  #conversejs .list-group-item:hover, #conversejs .list-group-item:focus {
    z-index: 1;
    text-decoration: none; }
  #conversejs .list-group-item.disabled, #conversejs .list-group-item:disabled {
    color: #6c757d;
    background-color: #fff; }
  #conversejs .list-group-item.active {
    z-index: 2;
    color: #fff;
    background-color: #387592;
    border-color: #387592; }
#conversejs .list-group-flush .list-group-item {
  border-right: 0;
  border-left: 0;
  border-radius: 0; }
#conversejs .list-group-flush:first-child .list-group-item:first-child {
  border-top: 0; }
#conversejs .list-group-flush:last-child .list-group-item:last-child {
  border-bottom: 0; }
#conversejs .list-group-item-primary {
  color: #1d3d4c;
  background-color: #c7d8e0; }
  #conversejs .list-group-item-primary.list-group-item-action:hover, #conversejs .list-group-item-primary.list-group-item-action:focus {
    color: #1d3d4c;
    background-color: #b7cdd7; }
  #conversejs .list-group-item-primary.list-group-item-action.active {
    color: #fff;
    background-color: #1d3d4c;
    border-color: #1d3d4c; }
#conversejs .list-group-item-secondary {
  color: #383d41;
  background-color: #d6d8db; }
  #conversejs .list-group-item-secondary.list-group-item-action:hover, #conversejs .list-group-item-secondary.list-group-item-action:focus {
    color: #383d41;
    background-color: #c8cbcf; }
  #conversejs .list-group-item-secondary.list-group-item-action.active {
    color: #fff;
    background-color: #383d41;
    border-color: #383d41; }
#conversejs .list-group-item-success {
  color: #1e5637;
  background-color: #c8e6d5; }
  #conversejs .list-group-item-success.list-group-item-action:hover, #conversejs .list-group-item-success.list-group-item-action:focus {
    color: #1e5637;
    background-color: #b6dec8; }
  #conversejs .list-group-item-success.list-group-item-action.active {
    color: #fff;
    background-color: #1e5637;
    border-color: #1e5637; }
#conversejs .list-group-item-info {
  color: #0c5460;
  background-color: #bee5eb; }
  #conversejs .list-group-item-info.list-group-item-action:hover, #conversejs .list-group-item-info.list-group-item-action:focus {
    color: #0c5460;
    background-color: #abdde5; }
  #conversejs .list-group-item-info.list-group-item-action.active {
    color: #fff;
    background-color: #0c5460;
    border-color: #0c5460; }
#conversejs .list-group-item-warning {
  color: #856404;
  background-color: #ffeeba; }
  #conversejs .list-group-item-warning.list-group-item-action:hover, #conversejs .list-group-item-warning.list-group-item-action:focus {
    color: #856404;
    background-color: #ffe8a1; }
  #conversejs .list-group-item-warning.list-group-item-action.active {
    color: #fff;
    background-color: #856404;
    border-color: #856404; }
#conversejs .list-group-item-danger {
  color: #783a2a;
  background-color: #f8d7ce; }
  #conversejs .list-group-item-danger.list-group-item-action:hover, #conversejs .list-group-item-danger.list-group-item-action:focus {
    color: #783a2a;
    background-color: #f5c5b8; }
  #conversejs .list-group-item-danger.list-group-item-action.active {
    color: #fff;
    background-color: #783a2a;
    border-color: #783a2a; }
#conversejs .list-group-item-light {
  color: #818182;
  background-color: #fdfdfe; }
  #conversejs .list-group-item-light.list-group-item-action:hover, #conversejs .list-group-item-light.list-group-item-action:focus {
    color: #818182;
    background-color: #ececf6; }
  #conversejs .list-group-item-light.list-group-item-action.active {
    color: #fff;
    background-color: #818182;
    border-color: #818182; }
#conversejs .list-group-item-dark {
  color: #1b1e21;
  background-color: #c6c8ca; }
  #conversejs .list-group-item-dark.list-group-item-action:hover, #conversejs .list-group-item-dark.list-group-item-action:focus {
    color: #1b1e21;
    background-color: #b9bbbe; }
  #conversejs .list-group-item-dark.list-group-item-action.active {
    color: #fff;
    background-color: #1b1e21;
    border-color: #1b1e21; }
#conversejs .close {
  float: right;
  font-size: 1.5rem;
  font-weight: 700;
  line-height: 1;
  color: #000;
  text-shadow: 0 1px 0 #fff;
  opacity: .5; }
  #conversejs .close:hover, #conversejs .close:focus {
    color: #000;
    text-decoration: none;
    opacity: .75; }
  #conversejs .close:not(:disabled):not(.disabled) {
    cursor: pointer; }
#conversejs button.close {
  padding: 0;
  background-color: transparent;
  border: 0;
  -webkit-appearance: none; }
#conversejs .modal-open {
  overflow: hidden; }
#conversejs .modal {
  position: fixed;
  top: 0;
  right: 0;
  bottom: 0;
  left: 0;
  z-index: 1050;
  display: none;
  overflow: hidden;
  outline: 0; }
  .modal-open #conversejs .modal {
    overflow-x: hidden;
    overflow-y: auto; }
#conversejs .modal-dialog {
  position: relative;
  width: auto;
  margin: 0.5rem;
  pointer-events: none; }
  .modal.fade #conversejs .modal-dialog {
    transition: transform 0.3s ease-out;
    transform: translate(0, -25%); }
  .modal.show #conversejs .modal-dialog {
    transform: translate(0, 0); }
#conversejs .modal-dialog-centered {
  display: flex;
  align-items: center;
  min-height: calc(100% - (0.5rem * 2)); }
#conversejs .modal-content {
  position: relative;
  display: flex;
  flex-direction: column;
  width: 100%;
  pointer-events: auto;
  background-color: #fff;
  background-clip: padding-box;
  border: 1px solid rgba(0, 0, 0, 0.2);
  border-radius: 0.3rem;
  outline: 0; }
#conversejs .modal-backdrop {
  position: fixed;
  top: 0;
  right: 0;
  bottom: 0;
  left: 0;
  z-index: 1040;
  background-color: #000; }
  #conversejs .modal-backdrop.fade {
    opacity: 0; }
  #conversejs .modal-backdrop.show {
    opacity: 0.5; }
#conversejs .modal-header {
  display: flex;
  align-items: flex-start;
  justify-content: space-between;
  padding: 1rem;
  border-bottom: 1px solid #e9ecef;
  border-top-left-radius: 0.3rem;
  border-top-right-radius: 0.3rem; }
  #conversejs .modal-header .close {
    padding: 1rem;
    margin: -1rem -1rem -1rem auto; }
#conversejs .modal-title {
  margin-bottom: 0;
  line-height: 1.5; }
#conversejs .modal-body {
  position: relative;
  flex: 1 1 auto;
  padding: 1rem; }
#conversejs .modal-footer {
  display: flex;
  align-items: center;
  justify-content: flex-end;
  padding: 1rem;
  border-top: 1px solid #e9ecef; }
  #conversejs .modal-footer > :not(:first-child) {
    margin-left: .25rem; }
  #conversejs .modal-footer > :not(:last-child) {
    margin-right: .25rem; }
#conversejs .modal-scrollbar-measure {
  position: absolute;
  top: -9999px;
  width: 50px;
  height: 50px;
  overflow: scroll; }
@media (min-width: 576px) {
  #conversejs .modal-dialog {
    max-width: 500px;
    margin: 1.75rem auto; }
  #conversejs .modal-dialog-centered {
    min-height: calc(100% - (1.75rem * 2)); }
  #conversejs .modal-sm {
    max-width: 300px; } }
@media (min-width: 992px) {
  #conversejs .modal-lg {
    max-width: 800px; } }
#conversejs .tooltip {
  position: absolute;
  z-index: 1070;
  display: block;
  margin: 0;
  font-family: -apple-system, BlinkMacSystemFont, "Segoe UI", Roboto, "Helvetica Neue", Arial, sans-serif, "Apple Color Emoji", "Segoe UI Emoji", "Segoe UI Symbol";
  font-style: normal;
  font-weight: 400;
  line-height: 1.5;
  text-align: left;
  text-align: start;
  text-decoration: none;
  text-shadow: none;
  text-transform: none;
  letter-spacing: normal;
  word-break: normal;
  word-spacing: normal;
  white-space: normal;
  line-break: auto;
  font-size: 0.875rem;
  word-wrap: break-word;
  opacity: 0; }
  #conversejs .tooltip.show {
    opacity: 0.9; }
  #conversejs .tooltip .arrow {
    position: absolute;
    display: block;
    width: 0.8rem;
    height: 0.4rem; }
    #conversejs .tooltip .arrow::before {
      position: absolute;
      content: "";
      border-color: transparent;
      border-style: solid; }
#conversejs .bs-tooltip-top, #conversejs .bs-tooltip-auto[x-placement^="top"] {
  padding: 0.4rem 0; }
  #conversejs .bs-tooltip-top .arrow, #conversejs .bs-tooltip-auto[x-placement^="top"] .arrow {
    bottom: 0; }
    #conversejs .bs-tooltip-top .arrow::before, #conversejs .bs-tooltip-auto[x-placement^="top"] .arrow::before {
      top: 0;
      border-width: 0.4rem 0.4rem 0;
      border-top-color: #000; }
#conversejs .bs-tooltip-right, #conversejs .bs-tooltip-auto[x-placement^="right"] {
  padding: 0 0.4rem; }
  #conversejs .bs-tooltip-right .arrow, #conversejs .bs-tooltip-auto[x-placement^="right"] .arrow {
    left: 0;
    width: 0.4rem;
    height: 0.8rem; }
    #conversejs .bs-tooltip-right .arrow::before, #conversejs .bs-tooltip-auto[x-placement^="right"] .arrow::before {
      right: 0;
      border-width: 0.4rem 0.4rem 0.4rem 0;
      border-right-color: #000; }
#conversejs .bs-tooltip-bottom, #conversejs .bs-tooltip-auto[x-placement^="bottom"] {
  padding: 0.4rem 0; }
  #conversejs .bs-tooltip-bottom .arrow, #conversejs .bs-tooltip-auto[x-placement^="bottom"] .arrow {
    top: 0; }
    #conversejs .bs-tooltip-bottom .arrow::before, #conversejs .bs-tooltip-auto[x-placement^="bottom"] .arrow::before {
      bottom: 0;
      border-width: 0 0.4rem 0.4rem;
      border-bottom-color: #000; }
#conversejs .bs-tooltip-left, #conversejs .bs-tooltip-auto[x-placement^="left"] {
  padding: 0 0.4rem; }
  #conversejs .bs-tooltip-left .arrow, #conversejs .bs-tooltip-auto[x-placement^="left"] .arrow {
    right: 0;
    width: 0.4rem;
    height: 0.8rem; }
    #conversejs .bs-tooltip-left .arrow::before, #conversejs .bs-tooltip-auto[x-placement^="left"] .arrow::before {
      left: 0;
      border-width: 0.4rem 0 0.4rem 0.4rem;
      border-left-color: #000; }
#conversejs .tooltip-inner {
  max-width: 200px;
  padding: 0.25rem 0.5rem;
  color: #fff;
  text-align: center;
  background-color: #000;
  border-radius: 0.25rem; }
#conversejs .popover {
  position: absolute;
  top: 0;
  left: 0;
  z-index: 1060;
  display: block;
  max-width: 276px;
  font-family: -apple-system, BlinkMacSystemFont, "Segoe UI", Roboto, "Helvetica Neue", Arial, sans-serif, "Apple Color Emoji", "Segoe UI Emoji", "Segoe UI Symbol";
  font-style: normal;
  font-weight: 400;
  line-height: 1.5;
  text-align: left;
  text-align: start;
  text-decoration: none;
  text-shadow: none;
  text-transform: none;
  letter-spacing: normal;
  word-break: normal;
  word-spacing: normal;
  white-space: normal;
  line-break: auto;
  font-size: 0.875rem;
  word-wrap: break-word;
  background-color: #fff;
  background-clip: padding-box;
  border: 1px solid rgba(0, 0, 0, 0.2);
  border-radius: 0.3rem; }
  #conversejs .popover .arrow {
    position: absolute;
    display: block;
    width: 1rem;
    height: 0.5rem;
    margin: 0 0.3rem; }
    #conversejs .popover .arrow::before, #conversejs .popover .arrow::after {
      position: absolute;
      display: block;
      content: "";
      border-color: transparent;
      border-style: solid; }
#conversejs .bs-popover-top, #conversejs .bs-popover-auto[x-placement^="top"] {
  margin-bottom: 0.5rem; }
  #conversejs .bs-popover-top .arrow, #conversejs .bs-popover-auto[x-placement^="top"] .arrow {
    bottom: calc((0.5rem + 1px) * -1); }
  #conversejs .bs-popover-top .arrow::before, #conversejs .bs-popover-auto[x-placement^="top"] .arrow::before,
  #conversejs .bs-popover-top .arrow::after,
  #conversejs .bs-popover-auto[x-placement^="top"] .arrow::after {
    border-width: 0.5rem 0.5rem 0; }
  #conversejs .bs-popover-top .arrow::before, #conversejs .bs-popover-auto[x-placement^="top"] .arrow::before {
    bottom: 0;
    border-top-color: rgba(0, 0, 0, 0.25); }
  #conversejs .bs-popover-top .arrow::after, #conversejs .bs-popover-auto[x-placement^="top"] .arrow::after {
    bottom: 1px;
    border-top-color: #fff; }
#conversejs .bs-popover-right, #conversejs .bs-popover-auto[x-placement^="right"] {
  margin-left: 0.5rem; }
  #conversejs .bs-popover-right .arrow, #conversejs .bs-popover-auto[x-placement^="right"] .arrow {
    left: calc((0.5rem + 1px) * -1);
    width: 0.5rem;
    height: 1rem;
    margin: 0.3rem 0; }
  #conversejs .bs-popover-right .arrow::before, #conversejs .bs-popover-auto[x-placement^="right"] .arrow::before,
  #conversejs .bs-popover-right .arrow::after,
  #conversejs .bs-popover-auto[x-placement^="right"] .arrow::after {
    border-width: 0.5rem 0.5rem 0.5rem 0; }
  #conversejs .bs-popover-right .arrow::before, #conversejs .bs-popover-auto[x-placement^="right"] .arrow::before {
    left: 0;
    border-right-color: rgba(0, 0, 0, 0.25); }
  #conversejs .bs-popover-right .arrow::after, #conversejs .bs-popover-auto[x-placement^="right"] .arrow::after {
    left: 1px;
    border-right-color: #fff; }
#conversejs .bs-popover-bottom, #conversejs .bs-popover-auto[x-placement^="bottom"] {
  margin-top: 0.5rem; }
  #conversejs .bs-popover-bottom .arrow, #conversejs .bs-popover-auto[x-placement^="bottom"] .arrow {
    top: calc((0.5rem + 1px) * -1); }
  #conversejs .bs-popover-bottom .arrow::before, #conversejs .bs-popover-auto[x-placement^="bottom"] .arrow::before,
  #conversejs .bs-popover-bottom .arrow::after,
  #conversejs .bs-popover-auto[x-placement^="bottom"] .arrow::after {
    border-width: 0 0.5rem 0.5rem 0.5rem; }
  #conversejs .bs-popover-bottom .arrow::before, #conversejs .bs-popover-auto[x-placement^="bottom"] .arrow::before {
    top: 0;
    border-bottom-color: rgba(0, 0, 0, 0.25); }
  #conversejs .bs-popover-bottom .arrow::after, #conversejs .bs-popover-auto[x-placement^="bottom"] .arrow::after {
    top: 1px;
    border-bottom-color: #fff; }
  #conversejs .bs-popover-bottom .popover-header::before, #conversejs .bs-popover-auto[x-placement^="bottom"] .popover-header::before {
    position: absolute;
    top: 0;
    left: 50%;
    display: block;
    width: 1rem;
    margin-left: -0.5rem;
    content: "";
    border-bottom: 1px solid #f7f7f7; }
#conversejs .bs-popover-left, #conversejs .bs-popover-auto[x-placement^="left"] {
  margin-right: 0.5rem; }
  #conversejs .bs-popover-left .arrow, #conversejs .bs-popover-auto[x-placement^="left"] .arrow {
    right: calc((0.5rem + 1px) * -1);
    width: 0.5rem;
    height: 1rem;
    margin: 0.3rem 0; }
  #conversejs .bs-popover-left .arrow::before, #conversejs .bs-popover-auto[x-placement^="left"] .arrow::before,
  #conversejs .bs-popover-left .arrow::after,
  #conversejs .bs-popover-auto[x-placement^="left"] .arrow::after {
    border-width: 0.5rem 0 0.5rem 0.5rem; }
  #conversejs .bs-popover-left .arrow::before, #conversejs .bs-popover-auto[x-placement^="left"] .arrow::before {
    right: 0;
    border-left-color: rgba(0, 0, 0, 0.25); }
  #conversejs .bs-popover-left .arrow::after, #conversejs .bs-popover-auto[x-placement^="left"] .arrow::after {
    right: 1px;
    border-left-color: #fff; }
#conversejs .popover-header {
  padding: 0.5rem 0.75rem;
  margin-bottom: 0;
  font-size: 1rem;
  color: inherit;
  background-color: #f7f7f7;
  border-bottom: 1px solid #ebebeb;
  border-top-left-radius: calc(0.3rem - 1px);
  border-top-right-radius: calc(0.3rem - 1px); }
  #conversejs .popover-header:empty {
    display: none; }
#conversejs .popover-body {
  padding: 0.5rem 0.75rem;
  color: #212529; }
#conversejs .align-baseline {
  vertical-align: baseline !important; }
#conversejs .align-top {
  vertical-align: top !important; }
#conversejs .align-middle {
  vertical-align: middle !important; }
#conversejs .align-bottom {
  vertical-align: bottom !important; }
#conversejs .align-text-bottom {
  vertical-align: text-bottom !important; }
#conversejs .align-text-top {
  vertical-align: text-top !important; }
#conversejs .bg-primary {
  background-color: #387592 !important; }
#conversejs a.bg-primary:hover, #conversejs a.bg-primary:focus,
#conversejs button.bg-primary:hover,
#conversejs button.bg-primary:focus {
  background-color: #2a576d !important; }
#conversejs .bg-secondary {
  background-color: #6c757d !important; }
#conversejs a.bg-secondary:hover, #conversejs a.bg-secondary:focus,
#conversejs button.bg-secondary:hover,
#conversejs button.bg-secondary:focus {
  background-color: #545b62 !important; }
#conversejs .bg-success {
  background-color: #3AA569 !important; }
#conversejs a.bg-success:hover, #conversejs a.bg-success:focus,
#conversejs button.bg-success:hover,
#conversejs button.bg-success:focus {
  background-color: #2d7f51 !important; }
#conversejs .bg-info {
  background-color: #17a2b8 !important; }
#conversejs a.bg-info:hover, #conversejs a.bg-info:focus,
#conversejs button.bg-info:hover,
#conversejs button.bg-info:focus {
  background-color: #117a8b !important; }
#conversejs .bg-warning {
  background-color: #ffc107 !important; }
#conversejs a.bg-warning:hover, #conversejs a.bg-warning:focus,
#conversejs button.bg-warning:hover,
#conversejs button.bg-warning:focus {
  background-color: #d39e00 !important; }
#conversejs .bg-danger {
  background-color: #E77051 !important; }
#conversejs a.bg-danger:hover, #conversejs a.bg-danger:focus,
#conversejs button.bg-danger:hover,
#conversejs button.bg-danger:focus {
  background-color: #e14b24 !important; }
#conversejs .bg-light {
  background-color: #f8f9fa !important; }
#conversejs a.bg-light:hover, #conversejs a.bg-light:focus,
#conversejs button.bg-light:hover,
#conversejs button.bg-light:focus {
  background-color: #dae0e5 !important; }
#conversejs .bg-dark {
  background-color: #343a40 !important; }
#conversejs a.bg-dark:hover, #conversejs a.bg-dark:focus,
#conversejs button.bg-dark:hover,
#conversejs button.bg-dark:focus {
  background-color: #1d2124 !important; }
#conversejs .bg-white {
  background-color: #fff !important; }
#conversejs .bg-transparent {
  background-color: transparent !important; }
#conversejs .border {
  border: 1px solid #CCC !important; }
#conversejs .border-top {
  border-top: 1px solid #CCC !important; }
#conversejs .border-right {
  border-right: 1px solid #CCC !important; }
#conversejs .border-bottom {
  border-bottom: 1px solid #CCC !important; }
#conversejs .border-left {
  border-left: 1px solid #CCC !important; }
#conversejs .border-0 {
  border: 0 !important; }
#conversejs .border-top-0 {
  border-top: 0 !important; }
#conversejs .border-right-0 {
  border-right: 0 !important; }
#conversejs .border-bottom-0 {
  border-bottom: 0 !important; }
#conversejs .border-left-0 {
  border-left: 0 !important; }
#conversejs .border-primary {
  border-color: #387592 !important; }
#conversejs .border-secondary {
  border-color: #6c757d !important; }
#conversejs .border-success {
  border-color: #3AA569 !important; }
#conversejs .border-info {
  border-color: #17a2b8 !important; }
#conversejs .border-warning {
  border-color: #ffc107 !important; }
#conversejs .border-danger {
  border-color: #E77051 !important; }
#conversejs .border-light {
  border-color: #f8f9fa !important; }
#conversejs .border-dark {
  border-color: #343a40 !important; }
#conversejs .border-white {
  border-color: #fff !important; }
#conversejs .rounded {
  border-radius: 0.25rem !important; }
#conversejs .rounded-top {
  border-top-left-radius: 0.25rem !important;
  border-top-right-radius: 0.25rem !important; }
#conversejs .rounded-right {
  border-top-right-radius: 0.25rem !important;
  border-bottom-right-radius: 0.25rem !important; }
#conversejs .rounded-bottom {
  border-bottom-right-radius: 0.25rem !important;
  border-bottom-left-radius: 0.25rem !important; }
#conversejs .rounded-left {
  border-top-left-radius: 0.25rem !important;
  border-bottom-left-radius: 0.25rem !important; }
#conversejs .rounded-circle {
  border-radius: 50% !important; }
#conversejs .rounded-0 {
  border-radius: 0 !important; }
#conversejs .clearfix::after {
  display: block;
  clear: both;
  content: ""; }
#conversejs .d-none {
  display: none !important; }
#conversejs .d-inline {
  display: inline !important; }
#conversejs .d-inline-block {
  display: inline-block !important; }
#conversejs .d-block {
  display: block !important; }
#conversejs .d-table {
  display: table !important; }
#conversejs .d-table-row {
  display: table-row !important; }
#conversejs .d-table-cell {
  display: table-cell !important; }
#conversejs .d-flex {
  display: flex !important; }
#conversejs .d-inline-flex {
  display: inline-flex !important; }
@media (min-width: 576px) {
  #conversejs .d-sm-none {
    display: none !important; }
  #conversejs .d-sm-inline {
    display: inline !important; }
  #conversejs .d-sm-inline-block {
    display: inline-block !important; }
  #conversejs .d-sm-block {
    display: block !important; }
  #conversejs .d-sm-table {
    display: table !important; }
  #conversejs .d-sm-table-row {
    display: table-row !important; }
  #conversejs .d-sm-table-cell {
    display: table-cell !important; }
  #conversejs .d-sm-flex {
    display: flex !important; }
  #conversejs .d-sm-inline-flex {
    display: inline-flex !important; } }
@media (min-width: 768px) {
  #conversejs .d-md-none {
    display: none !important; }
  #conversejs .d-md-inline {
    display: inline !important; }
  #conversejs .d-md-inline-block {
    display: inline-block !important; }
  #conversejs .d-md-block {
    display: block !important; }
  #conversejs .d-md-table {
    display: table !important; }
  #conversejs .d-md-table-row {
    display: table-row !important; }
  #conversejs .d-md-table-cell {
    display: table-cell !important; }
  #conversejs .d-md-flex {
    display: flex !important; }
  #conversejs .d-md-inline-flex {
    display: inline-flex !important; } }
@media (min-width: 992px) {
  #conversejs .d-lg-none {
    display: none !important; }
  #conversejs .d-lg-inline {
    display: inline !important; }
  #conversejs .d-lg-inline-block {
    display: inline-block !important; }
  #conversejs .d-lg-block {
    display: block !important; }
  #conversejs .d-lg-table {
    display: table !important; }
  #conversejs .d-lg-table-row {
    display: table-row !important; }
  #conversejs .d-lg-table-cell {
    display: table-cell !important; }
  #conversejs .d-lg-flex {
    display: flex !important; }
  #conversejs .d-lg-inline-flex {
    display: inline-flex !important; } }
@media (min-width: 1200px) {
  #conversejs .d-xl-none {
    display: none !important; }
  #conversejs .d-xl-inline {
    display: inline !important; }
  #conversejs .d-xl-inline-block {
    display: inline-block !important; }
  #conversejs .d-xl-block {
    display: block !important; }
  #conversejs .d-xl-table {
    display: table !important; }
  #conversejs .d-xl-table-row {
    display: table-row !important; }
  #conversejs .d-xl-table-cell {
    display: table-cell !important; }
  #conversejs .d-xl-flex {
    display: flex !important; }
  #conversejs .d-xl-inline-flex {
    display: inline-flex !important; } }
@media print {
  #conversejs .d-print-none {
    display: none !important; }
  #conversejs .d-print-inline {
    display: inline !important; }
  #conversejs .d-print-inline-block {
    display: inline-block !important; }
  #conversejs .d-print-block {
    display: block !important; }
  #conversejs .d-print-table {
    display: table !important; }
  #conversejs .d-print-table-row {
    display: table-row !important; }
  #conversejs .d-print-table-cell {
    display: table-cell !important; }
  #conversejs .d-print-flex {
    display: flex !important; }
  #conversejs .d-print-inline-flex {
    display: inline-flex !important; } }
#conversejs .embed-responsive {
  position: relative;
  display: block;
  width: 100%;
  padding: 0;
  overflow: hidden; }
  #conversejs .embed-responsive::before {
    display: block;
    content: ""; }
  #conversejs .embed-responsive .embed-responsive-item,
  #conversejs .embed-responsive iframe,
  #conversejs .embed-responsive embed,
  #conversejs .embed-responsive object,
  #conversejs .embed-responsive video {
    position: absolute;
    top: 0;
    bottom: 0;
    left: 0;
    width: 100%;
    height: 100%;
    border: 0; }
#conversejs .embed-responsive-21by9::before {
  padding-top: 42.8571428571%; }
#conversejs .embed-responsive-16by9::before {
  padding-top: 56.25%; }
#conversejs .embed-responsive-4by3::before {
  padding-top: 75%; }
#conversejs .embed-responsive-1by1::before {
  padding-top: 100%; }
#conversejs .flex-row {
  flex-direction: row !important; }
#conversejs .flex-column {
  flex-direction: column !important; }
#conversejs .flex-row-reverse {
  flex-direction: row-reverse !important; }
#conversejs .flex-column-reverse {
  flex-direction: column-reverse !important; }
#conversejs .flex-wrap {
  flex-wrap: wrap !important; }
#conversejs .flex-nowrap {
  flex-wrap: nowrap !important; }
#conversejs .flex-wrap-reverse {
  flex-wrap: wrap-reverse !important; }
#conversejs .justify-content-start {
  justify-content: flex-start !important; }
#conversejs .justify-content-end {
  justify-content: flex-end !important; }
#conversejs .justify-content-center {
  justify-content: center !important; }
#conversejs .justify-content-between {
  justify-content: space-between !important; }
#conversejs .justify-content-around {
  justify-content: space-around !important; }
#conversejs .align-items-start {
  align-items: flex-start !important; }
#conversejs .align-items-end {
  align-items: flex-end !important; }
#conversejs .align-items-center {
  align-items: center !important; }
#conversejs .align-items-baseline {
  align-items: baseline !important; }
#conversejs .align-items-stretch {
  align-items: stretch !important; }
#conversejs .align-content-start {
  align-content: flex-start !important; }
#conversejs .align-content-end {
  align-content: flex-end !important; }
#conversejs .align-content-center {
  align-content: center !important; }
#conversejs .align-content-between {
  align-content: space-between !important; }
#conversejs .align-content-around {
  align-content: space-around !important; }
#conversejs .align-content-stretch {
  align-content: stretch !important; }
#conversejs .align-self-auto {
  align-self: auto !important; }
#conversejs .align-self-start {
  align-self: flex-start !important; }
#conversejs .align-self-end {
  align-self: flex-end !important; }
#conversejs .align-self-center {
  align-self: center !important; }
#conversejs .align-self-baseline {
  align-self: baseline !important; }
#conversejs .align-self-stretch {
  align-self: stretch !important; }
@media (min-width: 576px) {
  #conversejs .flex-sm-row {
    flex-direction: row !important; }
  #conversejs .flex-sm-column {
    flex-direction: column !important; }
  #conversejs .flex-sm-row-reverse {
    flex-direction: row-reverse !important; }
  #conversejs .flex-sm-column-reverse {
    flex-direction: column-reverse !important; }
  #conversejs .flex-sm-wrap {
    flex-wrap: wrap !important; }
  #conversejs .flex-sm-nowrap {
    flex-wrap: nowrap !important; }
  #conversejs .flex-sm-wrap-reverse {
    flex-wrap: wrap-reverse !important; }
  #conversejs .justify-content-sm-start {
    justify-content: flex-start !important; }
  #conversejs .justify-content-sm-end {
    justify-content: flex-end !important; }
  #conversejs .justify-content-sm-center {
    justify-content: center !important; }
  #conversejs .justify-content-sm-between {
    justify-content: space-between !important; }
  #conversejs .justify-content-sm-around {
    justify-content: space-around !important; }
  #conversejs .align-items-sm-start {
    align-items: flex-start !important; }
  #conversejs .align-items-sm-end {
    align-items: flex-end !important; }
  #conversejs .align-items-sm-center {
    align-items: center !important; }
  #conversejs .align-items-sm-baseline {
    align-items: baseline !important; }
  #conversejs .align-items-sm-stretch {
    align-items: stretch !important; }
  #conversejs .align-content-sm-start {
    align-content: flex-start !important; }
  #conversejs .align-content-sm-end {
    align-content: flex-end !important; }
  #conversejs .align-content-sm-center {
    align-content: center !important; }
  #conversejs .align-content-sm-between {
    align-content: space-between !important; }
  #conversejs .align-content-sm-around {
    align-content: space-around !important; }
  #conversejs .align-content-sm-stretch {
    align-content: stretch !important; }
  #conversejs .align-self-sm-auto {
    align-self: auto !important; }
  #conversejs .align-self-sm-start {
    align-self: flex-start !important; }
  #conversejs .align-self-sm-end {
    align-self: flex-end !important; }
  #conversejs .align-self-sm-center {
    align-self: center !important; }
  #conversejs .align-self-sm-baseline {
    align-self: baseline !important; }
  #conversejs .align-self-sm-stretch {
    align-self: stretch !important; } }
@media (min-width: 768px) {
  #conversejs .flex-md-row {
    flex-direction: row !important; }
  #conversejs .flex-md-column {
    flex-direction: column !important; }
  #conversejs .flex-md-row-reverse {
    flex-direction: row-reverse !important; }
  #conversejs .flex-md-column-reverse {
    flex-direction: column-reverse !important; }
  #conversejs .flex-md-wrap {
    flex-wrap: wrap !important; }
  #conversejs .flex-md-nowrap {
    flex-wrap: nowrap !important; }
  #conversejs .flex-md-wrap-reverse {
    flex-wrap: wrap-reverse !important; }
  #conversejs .justify-content-md-start {
    justify-content: flex-start !important; }
  #conversejs .justify-content-md-end {
    justify-content: flex-end !important; }
  #conversejs .justify-content-md-center {
    justify-content: center !important; }
  #conversejs .justify-content-md-between {
    justify-content: space-between !important; }
  #conversejs .justify-content-md-around {
    justify-content: space-around !important; }
  #conversejs .align-items-md-start {
    align-items: flex-start !important; }
  #conversejs .align-items-md-end {
    align-items: flex-end !important; }
  #conversejs .align-items-md-center {
    align-items: center !important; }
  #conversejs .align-items-md-baseline {
    align-items: baseline !important; }
  #conversejs .align-items-md-stretch {
    align-items: stretch !important; }
  #conversejs .align-content-md-start {
    align-content: flex-start !important; }
  #conversejs .align-content-md-end {
    align-content: flex-end !important; }
  #conversejs .align-content-md-center {
    align-content: center !important; }
  #conversejs .align-content-md-between {
    align-content: space-between !important; }
  #conversejs .align-content-md-around {
    align-content: space-around !important; }
  #conversejs .align-content-md-stretch {
    align-content: stretch !important; }
  #conversejs .align-self-md-auto {
    align-self: auto !important; }
  #conversejs .align-self-md-start {
    align-self: flex-start !important; }
  #conversejs .align-self-md-end {
    align-self: flex-end !important; }
  #conversejs .align-self-md-center {
    align-self: center !important; }
  #conversejs .align-self-md-baseline {
    align-self: baseline !important; }
  #conversejs .align-self-md-stretch {
    align-self: stretch !important; } }
@media (min-width: 992px) {
  #conversejs .flex-lg-row {
    flex-direction: row !important; }
  #conversejs .flex-lg-column {
    flex-direction: column !important; }
  #conversejs .flex-lg-row-reverse {
    flex-direction: row-reverse !important; }
  #conversejs .flex-lg-column-reverse {
    flex-direction: column-reverse !important; }
  #conversejs .flex-lg-wrap {
    flex-wrap: wrap !important; }
  #conversejs .flex-lg-nowrap {
    flex-wrap: nowrap !important; }
  #conversejs .flex-lg-wrap-reverse {
    flex-wrap: wrap-reverse !important; }
  #conversejs .justify-content-lg-start {
    justify-content: flex-start !important; }
  #conversejs .justify-content-lg-end {
    justify-content: flex-end !important; }
  #conversejs .justify-content-lg-center {
    justify-content: center !important; }
  #conversejs .justify-content-lg-between {
    justify-content: space-between !important; }
  #conversejs .justify-content-lg-around {
    justify-content: space-around !important; }
  #conversejs .align-items-lg-start {
    align-items: flex-start !important; }
  #conversejs .align-items-lg-end {
    align-items: flex-end !important; }
  #conversejs .align-items-lg-center {
    align-items: center !important; }
  #conversejs .align-items-lg-baseline {
    align-items: baseline !important; }
  #conversejs .align-items-lg-stretch {
    align-items: stretch !important; }
  #conversejs .align-content-lg-start {
    align-content: flex-start !important; }
  #conversejs .align-content-lg-end {
    align-content: flex-end !important; }
  #conversejs .align-content-lg-center {
    align-content: center !important; }
  #conversejs .align-content-lg-between {
    align-content: space-between !important; }
  #conversejs .align-content-lg-around {
    align-content: space-around !important; }
  #conversejs .align-content-lg-stretch {
    align-content: stretch !important; }
  #conversejs .align-self-lg-auto {
    align-self: auto !important; }
  #conversejs .align-self-lg-start {
    align-self: flex-start !important; }
  #conversejs .align-self-lg-end {
    align-self: flex-end !important; }
  #conversejs .align-self-lg-center {
    align-self: center !important; }
  #conversejs .align-self-lg-baseline {
    align-self: baseline !important; }
  #conversejs .align-self-lg-stretch {
    align-self: stretch !important; } }
@media (min-width: 1200px) {
  #conversejs .flex-xl-row {
    flex-direction: row !important; }
  #conversejs .flex-xl-column {
    flex-direction: column !important; }
  #conversejs .flex-xl-row-reverse {
    flex-direction: row-reverse !important; }
  #conversejs .flex-xl-column-reverse {
    flex-direction: column-reverse !important; }
  #conversejs .flex-xl-wrap {
    flex-wrap: wrap !important; }
  #conversejs .flex-xl-nowrap {
    flex-wrap: nowrap !important; }
  #conversejs .flex-xl-wrap-reverse {
    flex-wrap: wrap-reverse !important; }
  #conversejs .justify-content-xl-start {
    justify-content: flex-start !important; }
  #conversejs .justify-content-xl-end {
    justify-content: flex-end !important; }
  #conversejs .justify-content-xl-center {
    justify-content: center !important; }
  #conversejs .justify-content-xl-between {
    justify-content: space-between !important; }
  #conversejs .justify-content-xl-around {
    justify-content: space-around !important; }
  #conversejs .align-items-xl-start {
    align-items: flex-start !important; }
  #conversejs .align-items-xl-end {
    align-items: flex-end !important; }
  #conversejs .align-items-xl-center {
    align-items: center !important; }
  #conversejs .align-items-xl-baseline {
    align-items: baseline !important; }
  #conversejs .align-items-xl-stretch {
    align-items: stretch !important; }
  #conversejs .align-content-xl-start {
    align-content: flex-start !important; }
  #conversejs .align-content-xl-end {
    align-content: flex-end !important; }
  #conversejs .align-content-xl-center {
    align-content: center !important; }
  #conversejs .align-content-xl-between {
    align-content: space-between !important; }
  #conversejs .align-content-xl-around {
    align-content: space-around !important; }
  #conversejs .align-content-xl-stretch {
    align-content: stretch !important; }
  #conversejs .align-self-xl-auto {
    align-self: auto !important; }
  #conversejs .align-self-xl-start {
    align-self: flex-start !important; }
  #conversejs .align-self-xl-end {
    align-self: flex-end !important; }
  #conversejs .align-self-xl-center {
    align-self: center !important; }
  #conversejs .align-self-xl-baseline {
    align-self: baseline !important; }
  #conversejs .align-self-xl-stretch {
    align-self: stretch !important; } }
#conversejs .float-left {
  float: left !important; }
#conversejs .float-right {
  float: right !important; }
#conversejs .float-none {
  float: none !important; }
@media (min-width: 576px) {
  #conversejs .float-sm-left {
    float: left !important; }
  #conversejs .float-sm-right {
    float: right !important; }
  #conversejs .float-sm-none {
    float: none !important; } }
@media (min-width: 768px) {
  #conversejs .float-md-left {
    float: left !important; }
  #conversejs .float-md-right {
    float: right !important; }
  #conversejs .float-md-none {
    float: none !important; } }
@media (min-width: 992px) {
  #conversejs .float-lg-left {
    float: left !important; }
  #conversejs .float-lg-right {
    float: right !important; }
  #conversejs .float-lg-none {
    float: none !important; } }
@media (min-width: 1200px) {
  #conversejs .float-xl-left {
    float: left !important; }
  #conversejs .float-xl-right {
    float: right !important; }
  #conversejs .float-xl-none {
    float: none !important; } }
#conversejs .position-static {
  position: static !important; }
#conversejs .position-relative {
  position: relative !important; }
#conversejs .position-absolute {
  position: absolute !important; }
#conversejs .position-fixed {
  position: fixed !important; }
#conversejs .position-sticky {
  position: sticky !important; }
#conversejs .fixed-top {
  position: fixed;
  top: 0;
  right: 0;
  left: 0;
  z-index: 1030; }
#conversejs .fixed-bottom {
  position: fixed;
  right: 0;
  bottom: 0;
  left: 0;
  z-index: 1030; }
@supports (position: sticky) {
  #conversejs .sticky-top {
    position: sticky;
    top: 0;
    z-index: 1020; } }
#conversejs .sr-only {
  position: absolute;
  width: 1px;
  height: 1px;
  padding: 0;
  overflow: hidden;
  clip: rect(0, 0, 0, 0);
  white-space: nowrap;
  clip-path: inset(50%);
  border: 0; }
#conversejs .sr-only-focusable:active, #conversejs .sr-only-focusable:focus {
  position: static;
  width: auto;
  height: auto;
  overflow: visible;
  clip: auto;
  white-space: normal;
  clip-path: none; }
#conversejs .w-25 {
  width: 25% !important; }
#conversejs .w-50 {
  width: 50% !important; }
#conversejs .w-75 {
  width: 75% !important; }
#conversejs .w-100 {
  width: 100% !important; }
#conversejs .h-25 {
  height: 25% !important; }
#conversejs .h-50 {
  height: 50% !important; }
#conversejs .h-75 {
  height: 75% !important; }
#conversejs .h-100 {
  height: 100% !important; }
#conversejs .mw-100 {
  max-width: 100% !important; }
#conversejs .mh-100 {
  max-height: 100% !important; }
#conversejs .m-0 {
  margin: 0 !important; }
#conversejs .mt-0,
#conversejs .my-0 {
  margin-top: 0 !important; }
#conversejs .mr-0,
#conversejs .mx-0 {
  margin-right: 0 !important; }
#conversejs .mb-0,
#conversejs .my-0 {
  margin-bottom: 0 !important; }
#conversejs .ml-0,
#conversejs .mx-0 {
  margin-left: 0 !important; }
#conversejs .m-1 {
  margin: 0.25rem !important; }
#conversejs .mt-1,
#conversejs .my-1 {
  margin-top: 0.25rem !important; }
#conversejs .mr-1,
#conversejs .mx-1 {
  margin-right: 0.25rem !important; }
#conversejs .mb-1,
#conversejs .my-1 {
  margin-bottom: 0.25rem !important; }
#conversejs .ml-1,
#conversejs .mx-1 {
  margin-left: 0.25rem !important; }
#conversejs .m-2 {
  margin: 0.5rem !important; }
#conversejs .mt-2,
#conversejs .my-2 {
  margin-top: 0.5rem !important; }
#conversejs .mr-2,
#conversejs .mx-2 {
  margin-right: 0.5rem !important; }
#conversejs .mb-2,
#conversejs .my-2 {
  margin-bottom: 0.5rem !important; }
#conversejs .ml-2,
#conversejs .mx-2 {
  margin-left: 0.5rem !important; }
#conversejs .m-3 {
  margin: 1rem !important; }
#conversejs .mt-3,
#conversejs .my-3 {
  margin-top: 1rem !important; }
#conversejs .mr-3,
#conversejs .mx-3 {
  margin-right: 1rem !important; }
#conversejs .mb-3,
#conversejs .my-3 {
  margin-bottom: 1rem !important; }
#conversejs .ml-3,
#conversejs .mx-3 {
  margin-left: 1rem !important; }
#conversejs .m-4 {
  margin: 1.5rem !important; }
#conversejs .mt-4,
#conversejs .my-4 {
  margin-top: 1.5rem !important; }
#conversejs .mr-4,
#conversejs .mx-4 {
  margin-right: 1.5rem !important; }
#conversejs .mb-4,
#conversejs .my-4 {
  margin-bottom: 1.5rem !important; }
#conversejs .ml-4,
#conversejs .mx-4 {
  margin-left: 1.5rem !important; }
#conversejs .m-5 {
  margin: 3rem !important; }
#conversejs .mt-5,
#conversejs .my-5 {
  margin-top: 3rem !important; }
#conversejs .mr-5,
#conversejs .mx-5 {
  margin-right: 3rem !important; }
#conversejs .mb-5,
#conversejs .my-5 {
  margin-bottom: 3rem !important; }
#conversejs .ml-5,
#conversejs .mx-5 {
  margin-left: 3rem !important; }
#conversejs .p-0 {
  padding: 0 !important; }
#conversejs .pt-0,
#conversejs .py-0 {
  padding-top: 0 !important; }
#conversejs .pr-0,
#conversejs .px-0 {
  padding-right: 0 !important; }
#conversejs .pb-0,
#conversejs .py-0 {
  padding-bottom: 0 !important; }
#conversejs .pl-0,
#conversejs .px-0 {
  padding-left: 0 !important; }
#conversejs .p-1 {
  padding: 0.25rem !important; }
#conversejs .pt-1,
#conversejs .py-1 {
  padding-top: 0.25rem !important; }
#conversejs .pr-1,
#conversejs .px-1 {
  padding-right: 0.25rem !important; }
#conversejs .pb-1,
#conversejs .py-1 {
  padding-bottom: 0.25rem !important; }
#conversejs .pl-1,
#conversejs .px-1 {
  padding-left: 0.25rem !important; }
#conversejs .p-2 {
  padding: 0.5rem !important; }
#conversejs .pt-2,
#conversejs .py-2 {
  padding-top: 0.5rem !important; }
#conversejs .pr-2,
#conversejs .px-2 {
  padding-right: 0.5rem !important; }
#conversejs .pb-2,
#conversejs .py-2 {
  padding-bottom: 0.5rem !important; }
#conversejs .pl-2,
#conversejs .px-2 {
  padding-left: 0.5rem !important; }
#conversejs .p-3 {
  padding: 1rem !important; }
#conversejs .pt-3,
#conversejs .py-3 {
  padding-top: 1rem !important; }
#conversejs .pr-3,
#conversejs .px-3 {
  padding-right: 1rem !important; }
#conversejs .pb-3,
#conversejs .py-3 {
  padding-bottom: 1rem !important; }
#conversejs .pl-3,
#conversejs .px-3 {
  padding-left: 1rem !important; }
#conversejs .p-4 {
  padding: 1.5rem !important; }
#conversejs .pt-4,
#conversejs .py-4 {
  padding-top: 1.5rem !important; }
#conversejs .pr-4,
#conversejs .px-4 {
  padding-right: 1.5rem !important; }
#conversejs .pb-4,
#conversejs .py-4 {
  padding-bottom: 1.5rem !important; }
#conversejs .pl-4,
#conversejs .px-4 {
  padding-left: 1.5rem !important; }
#conversejs .p-5 {
  padding: 3rem !important; }
#conversejs .pt-5,
#conversejs .py-5 {
  padding-top: 3rem !important; }
#conversejs .pr-5,
#conversejs .px-5 {
  padding-right: 3rem !important; }
#conversejs .pb-5,
#conversejs .py-5 {
  padding-bottom: 3rem !important; }
#conversejs .pl-5,
#conversejs .px-5 {
  padding-left: 3rem !important; }
#conversejs .m-auto {
  margin: auto !important; }
#conversejs .mt-auto,
#conversejs .my-auto {
  margin-top: auto !important; }
#conversejs .mr-auto,
#conversejs .mx-auto {
  margin-right: auto !important; }
#conversejs .mb-auto,
#conversejs .my-auto {
  margin-bottom: auto !important; }
#conversejs .ml-auto,
#conversejs .mx-auto {
  margin-left: auto !important; }
@media (min-width: 576px) {
  #conversejs .m-sm-0 {
    margin: 0 !important; }
  #conversejs .mt-sm-0,
  #conversejs .my-sm-0 {
    margin-top: 0 !important; }
  #conversejs .mr-sm-0,
  #conversejs .mx-sm-0 {
    margin-right: 0 !important; }
  #conversejs .mb-sm-0,
  #conversejs .my-sm-0 {
    margin-bottom: 0 !important; }
  #conversejs .ml-sm-0,
  #conversejs .mx-sm-0 {
    margin-left: 0 !important; }
  #conversejs .m-sm-1 {
    margin: 0.25rem !important; }
  #conversejs .mt-sm-1,
  #conversejs .my-sm-1 {
    margin-top: 0.25rem !important; }
  #conversejs .mr-sm-1,
  #conversejs .mx-sm-1 {
    margin-right: 0.25rem !important; }
  #conversejs .mb-sm-1,
  #conversejs .my-sm-1 {
    margin-bottom: 0.25rem !important; }
  #conversejs .ml-sm-1,
  #conversejs .mx-sm-1 {
    margin-left: 0.25rem !important; }
  #conversejs .m-sm-2 {
    margin: 0.5rem !important; }
  #conversejs .mt-sm-2,
  #conversejs .my-sm-2 {
    margin-top: 0.5rem !important; }
  #conversejs .mr-sm-2,
  #conversejs .mx-sm-2 {
    margin-right: 0.5rem !important; }
  #conversejs .mb-sm-2,
  #conversejs .my-sm-2 {
    margin-bottom: 0.5rem !important; }
  #conversejs .ml-sm-2,
  #conversejs .mx-sm-2 {
    margin-left: 0.5rem !important; }
  #conversejs .m-sm-3 {
    margin: 1rem !important; }
  #conversejs .mt-sm-3,
  #conversejs .my-sm-3 {
    margin-top: 1rem !important; }
  #conversejs .mr-sm-3,
  #conversejs .mx-sm-3 {
    margin-right: 1rem !important; }
  #conversejs .mb-sm-3,
  #conversejs .my-sm-3 {
    margin-bottom: 1rem !important; }
  #conversejs .ml-sm-3,
  #conversejs .mx-sm-3 {
    margin-left: 1rem !important; }
  #conversejs .m-sm-4 {
    margin: 1.5rem !important; }
  #conversejs .mt-sm-4,
  #conversejs .my-sm-4 {
    margin-top: 1.5rem !important; }
  #conversejs .mr-sm-4,
  #conversejs .mx-sm-4 {
    margin-right: 1.5rem !important; }
  #conversejs .mb-sm-4,
  #conversejs .my-sm-4 {
    margin-bottom: 1.5rem !important; }
  #conversejs .ml-sm-4,
  #conversejs .mx-sm-4 {
    margin-left: 1.5rem !important; }
  #conversejs .m-sm-5 {
    margin: 3rem !important; }
  #conversejs .mt-sm-5,
  #conversejs .my-sm-5 {
    margin-top: 3rem !important; }
  #conversejs .mr-sm-5,
  #conversejs .mx-sm-5 {
    margin-right: 3rem !important; }
  #conversejs .mb-sm-5,
  #conversejs .my-sm-5 {
    margin-bottom: 3rem !important; }
  #conversejs .ml-sm-5,
  #conversejs .mx-sm-5 {
    margin-left: 3rem !important; }
  #conversejs .p-sm-0 {
    padding: 0 !important; }
  #conversejs .pt-sm-0,
  #conversejs .py-sm-0 {
    padding-top: 0 !important; }
  #conversejs .pr-sm-0,
  #conversejs .px-sm-0 {
    padding-right: 0 !important; }
  #conversejs .pb-sm-0,
  #conversejs .py-sm-0 {
    padding-bottom: 0 !important; }
  #conversejs .pl-sm-0,
  #conversejs .px-sm-0 {
    padding-left: 0 !important; }
  #conversejs .p-sm-1 {
    padding: 0.25rem !important; }
  #conversejs .pt-sm-1,
  #conversejs .py-sm-1 {
    padding-top: 0.25rem !important; }
  #conversejs .pr-sm-1,
  #conversejs .px-sm-1 {
    padding-right: 0.25rem !important; }
  #conversejs .pb-sm-1,
  #conversejs .py-sm-1 {
    padding-bottom: 0.25rem !important; }
  #conversejs .pl-sm-1,
  #conversejs .px-sm-1 {
    padding-left: 0.25rem !important; }
  #conversejs .p-sm-2 {
    padding: 0.5rem !important; }
  #conversejs .pt-sm-2,
  #conversejs .py-sm-2 {
    padding-top: 0.5rem !important; }
  #conversejs .pr-sm-2,
  #conversejs .px-sm-2 {
    padding-right: 0.5rem !important; }
  #conversejs .pb-sm-2,
  #conversejs .py-sm-2 {
    padding-bottom: 0.5rem !important; }
  #conversejs .pl-sm-2,
  #conversejs .px-sm-2 {
    padding-left: 0.5rem !important; }
  #conversejs .p-sm-3 {
    padding: 1rem !important; }
  #conversejs .pt-sm-3,
  #conversejs .py-sm-3 {
    padding-top: 1rem !important; }
  #conversejs .pr-sm-3,
  #conversejs .px-sm-3 {
    padding-right: 1rem !important; }
  #conversejs .pb-sm-3,
  #conversejs .py-sm-3 {
    padding-bottom: 1rem !important; }
  #conversejs .pl-sm-3,
  #conversejs .px-sm-3 {
    padding-left: 1rem !important; }
  #conversejs .p-sm-4 {
    padding: 1.5rem !important; }
  #conversejs .pt-sm-4,
  #conversejs .py-sm-4 {
    padding-top: 1.5rem !important; }
  #conversejs .pr-sm-4,
  #conversejs .px-sm-4 {
    padding-right: 1.5rem !important; }
  #conversejs .pb-sm-4,
  #conversejs .py-sm-4 {
    padding-bottom: 1.5rem !important; }
  #conversejs .pl-sm-4,
  #conversejs .px-sm-4 {
    padding-left: 1.5rem !important; }
  #conversejs .p-sm-5 {
    padding: 3rem !important; }
  #conversejs .pt-sm-5,
  #conversejs .py-sm-5 {
    padding-top: 3rem !important; }
  #conversejs .pr-sm-5,
  #conversejs .px-sm-5 {
    padding-right: 3rem !important; }
  #conversejs .pb-sm-5,
  #conversejs .py-sm-5 {
    padding-bottom: 3rem !important; }
  #conversejs .pl-sm-5,
  #conversejs .px-sm-5 {
    padding-left: 3rem !important; }
  #conversejs .m-sm-auto {
    margin: auto !important; }
  #conversejs .mt-sm-auto,
  #conversejs .my-sm-auto {
    margin-top: auto !important; }
  #conversejs .mr-sm-auto,
  #conversejs .mx-sm-auto {
    margin-right: auto !important; }
  #conversejs .mb-sm-auto,
  #conversejs .my-sm-auto {
    margin-bottom: auto !important; }
  #conversejs .ml-sm-auto,
  #conversejs .mx-sm-auto {
    margin-left: auto !important; } }
@media (min-width: 768px) {
  #conversejs .m-md-0 {
    margin: 0 !important; }
  #conversejs .mt-md-0,
  #conversejs .my-md-0 {
    margin-top: 0 !important; }
  #conversejs .mr-md-0,
  #conversejs .mx-md-0 {
    margin-right: 0 !important; }
  #conversejs .mb-md-0,
  #conversejs .my-md-0 {
    margin-bottom: 0 !important; }
  #conversejs .ml-md-0,
  #conversejs .mx-md-0 {
    margin-left: 0 !important; }
  #conversejs .m-md-1 {
    margin: 0.25rem !important; }
  #conversejs .mt-md-1,
  #conversejs .my-md-1 {
    margin-top: 0.25rem !important; }
  #conversejs .mr-md-1,
  #conversejs .mx-md-1 {
    margin-right: 0.25rem !important; }
  #conversejs .mb-md-1,
  #conversejs .my-md-1 {
    margin-bottom: 0.25rem !important; }
  #conversejs .ml-md-1,
  #conversejs .mx-md-1 {
    margin-left: 0.25rem !important; }
  #conversejs .m-md-2 {
    margin: 0.5rem !important; }
  #conversejs .mt-md-2,
  #conversejs .my-md-2 {
    margin-top: 0.5rem !important; }
  #conversejs .mr-md-2,
  #conversejs .mx-md-2 {
    margin-right: 0.5rem !important; }
  #conversejs .mb-md-2,
  #conversejs .my-md-2 {
    margin-bottom: 0.5rem !important; }
  #conversejs .ml-md-2,
  #conversejs .mx-md-2 {
    margin-left: 0.5rem !important; }
  #conversejs .m-md-3 {
    margin: 1rem !important; }
  #conversejs .mt-md-3,
  #conversejs .my-md-3 {
    margin-top: 1rem !important; }
  #conversejs .mr-md-3,
  #conversejs .mx-md-3 {
    margin-right: 1rem !important; }
  #conversejs .mb-md-3,
  #conversejs .my-md-3 {
    margin-bottom: 1rem !important; }
  #conversejs .ml-md-3,
  #conversejs .mx-md-3 {
    margin-left: 1rem !important; }
  #conversejs .m-md-4 {
    margin: 1.5rem !important; }
  #conversejs .mt-md-4,
  #conversejs .my-md-4 {
    margin-top: 1.5rem !important; }
  #conversejs .mr-md-4,
  #conversejs .mx-md-4 {
    margin-right: 1.5rem !important; }
  #conversejs .mb-md-4,
  #conversejs .my-md-4 {
    margin-bottom: 1.5rem !important; }
  #conversejs .ml-md-4,
  #conversejs .mx-md-4 {
    margin-left: 1.5rem !important; }
  #conversejs .m-md-5 {
    margin: 3rem !important; }
  #conversejs .mt-md-5,
  #conversejs .my-md-5 {
    margin-top: 3rem !important; }
  #conversejs .mr-md-5,
  #conversejs .mx-md-5 {
    margin-right: 3rem !important; }
  #conversejs .mb-md-5,
  #conversejs .my-md-5 {
    margin-bottom: 3rem !important; }
  #conversejs .ml-md-5,
  #conversejs .mx-md-5 {
    margin-left: 3rem !important; }
  #conversejs .p-md-0 {
    padding: 0 !important; }
  #conversejs .pt-md-0,
  #conversejs .py-md-0 {
    padding-top: 0 !important; }
  #conversejs .pr-md-0,
  #conversejs .px-md-0 {
    padding-right: 0 !important; }
  #conversejs .pb-md-0,
  #conversejs .py-md-0 {
    padding-bottom: 0 !important; }
  #conversejs .pl-md-0,
  #conversejs .px-md-0 {
    padding-left: 0 !important; }
  #conversejs .p-md-1 {
    padding: 0.25rem !important; }
  #conversejs .pt-md-1,
  #conversejs .py-md-1 {
    padding-top: 0.25rem !important; }
  #conversejs .pr-md-1,
  #conversejs .px-md-1 {
    padding-right: 0.25rem !important; }
  #conversejs .pb-md-1,
  #conversejs .py-md-1 {
    padding-bottom: 0.25rem !important; }
  #conversejs .pl-md-1,
  #conversejs .px-md-1 {
    padding-left: 0.25rem !important; }
  #conversejs .p-md-2 {
    padding: 0.5rem !important; }
  #conversejs .pt-md-2,
  #conversejs .py-md-2 {
    padding-top: 0.5rem !important; }
  #conversejs .pr-md-2,
  #conversejs .px-md-2 {
    padding-right: 0.5rem !important; }
  #conversejs .pb-md-2,
  #conversejs .py-md-2 {
    padding-bottom: 0.5rem !important; }
  #conversejs .pl-md-2,
  #conversejs .px-md-2 {
    padding-left: 0.5rem !important; }
  #conversejs .p-md-3 {
    padding: 1rem !important; }
  #conversejs .pt-md-3,
  #conversejs .py-md-3 {
    padding-top: 1rem !important; }
  #conversejs .pr-md-3,
  #conversejs .px-md-3 {
    padding-right: 1rem !important; }
  #conversejs .pb-md-3,
  #conversejs .py-md-3 {
    padding-bottom: 1rem !important; }
  #conversejs .pl-md-3,
  #conversejs .px-md-3 {
    padding-left: 1rem !important; }
  #conversejs .p-md-4 {
    padding: 1.5rem !important; }
  #conversejs .pt-md-4,
  #conversejs .py-md-4 {
    padding-top: 1.5rem !important; }
  #conversejs .pr-md-4,
  #conversejs .px-md-4 {
    padding-right: 1.5rem !important; }
  #conversejs .pb-md-4,
  #conversejs .py-md-4 {
    padding-bottom: 1.5rem !important; }
  #conversejs .pl-md-4,
  #conversejs .px-md-4 {
    padding-left: 1.5rem !important; }
  #conversejs .p-md-5 {
    padding: 3rem !important; }
  #conversejs .pt-md-5,
  #conversejs .py-md-5 {
    padding-top: 3rem !important; }
  #conversejs .pr-md-5,
  #conversejs .px-md-5 {
    padding-right: 3rem !important; }
  #conversejs .pb-md-5,
  #conversejs .py-md-5 {
    padding-bottom: 3rem !important; }
  #conversejs .pl-md-5,
  #conversejs .px-md-5 {
    padding-left: 3rem !important; }
  #conversejs .m-md-auto {
    margin: auto !important; }
  #conversejs .mt-md-auto,
  #conversejs .my-md-auto {
    margin-top: auto !important; }
  #conversejs .mr-md-auto,
  #conversejs .mx-md-auto {
    margin-right: auto !important; }
  #conversejs .mb-md-auto,
  #conversejs .my-md-auto {
    margin-bottom: auto !important; }
  #conversejs .ml-md-auto,
  #conversejs .mx-md-auto {
    margin-left: auto !important; } }
@media (min-width: 992px) {
  #conversejs .m-lg-0 {
    margin: 0 !important; }
  #conversejs .mt-lg-0,
  #conversejs .my-lg-0 {
    margin-top: 0 !important; }
  #conversejs .mr-lg-0,
  #conversejs .mx-lg-0 {
    margin-right: 0 !important; }
  #conversejs .mb-lg-0,
  #conversejs .my-lg-0 {
    margin-bottom: 0 !important; }
  #conversejs .ml-lg-0,
  #conversejs .mx-lg-0 {
    margin-left: 0 !important; }
  #conversejs .m-lg-1 {
    margin: 0.25rem !important; }
  #conversejs .mt-lg-1,
  #conversejs .my-lg-1 {
    margin-top: 0.25rem !important; }
  #conversejs .mr-lg-1,
  #conversejs .mx-lg-1 {
    margin-right: 0.25rem !important; }
  #conversejs .mb-lg-1,
  #conversejs .my-lg-1 {
    margin-bottom: 0.25rem !important; }
  #conversejs .ml-lg-1,
  #conversejs .mx-lg-1 {
    margin-left: 0.25rem !important; }
  #conversejs .m-lg-2 {
    margin: 0.5rem !important; }
  #conversejs .mt-lg-2,
  #conversejs .my-lg-2 {
    margin-top: 0.5rem !important; }
  #conversejs .mr-lg-2,
  #conversejs .mx-lg-2 {
    margin-right: 0.5rem !important; }
  #conversejs .mb-lg-2,
  #conversejs .my-lg-2 {
    margin-bottom: 0.5rem !important; }
  #conversejs .ml-lg-2,
  #conversejs .mx-lg-2 {
    margin-left: 0.5rem !important; }
  #conversejs .m-lg-3 {
    margin: 1rem !important; }
  #conversejs .mt-lg-3,
  #conversejs .my-lg-3 {
    margin-top: 1rem !important; }
  #conversejs .mr-lg-3,
  #conversejs .mx-lg-3 {
    margin-right: 1rem !important; }
  #conversejs .mb-lg-3,
  #conversejs .my-lg-3 {
    margin-bottom: 1rem !important; }
  #conversejs .ml-lg-3,
  #conversejs .mx-lg-3 {
    margin-left: 1rem !important; }
  #conversejs .m-lg-4 {
    margin: 1.5rem !important; }
  #conversejs .mt-lg-4,
  #conversejs .my-lg-4 {
    margin-top: 1.5rem !important; }
  #conversejs .mr-lg-4,
  #conversejs .mx-lg-4 {
    margin-right: 1.5rem !important; }
  #conversejs .mb-lg-4,
  #conversejs .my-lg-4 {
    margin-bottom: 1.5rem !important; }
  #conversejs .ml-lg-4,
  #conversejs .mx-lg-4 {
    margin-left: 1.5rem !important; }
  #conversejs .m-lg-5 {
    margin: 3rem !important; }
  #conversejs .mt-lg-5,
  #conversejs .my-lg-5 {
    margin-top: 3rem !important; }
  #conversejs .mr-lg-5,
  #conversejs .mx-lg-5 {
    margin-right: 3rem !important; }
  #conversejs .mb-lg-5,
  #conversejs .my-lg-5 {
    margin-bottom: 3rem !important; }
  #conversejs .ml-lg-5,
  #conversejs .mx-lg-5 {
    margin-left: 3rem !important; }
  #conversejs .p-lg-0 {
    padding: 0 !important; }
  #conversejs .pt-lg-0,
  #conversejs .py-lg-0 {
    padding-top: 0 !important; }
  #conversejs .pr-lg-0,
  #conversejs .px-lg-0 {
    padding-right: 0 !important; }
  #conversejs .pb-lg-0,
  #conversejs .py-lg-0 {
    padding-bottom: 0 !important; }
  #conversejs .pl-lg-0,
  #conversejs .px-lg-0 {
    padding-left: 0 !important; }
  #conversejs .p-lg-1 {
    padding: 0.25rem !important; }
  #conversejs .pt-lg-1,
  #conversejs .py-lg-1 {
    padding-top: 0.25rem !important; }
  #conversejs .pr-lg-1,
  #conversejs .px-lg-1 {
    padding-right: 0.25rem !important; }
  #conversejs .pb-lg-1,
  #conversejs .py-lg-1 {
    padding-bottom: 0.25rem !important; }
  #conversejs .pl-lg-1,
  #conversejs .px-lg-1 {
    padding-left: 0.25rem !important; }
  #conversejs .p-lg-2 {
    padding: 0.5rem !important; }
  #conversejs .pt-lg-2,
  #conversejs .py-lg-2 {
    padding-top: 0.5rem !important; }
  #conversejs .pr-lg-2,
  #conversejs .px-lg-2 {
    padding-right: 0.5rem !important; }
  #conversejs .pb-lg-2,
  #conversejs .py-lg-2 {
    padding-bottom: 0.5rem !important; }
  #conversejs .pl-lg-2,
  #conversejs .px-lg-2 {
    padding-left: 0.5rem !important; }
  #conversejs .p-lg-3 {
    padding: 1rem !important; }
  #conversejs .pt-lg-3,
  #conversejs .py-lg-3 {
    padding-top: 1rem !important; }
  #conversejs .pr-lg-3,
  #conversejs .px-lg-3 {
    padding-right: 1rem !important; }
  #conversejs .pb-lg-3,
  #conversejs .py-lg-3 {
    padding-bottom: 1rem !important; }
  #conversejs .pl-lg-3,
  #conversejs .px-lg-3 {
    padding-left: 1rem !important; }
  #conversejs .p-lg-4 {
    padding: 1.5rem !important; }
  #conversejs .pt-lg-4,
  #conversejs .py-lg-4 {
    padding-top: 1.5rem !important; }
  #conversejs .pr-lg-4,
  #conversejs .px-lg-4 {
    padding-right: 1.5rem !important; }
  #conversejs .pb-lg-4,
  #conversejs .py-lg-4 {
    padding-bottom: 1.5rem !important; }
  #conversejs .pl-lg-4,
  #conversejs .px-lg-4 {
    padding-left: 1.5rem !important; }
  #conversejs .p-lg-5 {
    padding: 3rem !important; }
  #conversejs .pt-lg-5,
  #conversejs .py-lg-5 {
    padding-top: 3rem !important; }
  #conversejs .pr-lg-5,
  #conversejs .px-lg-5 {
    padding-right: 3rem !important; }
  #conversejs .pb-lg-5,
  #conversejs .py-lg-5 {
    padding-bottom: 3rem !important; }
  #conversejs .pl-lg-5,
  #conversejs .px-lg-5 {
    padding-left: 3rem !important; }
  #conversejs .m-lg-auto {
    margin: auto !important; }
  #conversejs .mt-lg-auto,
  #conversejs .my-lg-auto {
    margin-top: auto !important; }
  #conversejs .mr-lg-auto,
  #conversejs .mx-lg-auto {
    margin-right: auto !important; }
  #conversejs .mb-lg-auto,
  #conversejs .my-lg-auto {
    margin-bottom: auto !important; }
  #conversejs .ml-lg-auto,
  #conversejs .mx-lg-auto {
    margin-left: auto !important; } }
@media (min-width: 1200px) {
  #conversejs .m-xl-0 {
    margin: 0 !important; }
  #conversejs .mt-xl-0,
  #conversejs .my-xl-0 {
    margin-top: 0 !important; }
  #conversejs .mr-xl-0,
  #conversejs .mx-xl-0 {
    margin-right: 0 !important; }
  #conversejs .mb-xl-0,
  #conversejs .my-xl-0 {
    margin-bottom: 0 !important; }
  #conversejs .ml-xl-0,
  #conversejs .mx-xl-0 {
    margin-left: 0 !important; }
  #conversejs .m-xl-1 {
    margin: 0.25rem !important; }
  #conversejs .mt-xl-1,
  #conversejs .my-xl-1 {
    margin-top: 0.25rem !important; }
  #conversejs .mr-xl-1,
  #conversejs .mx-xl-1 {
    margin-right: 0.25rem !important; }
  #conversejs .mb-xl-1,
  #conversejs .my-xl-1 {
    margin-bottom: 0.25rem !important; }
  #conversejs .ml-xl-1,
  #conversejs .mx-xl-1 {
    margin-left: 0.25rem !important; }
  #conversejs .m-xl-2 {
    margin: 0.5rem !important; }
  #conversejs .mt-xl-2,
  #conversejs .my-xl-2 {
    margin-top: 0.5rem !important; }
  #conversejs .mr-xl-2,
  #conversejs .mx-xl-2 {
    margin-right: 0.5rem !important; }
  #conversejs .mb-xl-2,
  #conversejs .my-xl-2 {
    margin-bottom: 0.5rem !important; }
  #conversejs .ml-xl-2,
  #conversejs .mx-xl-2 {
    margin-left: 0.5rem !important; }
  #conversejs .m-xl-3 {
    margin: 1rem !important; }
  #conversejs .mt-xl-3,
  #conversejs .my-xl-3 {
    margin-top: 1rem !important; }
  #conversejs .mr-xl-3,
  #conversejs .mx-xl-3 {
    margin-right: 1rem !important; }
  #conversejs .mb-xl-3,
  #conversejs .my-xl-3 {
    margin-bottom: 1rem !important; }
  #conversejs .ml-xl-3,
  #conversejs .mx-xl-3 {
    margin-left: 1rem !important; }
  #conversejs .m-xl-4 {
    margin: 1.5rem !important; }
  #conversejs .mt-xl-4,
  #conversejs .my-xl-4 {
    margin-top: 1.5rem !important; }
  #conversejs .mr-xl-4,
  #conversejs .mx-xl-4 {
    margin-right: 1.5rem !important; }
  #conversejs .mb-xl-4,
  #conversejs .my-xl-4 {
    margin-bottom: 1.5rem !important; }
  #conversejs .ml-xl-4,
  #conversejs .mx-xl-4 {
    margin-left: 1.5rem !important; }
  #conversejs .m-xl-5 {
    margin: 3rem !important; }
  #conversejs .mt-xl-5,
  #conversejs .my-xl-5 {
    margin-top: 3rem !important; }
  #conversejs .mr-xl-5,
  #conversejs .mx-xl-5 {
    margin-right: 3rem !important; }
  #conversejs .mb-xl-5,
  #conversejs .my-xl-5 {
    margin-bottom: 3rem !important; }
  #conversejs .ml-xl-5,
  #conversejs .mx-xl-5 {
    margin-left: 3rem !important; }
  #conversejs .p-xl-0 {
    padding: 0 !important; }
  #conversejs .pt-xl-0,
  #conversejs .py-xl-0 {
    padding-top: 0 !important; }
  #conversejs .pr-xl-0,
  #conversejs .px-xl-0 {
    padding-right: 0 !important; }
  #conversejs .pb-xl-0,
  #conversejs .py-xl-0 {
    padding-bottom: 0 !important; }
  #conversejs .pl-xl-0,
  #conversejs .px-xl-0 {
    padding-left: 0 !important; }
  #conversejs .p-xl-1 {
    padding: 0.25rem !important; }
  #conversejs .pt-xl-1,
  #conversejs .py-xl-1 {
    padding-top: 0.25rem !important; }
  #conversejs .pr-xl-1,
  #conversejs .px-xl-1 {
    padding-right: 0.25rem !important; }
  #conversejs .pb-xl-1,
  #conversejs .py-xl-1 {
    padding-bottom: 0.25rem !important; }
  #conversejs .pl-xl-1,
  #conversejs .px-xl-1 {
    padding-left: 0.25rem !important; }
  #conversejs .p-xl-2 {
    padding: 0.5rem !important; }
  #conversejs .pt-xl-2,
  #conversejs .py-xl-2 {
    padding-top: 0.5rem !important; }
  #conversejs .pr-xl-2,
  #conversejs .px-xl-2 {
    padding-right: 0.5rem !important; }
  #conversejs .pb-xl-2,
  #conversejs .py-xl-2 {
    padding-bottom: 0.5rem !important; }
  #conversejs .pl-xl-2,
  #conversejs .px-xl-2 {
    padding-left: 0.5rem !important; }
  #conversejs .p-xl-3 {
    padding: 1rem !important; }
  #conversejs .pt-xl-3,
  #conversejs .py-xl-3 {
    padding-top: 1rem !important; }
  #conversejs .pr-xl-3,
  #conversejs .px-xl-3 {
    padding-right: 1rem !important; }
  #conversejs .pb-xl-3,
  #conversejs .py-xl-3 {
    padding-bottom: 1rem !important; }
  #conversejs .pl-xl-3,
  #conversejs .px-xl-3 {
    padding-left: 1rem !important; }
  #conversejs .p-xl-4 {
    padding: 1.5rem !important; }
  #conversejs .pt-xl-4,
  #conversejs .py-xl-4 {
    padding-top: 1.5rem !important; }
  #conversejs .pr-xl-4,
  #conversejs .px-xl-4 {
    padding-right: 1.5rem !important; }
  #conversejs .pb-xl-4,
  #conversejs .py-xl-4 {
    padding-bottom: 1.5rem !important; }
  #conversejs .pl-xl-4,
  #conversejs .px-xl-4 {
    padding-left: 1.5rem !important; }
  #conversejs .p-xl-5 {
    padding: 3rem !important; }
  #conversejs .pt-xl-5,
  #conversejs .py-xl-5 {
    padding-top: 3rem !important; }
  #conversejs .pr-xl-5,
  #conversejs .px-xl-5 {
    padding-right: 3rem !important; }
  #conversejs .pb-xl-5,
  #conversejs .py-xl-5 {
    padding-bottom: 3rem !important; }
  #conversejs .pl-xl-5,
  #conversejs .px-xl-5 {
    padding-left: 3rem !important; }
  #conversejs .m-xl-auto {
    margin: auto !important; }
  #conversejs .mt-xl-auto,
  #conversejs .my-xl-auto {
    margin-top: auto !important; }
  #conversejs .mr-xl-auto,
  #conversejs .mx-xl-auto {
    margin-right: auto !important; }
  #conversejs .mb-xl-auto,
  #conversejs .my-xl-auto {
    margin-bottom: auto !important; }
  #conversejs .ml-xl-auto,
  #conversejs .mx-xl-auto {
    margin-left: auto !important; } }
#conversejs .text-justify {
  text-align: justify !important; }
#conversejs .text-nowrap {
  white-space: nowrap !important; }
#conversejs .text-truncate {
  overflow: hidden;
  text-overflow: ellipsis;
  white-space: nowrap; }
#conversejs .text-left {
  text-align: left !important; }
#conversejs .text-right {
  text-align: right !important; }
#conversejs .text-center {
  text-align: center !important; }
@media (min-width: 576px) {
  #conversejs .text-sm-left {
    text-align: left !important; }
  #conversejs .text-sm-right {
    text-align: right !important; }
  #conversejs .text-sm-center {
    text-align: center !important; } }
@media (min-width: 768px) {
  #conversejs .text-md-left {
    text-align: left !important; }
  #conversejs .text-md-right {
    text-align: right !important; }
  #conversejs .text-md-center {
    text-align: center !important; } }
@media (min-width: 992px) {
  #conversejs .text-lg-left {
    text-align: left !important; }
  #conversejs .text-lg-right {
    text-align: right !important; }
  #conversejs .text-lg-center {
    text-align: center !important; } }
@media (min-width: 1200px) {
  #conversejs .text-xl-left {
    text-align: left !important; }
  #conversejs .text-xl-right {
    text-align: right !important; }
  #conversejs .text-xl-center {
    text-align: center !important; } }
#conversejs .text-lowercase {
  text-transform: lowercase !important; }
#conversejs .text-uppercase {
  text-transform: uppercase !important; }
#conversejs .text-capitalize {
  text-transform: capitalize !important; }
#conversejs .font-weight-light {
  font-weight: 300 !important; }
#conversejs .font-weight-normal {
  font-weight: 400 !important; }
#conversejs .font-weight-bold {
  font-weight: 700 !important; }
#conversejs .font-italic {
  font-style: italic !important; }
#conversejs .text-white {
  color: #fff !important; }
#conversejs .text-primary {
  color: #387592 !important; }
#conversejs a.text-primary:hover, #conversejs a.text-primary:focus {
  color: #2a576d !important; }
#conversejs .text-secondary {
  color: #6c757d !important; }
#conversejs a.text-secondary:hover, #conversejs a.text-secondary:focus {
  color: #545b62 !important; }
#conversejs .text-success {
  color: #3AA569 !important; }
#conversejs a.text-success:hover, #conversejs a.text-success:focus {
  color: #2d7f51 !important; }
#conversejs .text-info {
  color: #17a2b8 !important; }
#conversejs a.text-info:hover, #conversejs a.text-info:focus {
  color: #117a8b !important; }
#conversejs .text-warning {
  color: #ffc107 !important; }
#conversejs a.text-warning:hover, #conversejs a.text-warning:focus {
  color: #d39e00 !important; }
#conversejs .text-danger {
  color: #E77051 !important; }
#conversejs a.text-danger:hover, #conversejs a.text-danger:focus {
  color: #e14b24 !important; }
#conversejs .text-light {
  color: #f8f9fa !important; }
#conversejs a.text-light:hover, #conversejs a.text-light:focus {
  color: #dae0e5 !important; }
#conversejs .text-dark {
  color: #343a40 !important; }
#conversejs a.text-dark:hover, #conversejs a.text-dark:focus {
  color: #1d2124 !important; }
#conversejs .text-muted {
  color: #6c757d !important; }
#conversejs .text-hide {
  font: 0/0 a;
  color: transparent;
  text-shadow: none;
  background-color: transparent;
  border: 0; }
#conversejs .visible {
  visibility: visible !important; }
#conversejs .invisible {
  visibility: hidden !important; }

#converse-embedded-chat,
#conversejs {
<<<<<<< HEAD
  margin-left: -0.5em;
=======
  padding-left: env(safe-area-inset-left);
  padding-right: env(safe-area-inset-right);
>>>>>>> db85cb7f
  bottom: 0;
  height: auto;
  width: 100vw;
  color: #777;
  direction: ltr;
  display: block;
  font-family: "Helvetica", "Arial", sans-serif;
  font-size: 16px;
  position: fixed;
  z-index: 1031; }
  #converse-embedded-chat ::-webkit-input-placeholder,
  #conversejs ::-webkit-input-placeholder {
    /* Chrome/Opera/Safari */
    color: #A8ABA1; }
  #converse-embedded-chat ::-moz-placeholder,
  #conversejs ::-moz-placeholder {
    /* Firefox 19+ */
    color: #A8ABA1; }
  #converse-embedded-chat :-ms-input-placeholder,
  #conversejs :-ms-input-placeholder {
    /* IE 10+ */
    color: #A8ABA1; }
  #converse-embedded-chat :-moz-placeholder,
  #conversejs :-moz-placeholder {
    /* Firefox 18- */
    color: #A8ABA1; }
  #converse-embedded-chat ::placeholder,
  #conversejs ::placeholder {
    color: #A8ABA1; }
  #converse-embedded-chat ::selection,
  #conversejs ::selection {
    background-color: #DCF9F6; }
  #converse-embedded-chat ::-moz-selection,
  #conversejs ::-moz-selection {
    background-color: #DCF9F6; }
  #converse-embedded-chat canvas,
  #conversejs canvas {
    background: #777;
    border-radius: 4px; }
  #converse-embedded-chat .circle,
  #conversejs .circle {
    border-radius: 50%; }
  #converse-embedded-chat .sidebar,
  #conversejs .sidebar {
    display: none;
    width: 50px;
    height: 100vh;
    padding: 1rem 0;
    background-color: #578EA9;
    color: white;
    text-align: center; }
    #converse-embedded-chat .sidebar .chatbox-btn,
    #conversejs .sidebar .chatbox-btn {
      float: none;
      margin: 0;
      font-size: 1.35em; }
      #converse-embedded-chat .sidebar .chatbox-btn.fa-vcard,
      #conversejs .sidebar .chatbox-btn.fa-vcard {
        margin-top: 1em; }
    #converse-embedded-chat .sidebar .bottom,
    #conversejs .sidebar .bottom {
      position: absolute;
      bottom: 1em; }
  #converse-embedded-chat .badge,
  #conversejs .badge {
    padding: 0.4em;
    line-height: 1;
    font-weight: normal;
    font-size: 90%; }
  #converse-embedded-chat .fa,
  #conversejs .fa {
    font: normal normal normal 14px/1 FontAwesome;
    display: inline-block;
    font-size: inherit;
    text-rendering: auto;
    -webkit-font-smoothing: antialiased;
    -moz-osx-font-smoothing: grayscale; }
  #converse-embedded-chat .list-container,
  #conversejs .list-container {
    text-align: left;
    margin: 0.3em 0; }
  #converse-embedded-chat .btn.btn-primary,
  #conversejs .btn.btn-primary {
    color: #fff; }
  #converse-embedded-chat .no-text-select,
  #conversejs .no-text-select {
    -webkit-touch-callout: none;
    -webkit-user-select: none;
    -moz-user-select: none;
    -ms-user-select: none;
    user-select: none; }
@keyframes colorchange-chatmessage {
  0% {
    background-color: #8dd8ae; }
  25% {
    background-color: rgba(141, 216, 174, 0.75); }
  50% {
    background-color: rgba(141, 216, 174, 0.5); }
  75% {
    background-color: rgba(141, 216, 174, 0.25); }
  100% {
    background-color: transparent; } }
@-webkit-keyframes colorchange-chatmessage {
  0% {
    background-color: #8dd8ae; }
  25% {
    background-color: rgba(141, 216, 174, 0.75); }
  50% {
    background-color: rgba(141, 216, 174, 0.5); }
  75% {
    background-color: rgba(141, 216, 174, 0.25); }
  100% {
    background-color: transparent; } }
@keyframes colorchange-chatmessage-muc {
  0% {
    background-color: #ffb5a2; }
  25% {
    background-color: rgba(255, 181, 162, 0.75); }
  50% {
    background-color: rgba(255, 181, 162, 0.5); }
  75% {
    background-color: rgba(255, 181, 162, 0.25); }
  100% {
    background-color: transparent; } }
@-webkit-keyframes colorchange-chatmessage-muc {
  0% {
    background-color: #ffb5a2; }
  25% {
    background-color: rgba(255, 181, 162, 0.75); }
  50% {
    background-color: rgba(255, 181, 162, 0.5); }
  75% {
    background-color: rgba(255, 181, 162, 0.25); }
  100% {
    background-color: transparent; } }
@keyframes fadein {
  0% {
    opacity: 0; }
  100% {
    opacity: 1; } }
@-webkit-keyframes fadein {
  0% {
    opacity: 0; }
  100% {
    opacity: 1; } }
  #converse-embedded-chat .fade-in,
  #conversejs .fade-in {
    opacity: 0;
    /* make things invisible upon start */
    -webkit-animation-name: fadein;
    -moz-animation-name: fadein;
    animation-name: fadein;
    -webkit-animation-fill-mode: forwards;
    -moz-animation-fill-mode: forwards;
    animation-fill-mode: forwards;
    -webkit-animation-duration: 0.75s;
    -moz-animation-duration: 0.75s;
    animation-duration: 0.75s;
    -webkit-animation-timing-function: ease;
    -moz-animation-timing-function: ease;
    animation-timing-function: ease; }
  #converse-embedded-chat .visible,
  #conversejs .visible {
    opacity: 0;
    /* make things invisible upon start */
    -webkit-animation-name: fadein;
    -moz-animation-name: fadein;
    animation-name: fadein;
    -webkit-animation-fill-mode: forwards;
    -moz-animation-fill-mode: forwards;
    animation-fill-mode: forwards;
    -webkit-animation-duration: 500ms;
    -moz-animation-duration: 500ms;
    animation-duration: 500ms;
    -webkit-animation-timing-function: ease;
    -moz-animation-timing-function: ease;
    animation-timing-function: ease; }
  #converse-embedded-chat .hidden,
  #conversejs .hidden {
    opacity: 0;
    display: none; }
  #converse-embedded-chat .collapsed,
  #conversejs .collapsed {
    height: 0 !important;
    overflow: hidden !important;
    padding: 0 !important; }
  #converse-embedded-chat .locked,
  #conversejs .locked {
    padding-right: 22px; }
@-webkit-keyframes spin {
  from {
    -webkit-transform: rotate(0deg); }
  to {
    -webkit-transform: rotate(359deg); } }
@-moz-keyframes spin {
  from {
    -moz-transform: rotate(0deg); }
  to {
    -moz-transform: rotate(359deg); } }
@keyframes spin {
  from {
    -webkit-transform: rotate(0deg);
    -moz-transform: rotate(0deg);
    -ms-transform: rotate(0deg);
    -o-transform: rotate(0deg);
    transform: rotate(0deg); }
  to {
    -webkit-transform: rotate(359deg);
    -moz-transform: rotate(359deg);
    -ms-transform: rotate(359deg);
    -o-transform: rotate(359deg);
    transform: rotate(359deg); } }
  #converse-embedded-chat .emojione,
  #conversejs .emojione {
    height: 22px; }
  #converse-embedded-chat .spinner,
  #conversejs .spinner {
    -webkit-animation: spin 2s infinite, linear;
    -moz-animation: spin 2s infinite, linear;
    animation: spin 2s infinite, linear;
    display: block;
    text-align: center;
    margin: 1em; }
    #converse-embedded-chat .spinner:before,
    #conversejs .spinner:before {
      font-size: 24px;
      font-family: 'Converse-js' !important;
      content: "\231b"; }
  #converse-embedded-chat .left,
  #conversejs .left {
    float: left; }
  #converse-embedded-chat .right,
  #conversejs .right {
    float: right; }
  #converse-embedded-chat .centered,
  #conversejs .centered {
    text-align: center;
    display: block;
    margin: 0;
    padding: 10% 0; }
  #converse-embedded-chat .hor_centered,
  #conversejs .hor_centered {
    text-align: center;
    display: block;
    margin: 0 auto;
    clear: both; }
  #converse-embedded-chat .button-group,
  #converse-embedded-chat .input-button-group,
  #conversejs .button-group,
  #conversejs .input-button-group {
    display: table; }
  #converse-embedded-chat .button-group,
  #conversejs .button-group {
    width: 100%; }
  #converse-embedded-chat .input-button-group button,
  #converse-embedded-chat .input-button-group input,
  #conversejs .input-button-group button,
  #conversejs .input-button-group input {
    display: table-cell; }
  #converse-embedded-chat .error,
  #conversejs .error {
    color: #A53214; }
  #converse-embedded-chat .info,
  #conversejs .info {
    color: #1E9652; }
  #converse-embedded-chat .reg-feedback,
  #conversejs .reg-feedback {
    font-size: 85%;
    margin-bottom: 1em; }
  #converse-embedded-chat .reg-feedback,
  #converse-embedded-chat #converse-login .conn-feedback,
  #conversejs .reg-feedback,
  #conversejs #converse-login .conn-feedback {
    display: block;
    text-align: center;
    width: 100%; }
  #converse-embedded-chat .activated,
  #conversejs .activated {
    display: block !important; }
  #converse-embedded-chat .pure-form-message,
  #conversejs .pure-form-message {
    padding: 0.5em 0; }
  #converse-embedded-chat .pure-button,
  #conversejs .pure-button {
    border-radius: 5px; }
  #converse-embedded-chat .button-primary,
  #conversejs .button-primary {
    color: white;
    background-color: #E7A151; }
  #converse-embedded-chat .button-secondary,
  #conversejs .button-secondary {
    color: white;
    background-color: #387592; }
  #converse-embedded-chat .button-cancel,
  #conversejs .button-cancel {
    color: white;
    background-color: #777; }
  #converse-embedded-chat form.pure-form.converse-form,
  #conversejs form.pure-form.converse-form {
    background: white;
    padding: 1em; }
    #converse-embedded-chat form.pure-form.converse-form legend,
    #conversejs form.pure-form.converse-form legend {
      color: #777;
      font-size: 125%;
      margin-bottom: 1.5em; }
    #converse-embedded-chat form.pure-form.converse-form input[type=checkbox],
    #conversejs form.pure-form.converse-form input[type=checkbox] {
      display: block; }
    #converse-embedded-chat form.pure-form.converse-form select,
    #converse-embedded-chat form.pure-form.converse-form input[type=password],
    #converse-embedded-chat form.pure-form.converse-form input[type=number],
    #converse-embedded-chat form.pure-form.converse-form input[type=text],
    #conversejs form.pure-form.converse-form select,
    #conversejs form.pure-form.converse-form input[type=password],
    #conversejs form.pure-form.converse-form input[type=number],
    #conversejs form.pure-form.converse-form input[type=text] {
      min-width: 50%; }
    #converse-embedded-chat form.pure-form.converse-form label,
    #conversejs form.pure-form.converse-form label {
      font-size: 18px; }
    #converse-embedded-chat form.pure-form.converse-form input[type=text],
    #converse-embedded-chat form.pure-form.converse-form input[type=password],
    #converse-embedded-chat form.pure-form.converse-form input[type=number],
    #converse-embedded-chat form.pure-form.converse-form input[type=button],
    #converse-embedded-chat form.pure-form.converse-form input[type=submit],
    #conversejs form.pure-form.converse-form input[type=text],
    #conversejs form.pure-form.converse-form input[type=password],
    #conversejs form.pure-form.converse-form input[type=number],
    #conversejs form.pure-form.converse-form input[type=button],
    #conversejs form.pure-form.converse-form input[type=submit] {
      padding: 0.5em; }
    #converse-embedded-chat form.pure-form.converse-form input[type=button],
    #converse-embedded-chat form.pure-form.converse-form input[type=submit],
    #conversejs form.pure-form.converse-form input[type=button],
    #conversejs form.pure-form.converse-form input[type=submit] {
      padding-left: 1em;
      padding-right: 1em;
      margin: 0.5em 0;
      border: none; }
    #converse-embedded-chat form.pure-form.converse-form input.error,
    #conversejs form.pure-form.converse-form input.error {
      border: 1px solid #A53214;
      color: #777; }
    #converse-embedded-chat form.pure-form.converse-form .form-help,
    #conversejs form.pure-form.converse-form .form-help {
      color: gray;
      font-size: 85%;
      padding-top: 0.5em; }
      #converse-embedded-chat form.pure-form.converse-form .form-help:hover,
      #conversejs form.pure-form.converse-form .form-help:hover {
        color: #777; }
      #converse-embedded-chat form.pure-form.converse-form .form-help.error,
      #conversejs form.pure-form.converse-form .form-help.error {
        color: #A53214; }
  #converse-embedded-chat form.pure-form.converse-centered-form,
  #conversejs form.pure-form.converse-centered-form {
    text-align: center;
    width: 100%; }
  #converse-embedded-chat .chat-textarea-chatbox-selected,
  #conversejs .chat-textarea-chatbox-selected {
    border: 1px solid #578308;
    margin: 0; }
  #converse-embedded-chat .chat-textarea-chatroom-selected,
  #conversejs .chat-textarea-chatroom-selected {
    border: 2px solid #578EA9;
    margin: 0; }
  #converse-embedded-chat .dropdown dt,
  #converse-embedded-chat .dropdown ul,
  #conversejs .dropdown dt,
  #conversejs .dropdown ul {
    margin: 0;
    padding: 0; }

@media screen and (max-width: 575px) {
  body .brand-heading {
    font-size: 3.75em; }

  #conversejs .chatbox .chat-body {
    border-radius: 4px; }
  #conversejs .flyout {
    border-radius: 4px; } }
@media screen and (min-width: 576px) {
  #conversejs .offset-sm-2 {
    margin-left: 16.666667%; } }
@media screen and (min-width: 768px) {
  #conversejs .offset-md-2 {
    margin-left: 16.666667%; }

  #conversejs .offset-md-3 {
    margin-left: 25%; } }
@media screen and (min-width: 992px) {
  #conversejs .offset-lg-2 {
    margin-left: 16.666667%; }

  #conversejs .offset-lg-3 {
    margin-left: 25%; } }
@media screen and (min-width: 1200px) {
  #conversejs .offset-xl-2 {
    margin-left: 16.666667%; } }
@media screen and (max-height: 450px) {
  #conversejs {
    left: 0; } }
body {
  font-family: "Lora", "Helvetica Neue", Helvetica, Arial, sans-serif;
  color: #ffffff;
  background-color: #578EA9; }
  body .brand-heading {
    font-size: 600%;
    margin-left: -10%; }
    body .brand-heading.fade-in {
      opacity: 0;
      /* make things invisible upon start */
      -webkit-animation-name: fadein;
      -moz-animation-name: fadein;
      animation-name: fadein;
      -webkit-animation-fill-mode: forwards;
      -moz-animation-fill-mode: forwards;
      animation-fill-mode: forwards;
      -webkit-animation-duration: 0.75s;
      -moz-animation-duration: 0.75s;
      animation-duration: 0.75s;
      -webkit-animation-timing-function: ease;
      -moz-animation-timing-function: ease;
      animation-timing-function: ease;
      -webkit-animation-delay: 2s;
      -moz-animation-delay: 2s;
      animation-delay: 2s; }
    body .brand-heading .icon-conversejs {
      font-size: 88%; }
  body div.content {
    height: 100vh;
    width: 100vw;
    position: fixed;
    background-color: #578EA9; }
    body div.content .inner-content {
      text-align: center;
      padding: 7%;
      padding-left: -webkit-calc(5% + 250px);
      padding-left: calc(5% + 250px); }
      body div.content .inner-content p.no-chats {
        padding-right: 10%;
        font-size: 120%; }

#conversejs.fullscreen form.pure-form.converse-form {
  margin: 1em; }
  #conversejs.fullscreen form.pure-form.converse-form input[type=checkbox] {
    margin-left: 1em;
    display: inline;
    margin-bottom: 2em; }
  #conversejs.fullscreen form.pure-form.converse-form input[type=text],
  #conversejs.fullscreen form.pure-form.converse-form input[type=password],
  #conversejs.fullscreen form.pure-form.converse-form input[type=number],
  #conversejs.fullscreen form.pure-form.converse-form input[type=button],
  #conversejs.fullscreen form.pure-form.converse-form input[type=submit] {
    height: 2.2em; }
  #conversejs.fullscreen form.pure-form.converse-form input[type=button],
  #conversejs.fullscreen form.pure-form.converse-form input[type=submit] {
    padding-left: 1em;
    padding-right: 1em;
    margin-right: 1em; }

#converse-embedded-chat .flyout,
#conversejs .flyout {
  border-radius: 4px;
  bottom: 6px;
  position: absolute; }
  @media screen and (max-height: 450px) {
    #converse-embedded-chat .flyout,
    #conversejs .flyout {
      border-radius: 0; } }
  @media screen and (max-width: 480px) {
    #converse-embedded-chat .flyout,
    #conversejs .flyout {
      border-radius: 0; } }
  @media screen and (max-height: 450px) {
    #converse-embedded-chat .flyout,
    #conversejs .flyout {
      bottom: 0; } }
  @media screen and (max-width: 480px) {
    #converse-embedded-chat .flyout,
    #conversejs .flyout {
      bottom: 0; } }
#converse-embedded-chat .chat-head,
#conversejs .chat-head {
  flex-wrap: nowrap;
  color: #ffffff;
  font-size: 100%;
  height: 62px;
  margin: 0;
  padding: 0.5em;
  position: relative; }
  #converse-embedded-chat .chat-head.chat-head-chatbox,
  #conversejs .chat-head.chat-head-chatbox {
    background-color: #3AA569; }
  #converse-embedded-chat .chat-head .avatar,
  #conversejs .chat-head .avatar {
    margin-right: 0.5em;
    border-radius: 25%;
    float: left; }
  #converse-embedded-chat .chat-head .chatbox-buttons,
  #conversejs .chat-head .chatbox-buttons {
    flex-direction: row-reverse;
    float: right; }
  #converse-embedded-chat .chat-head .user-custom-message,
  #conversejs .chat-head .user-custom-message {
    color: white;
    font-size: 75%;
    font-style: italic;
    overflow: hidden;
    text-overflow: ellipsis;
    white-space: nowrap;
    margin: 0;
    padding-top: 0.2em; }
#converse-embedded-chat .chatbox-btn,
#conversejs .chatbox-btn {
  border-radius: 25%;
  border: none;
  color: white;
  cursor: pointer;
  display: inline-block;
  float: right;
  font-size: 16px;
  margin: 0 0.2em;
  padding: 0.3em;
  text-decoration: none; }
  #converse-embedded-chat .chatbox-btn:active,
  #conversejs .chatbox-btn:active {
    position: relative;
    top: 1px; }
  #converse-embedded-chat .chatbox-btn.button-on,
  #conversejs .chatbox-btn.button-on {
    background-color: white;
    color: #3AA569; }
#converse-embedded-chat .chatbox,
#conversejs .chatbox {
  text-align: left;
  margin: 0 0.5em; }
  @media screen and (max-height: 450px) {
    #converse-embedded-chat .chatbox,
    #conversejs .chatbox {
      margin: 0;
      width: 100%; } }
  @media screen and (max-width: 480px) {
    #converse-embedded-chat .chatbox,
    #conversejs .chatbox {
      margin: 0;
      width: 100%; } }
  #converse-embedded-chat .chatbox .spoiler,
  #conversejs .chatbox .spoiler {
    background-color: #e7f7ee; }
  #converse-embedded-chat .chatbox .box-flyout,
  #conversejs .chatbox .box-flyout {
    background-color: white;
    box-shadow: 1px 3px 5px 3px rgba(0, 0, 0, 0.4);
    height: 100%;
    min-height: 50%;
    z-index: 1;
    overflow-y: scroll;
    width: 100%; }
    @media screen and (max-height: 450px) {
      #converse-embedded-chat .chatbox .box-flyout,
      #conversejs .chatbox .box-flyout {
        height: 400px;
        width: 100%;
        height: 100vh; } }
    @media screen and (max-width: 480px) {
      #converse-embedded-chat .chatbox .box-flyout,
      #conversejs .chatbox .box-flyout {
        height: 400px;
        width: 100%;
        height: 100vh; } }
  #converse-embedded-chat .chatbox .chat-title,
  #conversejs .chatbox .chat-title {
    color: white;
    display: block;
    line-height: 24px;
    overflow: hidden;
    text-overflow: ellipsis;
    white-space: nowrap; }
    #converse-embedded-chat .chatbox .chat-title a,
    #conversejs .chatbox .chat-title a {
      color: white;
      width: 100%; }
  #converse-embedded-chat .chatbox .chat-body,
  #conversejs .chatbox .chat-body {
    background-color: white;
    border-bottom-left-radius: 4px;
    border-bottom-right-radius: 4px;
    border-top: 0;
    height: 289px;
    height: -webkit-calc(100% - 62px);
    height: calc(100% - 62px); }
    @media screen and (max-height: 450px) {
      #converse-embedded-chat .chatbox .chat-body,
      #conversejs .chatbox .chat-body {
        border-bottom-left-radius: 0;
        border-bottom-right-radius: 0; } }
    @media screen and (max-width: 480px) {
      #converse-embedded-chat .chatbox .chat-body,
      #conversejs .chatbox .chat-body {
        border-bottom-left-radius: 0;
        border-bottom-right-radius: 0; } }
    #converse-embedded-chat .chatbox .chat-body p,
    #conversejs .chatbox .chat-body p {
      color: #777;
      font-size: 16px;
      margin: 0;
      padding: 5px; }
    #converse-embedded-chat .chatbox .chat-body .chat-info,
    #conversejs .chatbox .chat-body .chat-info {
      line-height: 20px;
      color: #3AA569;
      font-size: 14px;
      margin: 0.3em; }
      #converse-embedded-chat .chatbox .chat-body .chat-info.chat-event,
      #conversejs .chatbox .chat-body .chat-info.chat-event {
        clear: left;
        font-style: italic; }
      #converse-embedded-chat .chatbox .chat-body .chat-info.chat-error,
      #conversejs .chatbox .chat-body .chat-info.chat-error {
        color: #D24E2B;
        font-weight: bold; }
      #converse-embedded-chat .chatbox .chat-body .chat-info.chat-date,
      #conversejs .chatbox .chat-body .chat-info.chat-date {
        display: inline-block;
        margin-top: 1em; }
    #converse-embedded-chat .chatbox .chat-body .chat-image,
    #conversejs .chatbox .chat-body .chat-image {
      height: auto;
      width: auto;
      max-height: 24em;
      max-width: 100%; }
    #converse-embedded-chat .chatbox .chat-body .chat-action,
    #conversejs .chatbox .chat-body .chat-action {
      font-style: italic; }
    #converse-embedded-chat .chatbox .chat-body .chat-message,
    #conversejs .chatbox .chat-body .chat-message {
      overflow: auto;
      margin: 0.3em; }
      #converse-embedded-chat .chatbox .chat-body .chat-message.onload,
      #conversejs .chatbox .chat-body .chat-message.onload {
        animation: colorchange-chatmessage 1s;
        -webkit-animation: colorchange-chatmessage 1s; }
      #converse-embedded-chat .chatbox .chat-body .chat-message canvas,
      #conversejs .chatbox .chat-body .chat-message canvas {
        vertical-align: middle;
        background: #818479; }
      #converse-embedded-chat .chatbox .chat-body .chat-message .chat-msg-author,
      #conversejs .chatbox .chat-body .chat-message .chat-msg-author {
        font-weight: bold; }
      #converse-embedded-chat .chatbox .chat-body .chat-message .chat-msg-them,
      #conversejs .chatbox .chat-body .chat-message .chat-msg-them {
        color: #3AA569; }
      #converse-embedded-chat .chatbox .chat-body .chat-message .chat-msg-me,
      #conversejs .chatbox .chat-body .chat-message .chat-msg-me {
        color: #578EA9; }
      #converse-embedded-chat .chatbox .chat-body .chat-message .chat-msg-content,
      #conversejs .chatbox .chat-body .chat-message .chat-msg-content {
        max-width: 100%;
        word-wrap: break-word; }
        #converse-embedded-chat .chatbox .chat-body .chat-message .chat-msg-content.spoiler,
        #conversejs .chatbox .chat-body .chat-message .chat-msg-content.spoiler {
          border-radius: 0;
          padding: 0.5em; }
        #converse-embedded-chat .chatbox .chat-body .chat-message .chat-msg-content .emojione,
        #conversejs .chatbox .chat-body .chat-message .chat-msg-content .emojione {
          margin-bottom: -6px; }
    #converse-embedded-chat .chatbox .chat-body .delayed .chat-msg-them,
    #conversejs .chatbox .chat-body .delayed .chat-msg-them {
      color: #41b875; }
    #converse-embedded-chat .chatbox .chat-body .delayed .chat-msg-me,
    #conversejs .chatbox .chat-body .delayed .chat-msg-me {
      color: #6899b2; }
  #converse-embedded-chat .chatbox .new-msgs-indicator,
  #conversejs .chatbox .new-msgs-indicator {
    position: absolute;
    width: 100%;
    cursor: pointer;
    background-color: #3AA569;
    color: #FCFDFD;
    padding: 0.5em;
    font-size: 0.9em;
    text-align: center;
    z-index: 20;
    white-space: nowrap; }
  #converse-embedded-chat .chatbox .chat-content,
  #conversejs .chatbox .chat-content {
    position: relative;
    padding: 0.5em;
    font-size: 13px;
    color: #777;
    overflow-y: auto;
    border: 0;
    background-color: #ffffff;
    line-height: 1.3em;
    height: 206px;
    height: calc(100% - 100px); }
    #converse-embedded-chat .chatbox .chat-content .toggle-spoiler:before,
    #conversejs .chatbox .chat-content .toggle-spoiler:before {
      padding-right: 0.25em;
      whitespace: nowrap; }
  #converse-embedded-chat .chatbox .chat-content-sendbutton,
  #conversejs .chatbox .chat-content-sendbutton {
    height: calc(100% - 132px); }
  #converse-embedded-chat .chatbox .dropdown,
  #conversejs .chatbox .dropdown {
    /* status dropdown styles */
    background-color: #FCFDFD; }
    #converse-embedded-chat .chatbox .dropdown dd,
    #conversejs .chatbox .dropdown dd {
      margin: 0;
      padding: 0;
      position: relative; }
  #converse-embedded-chat .chatbox .sendXMPPMessage,
  #conversejs .chatbox .sendXMPPMessage {
    -moz-background-clip: padding;
    -webkit-background-clip: padding-box;
    border-bottom-right-radius: 4px;
    border-bottom-left-radius: 4px;
    background-clip: padding-box;
    border-top: 1px solid #BBB;
    border: 0;
    margin: 0;
    padding: 0;
    position: relative;
    height: 99px; }
    @media screen and (max-height: 450px) {
      #converse-embedded-chat .chatbox .sendXMPPMessage,
      #conversejs .chatbox .sendXMPPMessage {
        width: 100%; } }
    @media screen and (max-width: 480px) {
      #converse-embedded-chat .chatbox .sendXMPPMessage,
      #conversejs .chatbox .sendXMPPMessage {
        width: 100%; } }
<<<<<<< HEAD
    #converse-embedded-chat .chatbox .sendXMPPMessage .chat-textarea,
    #conversejs .chatbox .sendXMPPMessage .chat-textarea {
      border-top-left-radius: 0;
      border-top-right-radius: 0;
      border-bottom-right-radius: 4px;
      border-bottom-left-radius: 4px;
=======
    #converse-embedded-chat .chatbox .sendXMPPMessage .spoiler-hint,
    #conversejs .chatbox .sendXMPPMessage .spoiler-hint {
      width: 100%; }
    #converse-embedded-chat .chatbox .sendXMPPMessage .chat-textarea,
    #conversejs .chatbox .sendXMPPMessage .chat-textarea {
      border-bottom-left-radius: 0;
      border-bottom-right-radius: 0;
      border: 0;
>>>>>>> db85cb7f
      height: 70px;
      padding: 0.5em;
      width: 100%;
      border: none;
      resize: none; }
<<<<<<< HEAD
=======
      #converse-embedded-chat .chatbox .sendXMPPMessage .chat-textarea.spoiler,
      #conversejs .chatbox .sendXMPPMessage .chat-textarea.spoiler {
        height: 42px; }
>>>>>>> db85cb7f
    #converse-embedded-chat .chatbox .sendXMPPMessage .send-button,
    #conversejs .chatbox .sendXMPPMessage .send-button {
      position: absolute;
      left: 3px;
      width: -webkit-calc(100% - 6px);
      width: calc(100% - 6px);
      background-color: #3AA569;
      color: white;
      font-size: 80%;
      height: 27px;
      bottom: -30px; }
    #converse-embedded-chat .chatbox .sendXMPPMessage .chat-toolbar,
    #conversejs .chatbox .sendXMPPMessage .chat-toolbar {
      box-sizing: border-box;
      margin: 0;
      padding: 0.25em;
      height: 29px;
      display: block;
<<<<<<< HEAD
      background-color: #E7FBF0; }
      #converse-embedded-chat .chatbox .sendXMPPMessage .chat-toolbar a,
      #conversejs .chatbox .sendXMPPMessage .chat-toolbar a {
        font-size: 16px;
        color: #777;
        text-decoration: none;
        text-shadow: none; }
      #converse-embedded-chat .chatbox .sendXMPPMessage .chat-toolbar .chat-toolbar-text,
      #conversejs .chatbox .sendXMPPMessage .chat-toolbar .chat-toolbar-text {
        font-size: 12px;
        padding-right: 3px; }
=======
      background-color: #50c282;
      color: white; }
      #converse-embedded-chat .chatbox .sendXMPPMessage .chat-toolbar a,
      #conversejs .chatbox .sendXMPPMessage .chat-toolbar a {
        color: white;
        font-size: 18px;
        text-decoration: none;
        text-shadow: none; }
>>>>>>> db85cb7f
      #converse-embedded-chat .chatbox .sendXMPPMessage .chat-toolbar .unencrypted a,
      #converse-embedded-chat .chatbox .sendXMPPMessage .chat-toolbar .unencrypted,
      #conversejs .chatbox .sendXMPPMessage .chat-toolbar .unencrypted a,
      #conversejs .chatbox .sendXMPPMessage .chat-toolbar .unencrypted {
        color: #777; }
        #converse-embedded-chat .chatbox .sendXMPPMessage .chat-toolbar .unencrypted a .toolbar-menu a,
        #converse-embedded-chat .chatbox .sendXMPPMessage .chat-toolbar .unencrypted .toolbar-menu a,
        #conversejs .chatbox .sendXMPPMessage .chat-toolbar .unencrypted a .toolbar-menu a,
        #conversejs .chatbox .sendXMPPMessage .chat-toolbar .unencrypted .toolbar-menu a {
          color: #578EA9; }
      #converse-embedded-chat .chatbox .sendXMPPMessage .chat-toolbar .unverified a,
      #converse-embedded-chat .chatbox .sendXMPPMessage .chat-toolbar .unverified,
      #conversejs .chatbox .sendXMPPMessage .chat-toolbar .unverified a,
      #conversejs .chatbox .sendXMPPMessage .chat-toolbar .unverified {
        color: #cf5300; }
      #converse-embedded-chat .chatbox .sendXMPPMessage .chat-toolbar .private a,
      #converse-embedded-chat .chatbox .sendXMPPMessage .chat-toolbar .private,
      #conversejs .chatbox .sendXMPPMessage .chat-toolbar .private a,
      #conversejs .chatbox .sendXMPPMessage .chat-toolbar .private {
        color: #4b7003; }
      #converse-embedded-chat .chatbox .sendXMPPMessage .chat-toolbar .toggle-occupants,
      #converse-embedded-chat .chatbox .sendXMPPMessage .chat-toolbar .toggle-clear,
      #converse-embedded-chat .chatbox .sendXMPPMessage .chat-toolbar .toggle-otr,
      #conversejs .chatbox .sendXMPPMessage .chat-toolbar .toggle-occupants,
      #conversejs .chatbox .sendXMPPMessage .chat-toolbar .toggle-clear,
      #conversejs .chatbox .sendXMPPMessage .chat-toolbar .toggle-otr {
        float: right; }
      #converse-embedded-chat .chatbox .sendXMPPMessage .chat-toolbar li,
      #conversejs .chatbox .sendXMPPMessage .chat-toolbar li {
        cursor: pointer;
        display: inline-block;
        list-style: none;
        margin-top: 1px;
        padding: 0 3px 0 3px; }
        #converse-embedded-chat .chatbox .sendXMPPMessage .chat-toolbar li:hover,
        #conversejs .chatbox .sendXMPPMessage .chat-toolbar li:hover {
          cursor: pointer; }
        #converse-embedded-chat .chatbox .sendXMPPMessage .chat-toolbar li .toolbar-menu,
        #conversejs .chatbox .sendXMPPMessage .chat-toolbar li .toolbar-menu {
          background-color: #fff;
          bottom: 100%;
          box-shadow: -1px -1px 2px 0 rgba(0, 0, 0, 0.4);
          font-size: 12px;
          margin: 0;
          position: absolute;
          right: 0; }
          #converse-embedded-chat .chatbox .sendXMPPMessage .chat-toolbar li .toolbar-menu a,
          #conversejs .chatbox .sendXMPPMessage .chat-toolbar li .toolbar-menu a {
            color: #578EA9; }
          #converse-embedded-chat .chatbox .sendXMPPMessage .chat-toolbar li .toolbar-menu ul.emoji-picker,
          #conversejs .chatbox .sendXMPPMessage .chat-toolbar li .toolbar-menu ul.emoji-picker {
            height: 150px;
            overflow: scroll;
            padding: 0.5em; }
          #converse-embedded-chat .chatbox .sendXMPPMessage .chat-toolbar li .toolbar-menu ul.emoji-toolbar,
          #conversejs .chatbox .sendXMPPMessage .chat-toolbar li .toolbar-menu ul.emoji-toolbar {
            /* offset-x | offset-y | blur-radius | spread-radius | color */
            box-shadow: 0 -1px 2px 0 rgba(0, 0, 0, 0.4); }
          #converse-embedded-chat .chatbox .sendXMPPMessage .chat-toolbar li .toolbar-menu ul.emoji-toolbar,
          #conversejs .chatbox .sendXMPPMessage .chat-toolbar li .toolbar-menu ul.emoji-toolbar {
            overflow: hidden;
            left: 0; }
            #converse-embedded-chat .chatbox .sendXMPPMessage .chat-toolbar li .toolbar-menu ul.emoji-toolbar .picked,
            #conversejs .chatbox .sendXMPPMessage .chat-toolbar li .toolbar-menu ul.emoji-toolbar .picked {
              background-color: #DCF9F6; }
            #converse-embedded-chat .chatbox .sendXMPPMessage .chat-toolbar li .toolbar-menu ul.emoji-toolbar li,
            #conversejs .chatbox .sendXMPPMessage .chat-toolbar li .toolbar-menu ul.emoji-toolbar li {
              height: 32px;
              padding: 4px;
              z-index: 98; }
              #converse-embedded-chat .chatbox .sendXMPPMessage .chat-toolbar li .toolbar-menu ul.emoji-toolbar li.emoji a,
              #conversejs .chatbox .sendXMPPMessage .chat-toolbar li .toolbar-menu ul.emoji-toolbar li.emoji a {
                font-size: 26px; }
          #converse-embedded-chat .chatbox .sendXMPPMessage .chat-toolbar li .toolbar-menu ul li,
          #conversejs .chatbox .sendXMPPMessage .chat-toolbar li .toolbar-menu ul li {
            margin-left: 0;
            cursor: pointer;
            list-style: none;
            position: relative; }
            #converse-embedded-chat .chatbox .sendXMPPMessage .chat-toolbar li .toolbar-menu ul li.insert-emoji,
            #conversejs .chatbox .sendXMPPMessage .chat-toolbar li .toolbar-menu ul li.insert-emoji {
              padding: 0.3em; }
              #converse-embedded-chat .chatbox .sendXMPPMessage .chat-toolbar li .toolbar-menu ul li.insert-emoji:hover,
              #conversejs .chatbox .sendXMPPMessage .chat-toolbar li .toolbar-menu ul li.insert-emoji:hover {
                background-color: #DCF9F6; }
            #converse-embedded-chat .chatbox .sendXMPPMessage .chat-toolbar li .toolbar-menu ul li a:hover,
            #conversejs .chatbox .sendXMPPMessage .chat-toolbar li .toolbar-menu ul li a:hover {
              color: #8f2831; }
        #converse-embedded-chat .chatbox .sendXMPPMessage .chat-toolbar li.toggle-toolbar-menu,
        #conversejs .chatbox .sendXMPPMessage .chat-toolbar li.toggle-toolbar-menu {
<<<<<<< HEAD
          color: #777; }
        #converse-embedded-chat .chatbox .sendXMPPMessage .chat-toolbar li.toggle-smiley,
        #conversejs .chatbox .sendXMPPMessage .chat-toolbar li.toggle-smiley {
          padding-left: 5px; }
          #converse-embedded-chat .chatbox .sendXMPPMessage .chat-toolbar li.toggle-smiley .emoji-toolbar .emoji-category-picker li:hover,
          #converse-embedded-chat .chatbox .sendXMPPMessage .chat-toolbar li.toggle-smiley .emoji-toolbar .emoji-skintone-picker li:hover,
          #conversejs .chatbox .sendXMPPMessage .chat-toolbar li.toggle-smiley .emoji-toolbar .emoji-category-picker li:hover,
          #conversejs .chatbox .sendXMPPMessage .chat-toolbar li.toggle-smiley .emoji-toolbar .emoji-skintone-picker li:hover {
            background-color: #DCF9F6; }
=======
          color: white; }
        #converse-embedded-chat .chatbox .sendXMPPMessage .chat-toolbar li.toggle-smiley .emoji-toolbar .emoji-category-picker li:hover,
        #converse-embedded-chat .chatbox .sendXMPPMessage .chat-toolbar li.toggle-smiley .emoji-toolbar .emoji-skintone-picker li:hover,
        #conversejs .chatbox .sendXMPPMessage .chat-toolbar li.toggle-smiley .emoji-toolbar .emoji-category-picker li:hover,
        #conversejs .chatbox .sendXMPPMessage .chat-toolbar li.toggle-smiley .emoji-toolbar .emoji-skintone-picker li:hover {
          background-color: #DCF9F6; }
>>>>>>> db85cb7f
        #converse-embedded-chat .chatbox .sendXMPPMessage .chat-toolbar li.toggle-otr ul,
        #conversejs .chatbox .sendXMPPMessage .chat-toolbar li.toggle-otr ul {
          z-index: 99; }
          #converse-embedded-chat .chatbox .sendXMPPMessage .chat-toolbar li.toggle-otr ul li,
          #conversejs .chatbox .sendXMPPMessage .chat-toolbar li.toggle-otr ul li {
            display: block;
            padding: 7px; }
            #converse-embedded-chat .chatbox .sendXMPPMessage .chat-toolbar li.toggle-otr ul li:hover,
            #conversejs .chatbox .sendXMPPMessage .chat-toolbar li.toggle-otr ul li:hover {
              background-color: #DCF9F6; }
            #converse-embedded-chat .chatbox .sendXMPPMessage .chat-toolbar li.toggle-otr ul li a,
            #conversejs .chatbox .sendXMPPMessage .chat-toolbar li.toggle-otr ul li a {
              display: block; }
  #converse-embedded-chat .chatbox .dragresize,
  #conversejs .chatbox .dragresize {
    background: transparent;
    border: 0;
    margin: 0;
    position: absolute;
    top: 0;
    z-index: 20; }
    #converse-embedded-chat .chatbox .dragresize-top,
    #conversejs .chatbox .dragresize-top {
      cursor: n-resize;
      height: 5px;
      width: 100%; }
    #converse-embedded-chat .chatbox .dragresize-left,
    #conversejs .chatbox .dragresize-left {
      cursor: w-resize;
      width: 5px;
      height: 100%;
      left: 0; }
    #converse-embedded-chat .chatbox .dragresize-topleft,
    #conversejs .chatbox .dragresize-topleft {
      cursor: nw-resize;
      width: 15px;
      height: 15px;
      top: 0;
      left: 0; }

@media screen and (max-width: 767px) {
  #conversejs > .row {
    flex-direction: row-reverse; }
  #conversejs #login-dialog .pure-form.converse-form {
    padding: 3em 2em 3em; }
  #conversejs .sidebar {
    display: block; }
  #conversejs .chatbox {
    width: calc(100% - 50px); }
    #conversejs .chatbox .chat-body .chat-message .chat-msg-author {
      white-space: normal; }
    #conversejs .chatbox .row .box-flyout {
      left: 50px;
      bottom: 0;
      height: 100vh;
      box-shadow: none; } }
#conversejs.fullscreen .chatbox-btn {
  font-size: 18px;
  margin: 0 0.3em; }
#conversejs.fullscreen .flyout {
  border: 1.2em solid #3AA569;
  border-top: 0.8em solid #3AA569;
  border-radius: 0;
  bottom: 0; }
#conversejs.fullscreen .chat-head {
  font-size: 20px;
  padding: 0; }
  #conversejs.fullscreen .chat-head .user-custom-message {
    font-size: 66%;
    height: auto;
    line-height: 22px; }
  #conversejs.fullscreen .chat-head.chat-head-chatbox .close-chatbox-button {
    display: none; }
#conversejs.fullscreen .chatbox {
  width: 100%;
  height: 100%;
  margin: 0; }
  #conversejs.fullscreen .chatbox .box-flyout {
    background-color: #3AA569;
    height: 100vh;
    width: 100%;
    box-shadow: none; }
  #conversejs.fullscreen .chatbox .chat-body {
    background-color: #3AA569;
    border-top-left-radius: 4px;
    border-top-right-radius: 4px; }
    #conversejs.fullscreen .chatbox .chat-body .chat-message {
      line-height: 22px;
      font-size: 14px;
      padding: 0.4em 0; }
      #conversejs.fullscreen .chatbox .chat-body .chat-message .chat-msg-author {
        line-height: 22px; }
      #conversejs.fullscreen .chatbox .chat-body .chat-message .chat-msg-content {
        line-height: 22px; }
        #conversejs.fullscreen .chatbox .chat-body .chat-message .chat-msg-content .emojione {
          height: 22px;
          margin-bottom: -5.5px; }
  #conversejs.fullscreen .chatbox .chat-content {
    padding: 0 1em 1em 1em;
    border-top-left-radius: 4px;
    border-top-right-radius: 4px; }
  #conversejs.fullscreen .chatbox .chat-title {
    font-size: 26px;
<<<<<<< HEAD
    line-height: 30px; }
  #conversejs.fullscreen .chatbox .sendXMPPMessage ul {
    width: 100%; }
  #conversejs.fullscreen .chatbox .sendXMPPMessage .toggle-smiley {
    padding-left: 0.5em; }
    #conversejs.fullscreen .chatbox .sendXMPPMessage .toggle-smiley ul.emoji-toolbar .emoji-category-picker {
      margin-right: 5em; }
    #conversejs.fullscreen .chatbox .sendXMPPMessage .toggle-smiley ul.emoji-toolbar .emoji-category {
=======
    line-height: 26px; }
  #conversejs .chatbox .sendXMPPMessage ul {
    width: 100%; }
  #conversejs .chatbox .sendXMPPMessage .toggle-smiley {
    padding-left: 0.5em; }
    #conversejs .chatbox .sendXMPPMessage .toggle-smiley ul.emoji-toolbar .emoji-category-picker {
      margin-right: 5em; }
    #conversejs .chatbox .sendXMPPMessage .toggle-smiley ul.emoji-toolbar .emoji-category {
>>>>>>> db85cb7f
      padding-left: 10px;
      padding-right: 10px; }

@media screen and (max-width: 767px) {
  #conversejs.fullscreen .chatbox {
    width: calc(100% - 50px); } }
#conversejs #controlbox {
  margin-right: 1.5em; }
  #conversejs #controlbox .pure-form.converse-form {
    padding: 0; }
  #conversejs #controlbox.logged-out .box-flyout .controlbox-pane {
    overflow-y: auto; }
  #conversejs #controlbox form.search-xmpp-contact {
    margin: 0;
    padding-left: 5px;
    padding: 0 0 5px 5px; }
    #conversejs #controlbox form.search-xmpp-contact input {
      width: 8em; }
  #conversejs #controlbox .msgs-indicator {
    border-radius: 3px;
    background-color: #E77051;
    color: white;
    font-size: 14px;
    font-weight: normal;
    padding: 0 4px;
    text-shadow: none; }
  #conversejs #controlbox a.subscribe-to-user {
    padding-left: 2em;
    font-weight: bold; }
  #conversejs #controlbox #converse-register {
    opacity: 0;
    /* make things invisible upon start */
    -webkit-animation-name: fadein;
    -moz-animation-name: fadein;
    animation-name: fadein;
    -webkit-animation-fill-mode: forwards;
    -moz-animation-fill-mode: forwards;
    animation-fill-mode: forwards;
    -webkit-animation-duration: 0.75s;
    -moz-animation-duration: 0.75s;
    animation-duration: 0.75s;
    -webkit-animation-timing-function: ease;
    -moz-animation-timing-function: ease;
    animation-timing-function: ease;
    background: white; }
    #conversejs #controlbox #converse-register .title {
      font-weight: bold; }
    #conversejs #controlbox #converse-register .info {
      color: green;
      font-size: 90%;
      margin: 1.5em 0; }
    #conversejs #controlbox #converse-register .form-errors {
      color: #A53214;
      margin: 1em 0; }
    #conversejs #controlbox #converse-register .provider-title {
      font-size: 26px;
      margin: 0; }
    #conversejs #controlbox #converse-register .provider-score {
      width: 178px;
      margin-bottom: 8px; }
    #conversejs #controlbox #converse-register .title, #conversejs #controlbox #converse-register .instructions, #conversejs #controlbox #converse-register label {
      margin: 0.5em 0 0 0; }
    #conversejs #controlbox #converse-register .form-help .url {
      font-weight: bold;
      color: #578EA9; }
    #conversejs #controlbox #converse-register .input-group {
      display: table;
      margin: auto;
      width: 100%; }
      #conversejs #controlbox #converse-register .input-group span {
        overflow-x: hidden;
        text-overflow: ellipsis;
        max-width: 110px; }
      #conversejs #controlbox #converse-register .input-group span, #conversejs #controlbox #converse-register .input-group input[name=username] {
        display: table-cell;
        text-align: left; }
    #conversejs #controlbox #converse-register .instructions {
      color: gray;
      font-size: 85%; }
      #conversejs #controlbox #converse-register .instructions:hover {
        color: #777; }
  #conversejs #controlbox .conn-feedback {
    color: #578EA9; }
    #conversejs #controlbox .conn-feedback.error {
      color: #A53214; }
    #conversejs #controlbox .conn-feedback p {
      padding-bottom: 0.5em; }
      #conversejs #controlbox .conn-feedback p.feedback-subject.error {
        font-weight: bold; }
  #conversejs #controlbox .brand-heading-container .brand-heading {
    text-align: center; }
  #conversejs #controlbox .brand-heading-container .brand-name {
    font-size: 120%; }
  #conversejs #controlbox #login-dialog {
    flex-direction: column; }
    #conversejs #controlbox #login-dialog .brand-heading {
      color: #578EA9; }
  #conversejs #controlbox .toggle-register-login {
    font-weight: bold; }
  #conversejs #controlbox .oauth-login {
    margin-left: 0;
    color: #777; }
    #conversejs #controlbox .oauth-login .icon-social:before {
      font-size: 18px; }
  #conversejs #controlbox #converse-register fieldset.buttons, #conversejs #controlbox #converse-login fieldset.buttons {
    text-align: center; }
  #conversejs #controlbox #converse-register .login-anon, #conversejs #controlbox #converse-login .login-anon {
    height: auto;
    white-space: normal; }
  #conversejs #controlbox #converse-register .save-submit, #conversejs #controlbox #converse-login .save-submit {
    color: #3AA569; }
  #conversejs #controlbox #converse-register input, #conversejs #controlbox #converse-login input {
    width: 100%;
    margin: 1em 0; }
  #conversejs #controlbox #converse-register .form-url, #conversejs #controlbox #converse-login .form-url {
    display: block;
    font-weight: normal;
    margin: 1em 0; }
  #conversejs #controlbox #users .add-converse-contact {
    margin: 0 0 0.75em 0; }
  #conversejs #controlbox #users .chatbox-btn {
    margin: 0; }
  #conversejs #controlbox #chatrooms, #conversejs #controlbox #contacts {
    margin-top: 0.75em; }
  #conversejs #controlbox #users .userinfo {
    padding-bottom: 1em;
    border-bottom: 1px solid #818479; }
    #conversejs #controlbox #users .userinfo .username {
      margin-left: 0.5em; }
    #conversejs #controlbox #users .userinfo .d-flex {
      margin-bottom: 0.2em; }
  #conversejs #controlbox #chatrooms {
    border-bottom: 1px solid #818479; }
    #conversejs #controlbox #chatrooms form.add-chatroom {
      margin: 0;
      padding: 0; }
      #conversejs #controlbox #chatrooms form.add-chatroom input[type=button],
      #conversejs #controlbox #chatrooms form.add-chatroom input[type=submit],
      #conversejs #controlbox #chatrooms form.add-chatroom input[type=text] {
        width: 100%; }
    #conversejs #controlbox #chatrooms .rooms-list-container .rooms-toggle {
      display: block;
      color: #777;
      margin-top: 1em; }
      #conversejs #controlbox #chatrooms .rooms-list-container .rooms-toggle:hover {
        color: #585B51; }
    #conversejs #controlbox #chatrooms .rooms-list-container .rooms-list {
      margin: 0.5em 0;
      text-align: left; }
      #conversejs #controlbox #chatrooms .rooms-list-container .rooms-list dt {
        border: none;
        color: #777;
        font-weight: normal;
        padding: 0;
        padding-bottom: 0.5em;
        text-shadow: 0 1px 0 #FAFAFA;
        word-wrap: break-word; }
      #conversejs #controlbox #chatrooms .rooms-list-container .rooms-list .available-chatroom,
      #conversejs #controlbox #chatrooms .rooms-list-container .rooms-list .open-chatroom {
        border: none;
        clear: both;
        color: #777;
        display: block;
        overflow: hidden;
        padding: 0.2em 0;
        text-shadow: 0 1px 0 #FAFAFA;
        word-wrap: break-word; }
        #conversejs #controlbox #chatrooms .rooms-list-container .rooms-list .available-chatroom a:hover,
        #conversejs #controlbox #chatrooms .rooms-list-container .rooms-list .open-chatroom a:hover {
          color: #206485; }
        #conversejs #controlbox #chatrooms .rooms-list-container .rooms-list .available-chatroom.unread-msgs .available-room,
        #conversejs #controlbox #chatrooms .rooms-list-container .rooms-list .available-chatroom.unread-msgs .open-room,
        #conversejs #controlbox #chatrooms .rooms-list-container .rooms-list .open-chatroom.unread-msgs .available-room,
        #conversejs #controlbox #chatrooms .rooms-list-container .rooms-list .open-chatroom.unread-msgs .open-room {
          max-width: 55%;
          width: auto;
          font-weight: bold; }
        #conversejs #controlbox #chatrooms .rooms-list-container .rooms-list .available-chatroom a.room-info:before,
        #conversejs #controlbox #chatrooms .rooms-list-container .rooms-list .open-chatroom a.room-info:before {
          font-size: 15px; }
        #conversejs #controlbox #chatrooms .rooms-list-container .rooms-list .available-chatroom a.open-room,
        #conversejs #controlbox #chatrooms .rooms-list-container .rooms-list .open-chatroom a.open-room {
          width: 68%;
          float: left;
          overflow: hidden;
          text-overflow: ellipsis;
          white-space: nowrap;
          padding-right: 0.5em; }
        #conversejs #controlbox #chatrooms .rooms-list-container .rooms-list .available-chatroom a.available-room,
        #conversejs #controlbox #chatrooms .rooms-list-container .rooms-list .open-chatroom a.available-room {
          width: 85%; }
        #conversejs #controlbox #chatrooms .rooms-list-container .rooms-list .available-chatroom .add-bookmark,
        #conversejs #controlbox #chatrooms .rooms-list-container .rooms-list .available-chatroom .remove-bookmark,
        #conversejs #controlbox #chatrooms .rooms-list-container .rooms-list .open-chatroom .add-bookmark,
        #conversejs #controlbox #chatrooms .rooms-list-container .rooms-list .open-chatroom .remove-bookmark {
          color: #A8ABA1; }
          #conversejs #controlbox #chatrooms .rooms-list-container .rooms-list .available-chatroom .add-bookmark.button-on,
          #conversejs #controlbox #chatrooms .rooms-list-container .rooms-list .available-chatroom .remove-bookmark.button-on,
          #conversejs #controlbox #chatrooms .rooms-list-container .rooms-list .open-chatroom .add-bookmark.button-on,
          #conversejs #controlbox #chatrooms .rooms-list-container .rooms-list .open-chatroom .remove-bookmark.button-on {
            color: #578EA9; }
            #conversejs #controlbox #chatrooms .rooms-list-container .rooms-list .available-chatroom .add-bookmark.button-on:hover,
            #conversejs #controlbox #chatrooms .rooms-list-container .rooms-list .available-chatroom .remove-bookmark.button-on:hover,
            #conversejs #controlbox #chatrooms .rooms-list-container .rooms-list .open-chatroom .add-bookmark.button-on:hover,
            #conversejs #controlbox #chatrooms .rooms-list-container .rooms-list .open-chatroom .remove-bookmark.button-on:hover {
              color: #206485; }
        #conversejs #controlbox #chatrooms .rooms-list-container .rooms-list .available-chatroom .room-info,
        #conversejs #controlbox #chatrooms .rooms-list-container .rooms-list .open-chatroom .room-info {
          font-size: 14px;
          font-style: normal;
          font-weight: normal; }
        #conversejs #controlbox #chatrooms .rooms-list-container .rooms-list .available-chatroom li.room-info,
        #conversejs #controlbox #chatrooms .rooms-list-container .rooms-list .open-chatroom li.room-info {
          display: block;
          margin-left: 5px; }
        #conversejs #controlbox #chatrooms .rooms-list-container .rooms-list .available-chatroom p.room-info,
        #conversejs #controlbox #chatrooms .rooms-list-container .rooms-list .open-chatroom p.room-info {
          line-height: 22px;
          margin: 0;
          display: block;
          white-space: normal; }
        #conversejs #controlbox #chatrooms .rooms-list-container .rooms-list .available-chatroom div.room-info,
        #conversejs #controlbox #chatrooms .rooms-list-container .rooms-list .open-chatroom div.room-info {
          padding: 0.3em 0;
          clear: left;
          width: 100%; }
  #conversejs #controlbox .dropdown a {
    width: 143px;
    display: inline-block; }
  #conversejs #controlbox .dropdown li {
    list-style: none;
    padding-left: 0; }
  #conversejs #controlbox .dropdown dd ul {
    padding: 0;
    list-style: none;
    position: absolute;
    left: 0;
    top: 0;
    width: 100%;
    z-index: 21;
    background-color: #FCFDFD; }
    #conversejs #controlbox .dropdown dd ul li:hover {
      background-color: #DCF9F6; }
  #conversejs #controlbox .dropdown dd.search-xmpp {
    height: 0; }
    #conversejs #controlbox .dropdown dd.search-xmpp .contact-form-container {
      position: absolute;
      z-index: 22; }
      #conversejs #controlbox .dropdown dd.search-xmpp .contact-form-container form {
        box-shadow: 1px 4px 10px 1px rgba(0, 0, 0, 0.4);
        background-color: white; }
    #conversejs #controlbox .dropdown dd.search-xmpp li:hover {
      background-color: #FCFDFD; }
  #conversejs #controlbox .dropdown dt a span {
    cursor: pointer;
    display: block;
    padding: 4px 7px 0 5px; }
  #conversejs #controlbox #select-xmpp-status {
    display: none;
    float: right;
    margin-right: 0.5em; }
  #conversejs #controlbox .fancy-dropdown {
    border: 1px solid #B1BFC4;
    height: 30px;
    border-radius: 5px;
    text-align: left; }
    #conversejs #controlbox .fancy-dropdown .choose-xmpp-status,
    #conversejs #controlbox .fancy-dropdown .toggle-xmpp-contact-form {
      line-height: 30px;
      text-shadow: 0 1px 0 #ffffff;
      overflow: hidden;
      text-overflow: ellipsis;
      white-space: nowrap;
      display: inline-block; }
      #conversejs #controlbox .fancy-dropdown .choose-xmpp-status:hover,
      #conversejs #controlbox .fancy-dropdown .toggle-xmpp-contact-form:hover {
        color: #206485; }
    #conversejs #controlbox .fancy-dropdown .toggle-xmpp-contact-form {
      padding: 0 0.5em;
      width: 100%; }
    #conversejs #controlbox .fancy-dropdown.no-border {
      border: 0; }
  #conversejs #controlbox #fancy-xmpp-status-select .xmpp-status {
    padding: 0 0.5em; }
  #conversejs #controlbox #fancy-xmpp-status-select a.change-xmpp-status-message {
    line-height: 30px;
    float: right;
    clear: right;
    width: 12px;
    color: #578EA9; }
    #conversejs #controlbox #fancy-xmpp-status-select a.change-xmpp-status-message:hover {
      color: #206485; }
  #conversejs #controlbox #fancy-xmpp-status-select fieldset {
    padding: 0;
    margin-top: -1px; }
  #conversejs #controlbox #fancy-xmpp-status-select input {
    height: 31px;
    width: -webkit-calc(100% - 40px);
    width: calc(100% - 40px);
    padding: 0 0 0 0.5em; }
  #conversejs #controlbox #fancy-xmpp-status-select input[type=submit] {
    height: 31px;
    width: 40px;
    padding: 1px;
    float: right; }
  #conversejs #controlbox .controlbox-panes {
<<<<<<< HEAD
    overflow-y: scroll; }
=======
    height: 100%;
    overflow-y: auto; }
>>>>>>> db85cb7f
  #conversejs #controlbox .controlbox-pane {
    padding: 1.2em;
    background-color: white;
    border: 0;
    font-size: 16px;
    left: 0;
    text-align: left;
    overflow-y: scroll;
    overflow-x: hidden;
    border-radius: 4px; }
    #conversejs #controlbox .controlbox-pane .switch-form {
      padding-bottom: 2em; }
      #conversejs #controlbox .controlbox-pane .switch-form p {
        margin-top: 0.5em; }
    #conversejs #controlbox .controlbox-pane label {
      font-size: 16px;
      font-weight: bold;
      height: auto; }
    #conversejs #controlbox .controlbox-pane dd {
      margin-left: 0;
      margin-bottom: 0; }
      #conversejs #controlbox .controlbox-pane dd.odd {
        background-color: #DCEAC5; }
  #conversejs #controlbox .add-xmpp-contact {
    padding: 1em 0.5em; }
    #conversejs #controlbox .add-xmpp-contact input {
      margin: 0 0 1rem;
      width: 100%; }
    #conversejs #controlbox .add-xmpp-contact button {
      width: 100%; }
  #conversejs #controlbox .xmpp-status-menu {
    text-align: left;
    box-shadow: 1px 4px 10px 1px rgba(0, 0, 0, 0.4); }
    #conversejs #controlbox .xmpp-status-menu.collapsed {
      box-shadow: none; }
    #conversejs #controlbox .xmpp-status-menu li {
      padding: 2px; }
      #conversejs #controlbox .xmpp-status-menu li a {
        width: 100%;
        padding: 0.3em; }
  #conversejs #controlbox .xmpp-status-menu li a.logout,
  #conversejs #controlbox .xmpp-status-menu li a.logout span {
    color: #D24E2B; }
  #conversejs #controlbox .set-xmpp-status {
    background: none;
    margin: 1em 0 0.5em 0em; }
    #conversejs #controlbox .set-xmpp-status .dropdown dd ul {
      z-index: 22; }
#conversejs .toggle-controlbox {
  background-color: #578EA9;
  border-top-left-radius: 5px;
  border-top-right-radius: 5px;
  color: #0a0a0a;
  float: right;
  height: 100%;
  margin: 0 0.5em;
  padding: 10px 8px 0 8px; }
  #conversejs .toggle-controlbox span {
    color: white; }
#conversejs .xmpp-status .online, #conversejs .xmpp-status-menu .online {
  color: #3AA569; }
#conversejs .xmpp-status .dnd, #conversejs .xmpp-status-menu .dnd {
  color: #E77051; }
#conversejs .xmpp-status .away, #conversejs .xmpp-status-menu .away {
  color: #578EA9; }
#conversejs .xmpp-status .logout, #conversejs .xmpp-status .offline, #conversejs .xmpp-status-menu .logout, #conversejs .xmpp-status-menu .offline {
  color: #818479; }

@media screen and (max-width: 767px) {
  #conversejs #controlbox .box-flyout {
    width: 100%;
    left: 0; }
  #conversejs #controlbox .sidebar {
    display: block; }
  #conversejs #controlbox #users {
    position: absolute;
    top: 0;
    display: none; }
    #conversejs #controlbox #users.controlbox-pane {
      width: 100%; }
  #conversejs.sidebar-open .chatbox:not(#controlbox) {
    display: none; }
  #conversejs.sidebar-open #controlbox #users {
    display: block; } }
#conversejs.fullscreen #controlbox {
  margin: 0; }
  #conversejs.fullscreen #controlbox .controlbox-pane {
    border-radius: 0; }
  #conversejs.fullscreen #controlbox #login-dialog {
    border-radius: 4px; }
    #conversejs.fullscreen #controlbox #login-dialog .converse-form {
      margin: 0;
      padding: 3em 2em 3em; }
  #conversejs.fullscreen #controlbox .toggle-register-login {
    line-height: 30px; }
  #conversejs.fullscreen #controlbox .brand-heading-container {
    text-align: center; }
    #conversejs.fullscreen #controlbox .brand-heading-container .brand-heading {
      font-size: 150%;
      font-size: 600%;
      padding: 0.7em 0 0 0;
      opacity: 0.8;
      color: #387592; }
    #conversejs.fullscreen #controlbox .brand-heading-container .brand-subtitle {
      font-size: 90%;
      padding: 0.5em; }
    @media screen and (max-width: 480px) {
      #conversejs.fullscreen #controlbox .brand-heading-container .brand-heading {
        font-size: 400%; } }
  #conversejs.fullscreen #controlbox.logged-out {
    opacity: 0;
    /* make things invisible upon start */
    -webkit-animation-name: fadein;
    -moz-animation-name: fadein;
    animation-name: fadein;
    -webkit-animation-fill-mode: forwards;
    -moz-animation-fill-mode: forwards;
    animation-fill-mode: forwards;
    -webkit-animation-duration: 0.75s;
    -moz-animation-duration: 0.75s;
    animation-duration: 0.75s;
    -webkit-animation-timing-function: ease;
    -moz-animation-timing-function: ease;
    animation-timing-function: ease;
    width: 100%; }
    #conversejs.fullscreen #controlbox.logged-out .box-flyout {
      width: 100%; }
  #conversejs.fullscreen #controlbox .box-flyout {
    border: 0;
    width: 100%;
    z-index: 1;
    background-color: #578EA9; }
  #conversejs.fullscreen #controlbox #converse-register, #conversejs.fullscreen #controlbox #converse-login {
    margin: 2em 30% 3em 30%; }
    #conversejs.fullscreen #controlbox #converse-register .title, #conversejs.fullscreen #controlbox #converse-register .instructions, #conversejs.fullscreen #controlbox #converse-login .title, #conversejs.fullscreen #controlbox #converse-login .instructions {
      margin: 1em 0; }
    #conversejs.fullscreen #controlbox #converse-register input[type=submit],
    #conversejs.fullscreen #controlbox #converse-register input[type=button], #conversejs.fullscreen #controlbox #converse-login input[type=submit],
    #conversejs.fullscreen #controlbox #converse-login input[type=button] {
      width: auto; }
    #conversejs.fullscreen #controlbox #converse-register input, #conversejs.fullscreen #controlbox #converse-login input {
      width: 100%;
      margin: 1em 0; }
      #conversejs.fullscreen #controlbox #converse-register input.pure-button, #conversejs.fullscreen #controlbox #converse-login input.pure-button {
        margin: 1em 0.5em; }
  @media screen and (max-width: 480px) {
    #conversejs.fullscreen #controlbox #converse-register,
    #conversejs.fullscreen #controlbox #converse-login {
      margin: 3em 10% 3em 10%; } }

#conversejs #converse-roster {
  text-align: left;
  width: 100%;
  position: relative;
  margin: 0;
  height: 194px;
  height: calc(~"100% - 60px - 20px");
  padding: 0;
  overflow: hidden;
  height: calc(100% - 70px);
  /* Custom addition for CSP */ }
  #conversejs #converse-roster.no-contact-requests {
    height: calc(~"100% - 60px - 20px"); }
  #conversejs #converse-roster #online-count {
    display: none; }
  #conversejs #converse-roster .search-xmpp ul li.chat-info {
    padding-left: 10px; }
  #conversejs #converse-roster .roster-filter-form {
    margin: 0.2em 0 0;
    width: 100%;
    /* (dynamically added) if input has value: */
    /* (dynamically added) if mouse is over the 'x' input area*/ }
    #conversejs #converse-roster .roster-filter-form span {
      margin: 0;
      padding: 0.2em;
      color: #888;
      cursor: pointer; }
    #conversejs #converse-roster .roster-filter-form .roster-filter {
      float: left;
      background: url(data:image/png;base64,iVBORw0KGgoAAAANSUhEUgAAAAcAAAAHCAYAAADEUlfTAAAACXBIWXMAAAsTAAALEwEAmpwYAAAAIGNIUk0AAHolAACAgwAA+f8AAIDpAAB1MAAA6mAAADqYAAAXb5JfxUYAAABNSURBVHjaXI7BDcAwCAMvyQjMyQ6dAbZiKfqoUK34g2zJh1dENIC7M8pMAPYdzAVY3d0ajNz9aypS/b5R6o+ZPdqoKgCq6h80KH3xDgBqNR97p8oAGQAAAABJRU5ErkJggg==) no-repeat right -20px center;
      border: 1px solid #999;
      font-size: 16px;
      height: 30px;
      margin: 0.2em 0.2em 0.2em 0;
      width: 60%; }
    #conversejs #converse-roster .roster-filter-form .roster-filter.x {
      background-position: right 3px center; }
    #conversejs #converse-roster .roster-filter-form .roster-filter.onX {
      cursor: pointer; }
    #conversejs #converse-roster .roster-filter-form .roster-filter-state {
      display: none; }
    #conversejs #converse-roster .roster-filter-form .state-type {
      float: left;
      border: 1px solid #999;
      font-size: calc(16px - 2px);
      height: 30px;
      margin: 0;
      padding: 0;
      padding-left: 0.4em;
      width: 53%;
      display: none; }
    #conversejs #converse-roster .roster-filter-form .state-type-state {
      display: inline-block; }
    #conversejs #converse-roster .roster-filter-form .filter-type {
      display: table-cell;
      float: right;
      font-size: calc(16px - 2px);
      height: 30px;
      padding: 0;
      width: 47%;
      border-radius: 0;
      border: 1px solid; }
  #conversejs #converse-roster .roster-contacts {
    padding: 0;
    margin: 0.2em 0;
    height: 100%;
    overflow-x: hidden;
    overflow-y: auto; }
    #conversejs #converse-roster .roster-contacts .roster-group {
      border: none;
      color: #777;
      font-weight: normal;
      text-shadow: 0 1px 0 #FAFAFA;
      margin: 1em 0 0 0; }
      #conversejs #converse-roster .roster-contacts .roster-group .group-toggle {
        color: #777;
        display: block;
        width: 100%;
        line-height: 22px; }
        #conversejs #converse-roster .roster-contacts .roster-group .group-toggle:hover {
          color: #585B51; }
      #conversejs #converse-roster .roster-contacts .roster-group li {
        border: none;
        clear: both;
        color: #777;
        display: block;
        height: 24px;
        overflow-y: hidden;
        text-shadow: 0 1px 0 #FAFAFA;
        line-height: 16px;
        height: 30px;
        width: 100%; }
        #conversejs #converse-roster .roster-contacts .roster-group li.requesting-xmpp-contact a {
          width: 2em; }
        #conversejs #converse-roster .roster-contacts .roster-group li.requesting-xmpp-contact :not(.open-chat) {
          margin-top: 0.5em; }
        #conversejs #converse-roster .roster-contacts .roster-group li.requesting-xmpp-contact .request-actions {
          padding: 0 0 0 0.3em;
          float: right; }
        #conversejs #converse-roster .roster-contacts .roster-group li.requesting-xmpp-contact .open-chat {
          max-width: 70%; }
          #conversejs #converse-roster .roster-contacts .roster-group li.requesting-xmpp-contact .open-chat .req-contact-name {
            width: 100%; }
        #conversejs #converse-roster .roster-contacts .roster-group li.requesting-xmpp-contact .req-contact-name {
          width: 69%;
          padding: 0; }
        #conversejs #converse-roster .roster-contacts .roster-group li a:hover {
          color: #206485; }
        #conversejs #converse-roster .roster-contacts .roster-group li .open-chat {
          margin: auto;
          margin-top: 0.5em;
          margin-bottom: 0;
          padding: 0;
          width: 85%; }
          #conversejs #converse-roster .roster-contacts .roster-group li .open-chat.unread-msgs {
            font-weight: bold; }
            #conversejs #converse-roster .roster-contacts .roster-group li .open-chat.unread-msgs .contact-name {
              width: 70%; }
          #conversejs #converse-roster .roster-contacts .roster-group li .open-chat .msgs-indicator {
            background-color: #3AA569;
            opacity: 1;
            border-radius: 10%;
            padding: 0 0.2em;
            font-size: 14px; }
          #conversejs #converse-roster .roster-contacts .roster-group li .open-chat .contact-name {
            overflow: hidden;
            white-space: nowrap;
            text-overflow: ellipsis;
            padding: 0;
            margin: 0;
            max-width: 80%;
            float: none;
            height: 30px; }
            #conversejs #converse-roster .roster-contacts .roster-group li .open-chat .contact-name.unread-msgs {
              max-width: 60%; }
          #conversejs #converse-roster .roster-contacts .roster-group li .open-chat .avatar {
            float: left;
            display: inline-block;
            height: 30px; }
        #conversejs #converse-roster .roster-contacts .roster-group li.current-xmpp-contact span {
          font-size: 16px;
          float: left;
          margin-right: 0.5em; }
        #conversejs #converse-roster .roster-contacts .roster-group li.odd {
          background-color: #DCEAC5;
          /* Make this difference */ }
        #conversejs #converse-roster .roster-contacts .roster-group li a, #conversejs #converse-roster .roster-contacts .roster-group li span {
          display: inline-block;
          overflow: hidden;
          white-space: nowrap;
          text-overflow: ellipsis; }
        #conversejs #converse-roster .roster-contacts .roster-group li span {
          padding: 0;
          height: 100%; }
        #conversejs #converse-roster .roster-contacts .roster-group li a.decline-xmpp-request {
          margin-left: 5px; }
        #conversejs #converse-roster .roster-contacts .roster-group li a.remove-xmpp-contact {
          font-size: 10px;
          float: right;
          margin: 0;
          padding: 0;
          color: #A8ABA1;
          width: 2em; }
          #conversejs #converse-roster .roster-contacts .roster-group li a.remove-xmpp-contact:before {
            font-size: 16px; }
          #conversejs #converse-roster .roster-contacts .roster-group li a.remove-xmpp-contact:hover {
            color: #818479; }
  #conversejs #converse-roster span.pending-contact-name {
    margin-top: 0.5em;
    line-height: 22px;
    width: 100%; }

#conversejs #converse-roster {
  padding-bottom: 3em; }

#conversejs.fullscreen #controlbox #chatrooms .bookmarks-list dl.rooms-list.bookmarks dd.available-chatroom a.open-room {
  width: 80%; }

#converse-embedded-chat .new-chatroom-nick,
#conversejs .new-chatroom-nick {
  margin: 1em auto; }
#converse-embedded-chat .add-chatroom input[type="submit"],
#converse-embedded-chat .add-chatroom input[type="button"],
#conversejs .add-chatroom input[type="submit"],
#conversejs .add-chatroom input[type="button"] {
  margin: 0.3em 0; }
#converse-embedded-chat .chat-head-chatroom,
#conversejs .chat-head-chatroom {
  background-color: #E77051; }
  #converse-embedded-chat .chat-head-chatroom .chatroom-topic,
  #conversejs .chat-head-chatroom .chatroom-topic {
    white-space: nowrap;
    overflow-y: hidden;
    text-overflow: ellipsis; }
  #converse-embedded-chat .chat-head-chatroom .chatbox-btn.button-on,
  #conversejs .chat-head-chatroom .chatbox-btn.button-on {
    background-color: white;
    color: #E77051; }
  #converse-embedded-chat .chat-head-chatroom .chat-title,
  #conversejs .chat-head-chatroom .chat-title {
    color: #FF977C; }
    #converse-embedded-chat .chat-head-chatroom .chat-title .chatroom-name,
    #conversejs .chat-head-chatroom .chat-title .chatroom-name {
      color: white; }
    #converse-embedded-chat .chat-head-chatroom .chat-title .chatroom-jid,
    #conversejs .chat-head-chatroom .chat-title .chatroom-jid {
      font-size: 14px; }
    #converse-embedded-chat .chat-head-chatroom .chat-title .chatroom-description,
    #conversejs .chat-head-chatroom .chat-title .chatroom-description {
      color: white;
      font-size: 80%;
      font-style: italic;
      overflow: hidden;
      text-overflow: ellipsis;
      white-space: nowrap;
      margin: 0.3em 0; }
#converse-embedded-chat .chatroom,
#conversejs .chatroom {
  width: 300px; }
  @media screen and (max-height: 450px) {
    #converse-embedded-chat .chatroom,
    #conversejs .chatroom {
      width: 100%; } }
  @media screen and (max-width: 480px) {
    #converse-embedded-chat .chatroom,
    #conversejs .chatroom {
      width: 100%; } }
  #converse-embedded-chat .chatroom .box-flyout,
  #conversejs .chatroom .box-flyout {
    width: 100%; }
    @media screen and (max-height: 450px) {
      #converse-embedded-chat .chatroom .box-flyout,
      #conversejs .chatroom .box-flyout {
        height: 400px;
        width: 100%;
        height: 100vh; } }
    @media screen and (max-width: 480px) {
      #converse-embedded-chat .chatroom .box-flyout,
      #conversejs .chatroom .box-flyout {
        height: 400px;
        width: 100%;
        height: 100vh; } }
    #converse-embedded-chat .chatroom .box-flyout .chatroom-body,
    #conversejs .chatroom .box-flyout .chatroom-body {
      border-bottom-right-radius: 4px;
      border-bottom-left-radius: 4px;
      background-color: white;
      border-top: 0;
      width: 100%;
      overflow: hidden; }
      #converse-embedded-chat .chatroom .box-flyout .chatroom-body .row,
      #conversejs .chatroom .box-flyout .chatroom-body .row {
        flex-direction: row; }
      #converse-embedded-chat .chatroom .box-flyout .chatroom-body .chat-info,
      #conversejs .chatroom .box-flyout .chatroom-body .chat-info {
        color: white;
        line-height: normal; }
      #converse-embedded-chat .chatroom .box-flyout .chatroom-body .mentioned,
      #conversejs .chatroom .box-flyout .chatroom-body .mentioned {
        font-weight: bold; }
      #converse-embedded-chat .chatroom .box-flyout .chatroom-body .chat-message.onload,
      #conversejs .chatroom .box-flyout .chatroom-body .chat-message.onload {
        animation: colorchange-chatmessage-muc 1s;
        -webkit-animation: colorchange-chatmessage-muc 1s; }
      #converse-embedded-chat .chatroom .box-flyout .chatroom-body .chat-message .chat-msg-them,
      #conversejs .chatroom .box-flyout .chatroom-body .chat-message .chat-msg-them {
        color: #3AA569; }
        #converse-embedded-chat .chatroom .box-flyout .chatroom-body .chat-message .chat-msg-them canvas,
        #conversejs .chatroom .box-flyout .chatroom-body .chat-message .chat-msg-them canvas {
          background: #E77051; }
      #converse-embedded-chat .chatroom .box-flyout .chatroom-body .chat-message .chat-msg-me canvas,
      #conversejs .chatroom .box-flyout .chatroom-body .chat-message .chat-msg-me canvas {
        background: #578EA9; }
      #converse-embedded-chat .chatroom .box-flyout .chatroom-body .disconnect-msg,
      #conversejs .chatroom .box-flyout .chatroom-body .disconnect-msg {
        padding: 2em 2em 0 2em; }
      #converse-embedded-chat .chatroom .box-flyout .chatroom-body .chat-area,
      #conversejs .chatroom .box-flyout .chatroom-body .chat-area {
        word-wrap: break-word;
        min-width: 100%; }
        #converse-embedded-chat .chatroom .box-flyout .chatroom-body .chat-area .new-msgs-indicator,
        #conversejs .chatroom .box-flyout .chatroom-body .chat-area .new-msgs-indicator {
          background-color: #E77051;
          max-width: 70%; }
        #converse-embedded-chat .chatroom .box-flyout .chatroom-body .chat-area .chat-content,
        #conversejs .chatroom .box-flyout .chatroom-body .chat-area .chat-content {
          padding: 0.5em; }
        #converse-embedded-chat .chatroom .box-flyout .chatroom-body .chat-area.full,
        #conversejs .chatroom .box-flyout .chatroom-body .chat-area.full {
          min-width: 100%; }
          #converse-embedded-chat .chatroom .box-flyout .chatroom-body .chat-area.full .new-msgs-indicator,
          #conversejs .chatroom .box-flyout .chatroom-body .chat-area.full .new-msgs-indicator {
            min-width: 100%; }
      #converse-embedded-chat .chatroom .box-flyout .chatroom-body .occupants,
      #conversejs .chatroom .box-flyout .chatroom-body .occupants {
        overflow-x: hidden;
        overflow-y: hidden;
        vertical-align: top;
        background-color: white;
        border-left: 1px solid #777;
        border-bottom-right-radius: 4px;
        padding: 0.5em; }
        #converse-embedded-chat .chatroom .box-flyout .chatroom-body .occupants .occupants-heading,
        #conversejs .chatroom .box-flyout .chatroom-body .occupants .occupants-heading {
          padding: 0.3em 0;
          font-weight: bold; }
        #converse-embedded-chat .chatroom .box-flyout .chatroom-body .occupants .chatroom-features,
        #conversejs .chatroom .box-flyout .chatroom-body .occupants .chatroom-features {
          bottom: 0.5em;
          width: 100%; }
          #converse-embedded-chat .chatroom .box-flyout .chatroom-body .occupants .chatroom-features .feature,
          #conversejs .chatroom .box-flyout .chatroom-body .occupants .chatroom-features .feature {
            float: left;
            margin-right: 0.5em;
            padding-right: 0;
            font-size: 1em;
            cursor: help; }
        #converse-embedded-chat .chatroom .box-flyout .chatroom-body .occupants .awesomplete ul,
        #conversejs .chatroom .box-flyout .chatroom-body .occupants .awesomplete ul {
          padding: 0; }
          #converse-embedded-chat .chatroom .box-flyout .chatroom-body .occupants .awesomplete ul li,
          #conversejs .chatroom .box-flyout .chatroom-body .occupants .awesomplete ul li {
            padding: .5em; }
        #converse-embedded-chat .chatroom .box-flyout .chatroom-body .occupants ul,
        #conversejs .chatroom .box-flyout .chatroom-body .occupants ul {
          padding: 0.5em 0 0 0;
          margin-bottom: 0.5em;
          overflow-x: hidden;
          overflow-y: auto;
          list-style: none; }
          #converse-embedded-chat .chatroom .box-flyout .chatroom-body .occupants ul.occupant-list,
          #conversejs .chatroom .box-flyout .chatroom-body .occupants ul.occupant-list {
            overflow-y: auto;
            height: -webkit-calc(100% - 220px);
            height: calc(100% - 220px); }
          #converse-embedded-chat .chatroom .box-flyout .chatroom-body .occupants ul.features-list,
          #conversejs .chatroom .box-flyout .chatroom-body .occupants ul.features-list {
            padding-top: 0; }
          #converse-embedded-chat .chatroom .box-flyout .chatroom-body .occupants ul li,
          #conversejs .chatroom .box-flyout .chatroom-body .occupants ul li {
            cursor: default;
            display: block;
            font-size: 14px;
            overflow: hidden;
            padding: 0.2em 0.5em 0.2em 0;
            text-overflow: ellipsis;
            white-space: nowrap; }
            #converse-embedded-chat .chatroom .box-flyout .chatroom-body .occupants ul li [class^="icon-"], #converse-embedded-chat .chatroom .box-flyout .chatroom-body .occupants ul li [class*=" icon-"],
            #conversejs .chatroom .box-flyout .chatroom-body .occupants ul li [class^="icon-"],
            #conversejs .chatroom .box-flyout .chatroom-body .occupants ul li [class*=" icon-"] {
              padding-right: 0.5em; }
            #converse-embedded-chat .chatroom .box-flyout .chatroom-body .occupants ul li.feature,
            #conversejs .chatroom .box-flyout .chatroom-body .occupants ul li.feature {
              font-size: 10px; }
            #converse-embedded-chat .chatroom .box-flyout .chatroom-body .occupants ul li.occupant,
            #conversejs .chatroom .box-flyout .chatroom-body .occupants ul li.occupant {
              cursor: pointer; }
              #converse-embedded-chat .chatroom .box-flyout .chatroom-body .occupants ul li.occupant .occupant-status,
              #conversejs .chatroom .box-flyout .chatroom-body .occupants ul li.occupant .occupant-status {
                display: inline-block;
                margin-right: 0.5em;
                width: 0.5em;
                height: 0.5em; }
                #converse-embedded-chat .chatroom .box-flyout .chatroom-body .occupants ul li.occupant .occupant-status.occupant-online, #converse-embedded-chat .chatroom .box-flyout .chatroom-body .occupants ul li.occupant .occupant-status.occupant-chat,
                #conversejs .chatroom .box-flyout .chatroom-body .occupants ul li.occupant .occupant-status.occupant-online,
                #conversejs .chatroom .box-flyout .chatroom-body .occupants ul li.occupant .occupant-status.occupant-chat {
                  background-color: #1A9707; }
                #converse-embedded-chat .chatroom .box-flyout .chatroom-body .occupants ul li.occupant .occupant-status.occupant-dnd,
                #conversejs .chatroom .box-flyout .chatroom-body .occupants ul li.occupant .occupant-status.occupant-dnd {
                  background-color: red; }
                #converse-embedded-chat .chatroom .box-flyout .chatroom-body .occupants ul li.occupant .occupant-status.occupant-away,
                #conversejs .chatroom .box-flyout .chatroom-body .occupants ul li.occupant .occupant-status.occupant-away {
                  background-color: darkorange; }
                #converse-embedded-chat .chatroom .box-flyout .chatroom-body .occupants ul li.occupant .occupant-status.occupant-xa,
                #conversejs .chatroom .box-flyout .chatroom-body .occupants ul li.occupant .occupant-status.occupant-xa {
                  background-color: orange; }
            #converse-embedded-chat .chatroom .box-flyout .chatroom-body .occupants ul li.moderator,
            #conversejs .chatroom .box-flyout .chatroom-body .occupants ul li.moderator {
              color: #E77051; }
            #converse-embedded-chat .chatroom .box-flyout .chatroom-body .occupants ul li.visitor,
            #conversejs .chatroom .box-flyout .chatroom-body .occupants ul li.visitor {
              color: #A8ABA1; }
      #converse-embedded-chat .chatroom .box-flyout .chatroom-body .chatroom-form-container,
      #conversejs .chatroom .box-flyout .chatroom-body .chatroom-form-container {
        background-color: white;
        border-bottom-left-radius: 4px;
        border-bottom-right-radius: 4px;
        border: 0;
        color: #777;
        font-size: 16px;
        height: 289px;
        width: 100%;
        height: -webkit-calc(100% - 62px);
        height: calc(100% - 62px);
        overflow-y: auto;
        position: absolute; }
        #converse-embedded-chat .chatroom .box-flyout .chatroom-body .chatroom-form-container .validation-message,
        #conversejs .chatroom .box-flyout .chatroom-body .chatroom-form-container .validation-message {
          font-size: 90%;
          color: #A53214; }
        #converse-embedded-chat .chatroom .box-flyout .chatroom-body .chatroom-form-container .chatroom-form label,
        #converse-embedded-chat .chatroom .box-flyout .chatroom-body .chatroom-form-container .chatroom-form input[type=text],
        #conversejs .chatroom .box-flyout .chatroom-body .chatroom-form-container .chatroom-form label,
        #conversejs .chatroom .box-flyout .chatroom-body .chatroom-form-container .chatroom-form input[type=text] {
          display: block; }
        #converse-embedded-chat .chatroom .box-flyout .chatroom-body .chatroom-form-container input[type=button],
        #converse-embedded-chat .chatroom .box-flyout .chatroom-body .chatroom-form-container input[type=submit],
        #conversejs .chatroom .box-flyout .chatroom-body .chatroom-form-container input[type=button],
        #conversejs .chatroom .box-flyout .chatroom-body .chatroom-form-container input[type=submit] {
          margin: 0 0.5em; }
        #converse-embedded-chat .chatroom .box-flyout .chatroom-body .chatroom-form-container .button-primary,
        #conversejs .chatroom .box-flyout .chatroom-body .chatroom-form-container .button-primary {
          background-color: #E77051; }
  #converse-embedded-chat .chatroom .sendXMPPMessage .chat-toolbar,
  #conversejs .chatroom .sendXMPPMessage .chat-toolbar {
<<<<<<< HEAD
    background-color: #FFECE7; }
=======
    background-color: #ed957e; }
>>>>>>> db85cb7f
  #converse-embedded-chat .chatroom .sendXMPPMessage .chat-textarea,
  #conversejs .chatroom .sendXMPPMessage .chat-textarea {
    border-bottom-right-radius: 0; }
  #converse-embedded-chat .chatroom .sendXMPPMessage .send-button,
  #conversejs .chatroom .sendXMPPMessage .send-button {
    background-color: #E77051; }
  #converse-embedded-chat .chatroom .room-invite .invited-contact,
  #conversejs .chatroom .room-invite .invited-contact {
    margin: -1px 0 0 -1px;
    width: 100%;
    border: 1px solid #999; }

#conversejs.fullscreen .chat-head-chatroom {
  height: 62px;
  font-size: 20px; }
  #conversejs.fullscreen .chat-head-chatroom .close-chatbox-button:before {
    content: "\e601"; }
  #conversejs.fullscreen .chat-head-chatroom .chat-title .chatroom-description {
    font-size: 65%; }
#conversejs.fullscreen .chatroom .box-flyout {
  background-color: #E77051;
  border: 1.2em solid #E77051;
  border-top: 0.8em solid #E77051;
  width: 100%; }
  #conversejs.fullscreen .chatroom .box-flyout .chatroom-body {
    border-top-left-radius: 4px;
    border-top-right-radius: 4px; }
    #conversejs.fullscreen .chatroom .box-flyout .chatroom-body .chatroom-form-container {
      border-radius: 4px; }
    #conversejs.fullscreen .chatroom .box-flyout .chatroom-body .chat-area {
      border-top-left-radius: 4px;
      min-width: auto;
      height: calc(100vh - 95px); }
      #conversejs.fullscreen .chatroom .box-flyout .chatroom-body .chat-area .chat-content {
        border-top-left-radius: 4px;
        padding: 0 1em 1em 1em; }
      #conversejs.fullscreen .chatroom .box-flyout .chatroom-body .chat-area.full {
        max-width: 100%; }
        #conversejs.fullscreen .chatroom .box-flyout .chatroom-body .chat-area.full .new-msgs-indicator {
          max-width: 100%; }
    #conversejs.fullscreen .chatroom .box-flyout .chatroom-body .occupants {
      border-top-right-radius: 4px;
      padding: 1em; }
      #conversejs.fullscreen .chatroom .box-flyout .chatroom-body .occupants .occupants-heading {
        font-size: 18px; }
      #conversejs.fullscreen .chatroom .box-flyout .chatroom-body .occupants .chatroom-features {
        bottom: 1em; }
      #conversejs.fullscreen .chatroom .box-flyout .chatroom-body .occupants ul.occupant-list {
        height: -webkit-calc(100% - 212px);
        height: calc(100% - 212px); }
        #conversejs.fullscreen .chatroom .box-flyout .chatroom-body .occupants ul.occupant-list li {
          font-size: 14px;
          width: 100%; }
      #conversejs.fullscreen .chatroom .box-flyout .chatroom-body .occupants ul li.feature {
        font-size: 14px; }
#conversejs.fullscreen .chatroom .room-invite span .invited-contact {
  margin: 0 0 0.5em -1px; }

#conversejs .chatbox.headlines .chat-head.chat-head-chatbox {
  background-color: #E7A151; }
#conversejs .chatbox.headlines .chat-body {
  background-color: #E7A151;
  border-radius: 4px; }
  #conversejs .chatbox.headlines .chat-body .chat-message span.chat-msg-them {
    color: #D2842B; }
#conversejs .chatbox.headlines .chat-content {
  height: 100%;
  border-radius: 4px; }

#conversejs.fullscreen .chatbox.headlines .box-flyout {
  background-color: #E7A151; }
#conversejs.fullscreen .chatbox.headlines .chat-head.chat-head-chatbox {
  background-color: #E7A151; }
#conversejs.fullscreen .chatbox.headlines .flyout {
  border: 1.2em solid #E7A151;
  border-top: 0.8em solid #E7A151; }

#converse-embedded-chat,
#conversejs {
  /* Pointer */ }
  #converse-embedded-chat [hidden],
  #conversejs [hidden] {
    display: none; }
  #converse-embedded-chat .visually-hidden,
  #conversejs .visually-hidden {
    position: absolute;
    clip: rect(0, 0, 0, 0); }
  #converse-embedded-chat div.awesomplete,
  #conversejs div.awesomplete {
    display: inline-block;
    position: relative; }
  #converse-embedded-chat div.awesomplete > input,
  #conversejs div.awesomplete > input {
    display: block; }
  #converse-embedded-chat div.awesomplete > ul,
  #conversejs div.awesomplete > ul {
    position: absolute;
    left: 0;
    right: 0;
    z-index: 1;
    min-width: 100%;
    box-sizing: border-box;
    list-style: none;
    padding: 0;
    border-radius: .3em;
    margin: .2em 0 0;
    background: rgba(255, 255, 255, 0.9);
    background: linear-gradient(to bottom right, white, rgba(255, 255, 255, 0.8));
    border: 1px solid rgba(0, 0, 0, 0.3);
    box-shadow: 0.05em 0.2em 0.6em rgba(0, 0, 0, 0.2);
    text-shadow: none; }
  #converse-embedded-chat div.awesomplete > ul[hidden],
  #converse-embedded-chat div.awesomplete > ul:empty,
  #conversejs div.awesomplete > ul[hidden],
  #conversejs div.awesomplete > ul:empty {
    display: none; }
  @supports (transform: scale(0)) {
    #converse-embedded-chat div.awesomplete > ul,
    #conversejs div.awesomplete > ul {
      transition: 0.3s cubic-bezier(0.4, 0.2, 0.5, 1.4);
      transform-origin: 1.43em -.43em; }
    #converse-embedded-chat div.awesomplete > ul[hidden],
    #converse-embedded-chat div.awesomplete > ul:empty,
    #conversejs div.awesomplete > ul[hidden],
    #conversejs div.awesomplete > ul:empty {
      opacity: 0;
      transform: scale(0);
      display: block;
      transition-timing-function: ease; } }
  #converse-embedded-chat div.awesomplete > ul:before,
  #conversejs div.awesomplete > ul:before {
    content: "";
    position: absolute;
    top: -.43em;
    left: 1em;
    width: 0;
    height: 0;
    background: white;
    border: inherit;
    border-right: 0;
    border-bottom: 0;
    -webkit-transform: rotate(45deg);
    transform: rotate(45deg); }
  #converse-embedded-chat div.awesomplete > ul > li,
  #conversejs div.awesomplete > ul > li {
    text-overflow: ellipsis;
    overflow-x: hidden;
    position: relative;
    cursor: pointer; }
  #converse-embedded-chat div.awesomplete > ul > li:hover,
  #conversejs div.awesomplete > ul > li:hover {
    background: #E77051;
    color: white; }
  #converse-embedded-chat div.awesomplete > ul > li[aria-selected="true"],
  #conversejs div.awesomplete > ul > li[aria-selected="true"] {
    background: #3d6d8f;
    color: white; }
  #converse-embedded-chat div.awesomplete mark,
  #conversejs div.awesomplete mark {
    background: #FFB9A7; }
  #converse-embedded-chat div.awesomplete li:hover mark,
  #conversejs div.awesomplete li:hover mark {
    background: #A53214;
    color: white; }
  #converse-embedded-chat div.awesomplete li[aria-selected="true"] mark,
  #conversejs div.awesomplete li[aria-selected="true"] mark {
    background: #3d6b00;
    color: inherit; }

/*# sourceMappingURL=inverse.css.map */<|MERGE_RESOLUTION|>--- conflicted
+++ resolved
@@ -4757,12 +4757,9 @@
 
 #converse-embedded-chat,
 #conversejs {
-<<<<<<< HEAD
   margin-left: -0.5em;
-=======
   padding-left: env(safe-area-inset-left);
   padding-right: env(safe-area-inset-right);
->>>>>>> db85cb7f
   bottom: 0;
   height: auto;
   width: 100vw;
@@ -5426,7 +5423,7 @@
         word-wrap: break-word; }
         #converse-embedded-chat .chatbox .chat-body .chat-message .chat-msg-content.spoiler,
         #conversejs .chatbox .chat-body .chat-message .chat-msg-content.spoiler {
-          border-radius: 0;
+          border-radius: 4px;
           padding: 0.5em; }
         #converse-embedded-chat .chatbox .chat-body .chat-message .chat-msg-content .emojione,
         #conversejs .chatbox .chat-body .chat-message .chat-msg-content .emojione {
@@ -5498,34 +5495,23 @@
       #converse-embedded-chat .chatbox .sendXMPPMessage,
       #conversejs .chatbox .sendXMPPMessage {
         width: 100%; } }
-<<<<<<< HEAD
+    #converse-embedded-chat .chatbox .sendXMPPMessage .spoiler-hint,
+    #conversejs .chatbox .sendXMPPMessage .spoiler-hint {
+      width: 100%; }
     #converse-embedded-chat .chatbox .sendXMPPMessage .chat-textarea,
     #conversejs .chatbox .sendXMPPMessage .chat-textarea {
       border-top-left-radius: 0;
       border-top-right-radius: 0;
       border-bottom-right-radius: 4px;
       border-bottom-left-radius: 4px;
-=======
-    #converse-embedded-chat .chatbox .sendXMPPMessage .spoiler-hint,
-    #conversejs .chatbox .sendXMPPMessage .spoiler-hint {
-      width: 100%; }
-    #converse-embedded-chat .chatbox .sendXMPPMessage .chat-textarea,
-    #conversejs .chatbox .sendXMPPMessage .chat-textarea {
-      border-bottom-left-radius: 0;
-      border-bottom-right-radius: 0;
-      border: 0;
->>>>>>> db85cb7f
       height: 70px;
       padding: 0.5em;
       width: 100%;
       border: none;
       resize: none; }
-<<<<<<< HEAD
-=======
       #converse-embedded-chat .chatbox .sendXMPPMessage .chat-textarea.spoiler,
       #conversejs .chatbox .sendXMPPMessage .chat-textarea.spoiler {
         height: 42px; }
->>>>>>> db85cb7f
     #converse-embedded-chat .chatbox .sendXMPPMessage .send-button,
     #conversejs .chatbox .sendXMPPMessage .send-button {
       position: absolute;
@@ -5544,19 +5530,6 @@
       padding: 0.25em;
       height: 29px;
       display: block;
-<<<<<<< HEAD
-      background-color: #E7FBF0; }
-      #converse-embedded-chat .chatbox .sendXMPPMessage .chat-toolbar a,
-      #conversejs .chatbox .sendXMPPMessage .chat-toolbar a {
-        font-size: 16px;
-        color: #777;
-        text-decoration: none;
-        text-shadow: none; }
-      #converse-embedded-chat .chatbox .sendXMPPMessage .chat-toolbar .chat-toolbar-text,
-      #conversejs .chatbox .sendXMPPMessage .chat-toolbar .chat-toolbar-text {
-        font-size: 12px;
-        padding-right: 3px; }
-=======
       background-color: #50c282;
       color: white; }
       #converse-embedded-chat .chatbox .sendXMPPMessage .chat-toolbar a,
@@ -5565,7 +5538,6 @@
         font-size: 18px;
         text-decoration: none;
         text-shadow: none; }
->>>>>>> db85cb7f
       #converse-embedded-chat .chatbox .sendXMPPMessage .chat-toolbar .unencrypted a,
       #converse-embedded-chat .chatbox .sendXMPPMessage .chat-toolbar .unencrypted,
       #conversejs .chatbox .sendXMPPMessage .chat-toolbar .unencrypted a,
@@ -5656,24 +5628,12 @@
               color: #8f2831; }
         #converse-embedded-chat .chatbox .sendXMPPMessage .chat-toolbar li.toggle-toolbar-menu,
         #conversejs .chatbox .sendXMPPMessage .chat-toolbar li.toggle-toolbar-menu {
-<<<<<<< HEAD
-          color: #777; }
-        #converse-embedded-chat .chatbox .sendXMPPMessage .chat-toolbar li.toggle-smiley,
-        #conversejs .chatbox .sendXMPPMessage .chat-toolbar li.toggle-smiley {
-          padding-left: 5px; }
-          #converse-embedded-chat .chatbox .sendXMPPMessage .chat-toolbar li.toggle-smiley .emoji-toolbar .emoji-category-picker li:hover,
-          #converse-embedded-chat .chatbox .sendXMPPMessage .chat-toolbar li.toggle-smiley .emoji-toolbar .emoji-skintone-picker li:hover,
-          #conversejs .chatbox .sendXMPPMessage .chat-toolbar li.toggle-smiley .emoji-toolbar .emoji-category-picker li:hover,
-          #conversejs .chatbox .sendXMPPMessage .chat-toolbar li.toggle-smiley .emoji-toolbar .emoji-skintone-picker li:hover {
-            background-color: #DCF9F6; }
-=======
           color: white; }
         #converse-embedded-chat .chatbox .sendXMPPMessage .chat-toolbar li.toggle-smiley .emoji-toolbar .emoji-category-picker li:hover,
         #converse-embedded-chat .chatbox .sendXMPPMessage .chat-toolbar li.toggle-smiley .emoji-toolbar .emoji-skintone-picker li:hover,
         #conversejs .chatbox .sendXMPPMessage .chat-toolbar li.toggle-smiley .emoji-toolbar .emoji-category-picker li:hover,
         #conversejs .chatbox .sendXMPPMessage .chat-toolbar li.toggle-smiley .emoji-toolbar .emoji-skintone-picker li:hover {
           background-color: #DCF9F6; }
->>>>>>> db85cb7f
         #converse-embedded-chat .chatbox .sendXMPPMessage .chat-toolbar li.toggle-otr ul,
         #conversejs .chatbox .sendXMPPMessage .chat-toolbar li.toggle-otr ul {
           z-index: 99; }
@@ -5777,7 +5737,6 @@
     border-top-right-radius: 4px; }
   #conversejs.fullscreen .chatbox .chat-title {
     font-size: 26px;
-<<<<<<< HEAD
     line-height: 30px; }
   #conversejs.fullscreen .chatbox .sendXMPPMessage ul {
     width: 100%; }
@@ -5786,16 +5745,6 @@
     #conversejs.fullscreen .chatbox .sendXMPPMessage .toggle-smiley ul.emoji-toolbar .emoji-category-picker {
       margin-right: 5em; }
     #conversejs.fullscreen .chatbox .sendXMPPMessage .toggle-smiley ul.emoji-toolbar .emoji-category {
-=======
-    line-height: 26px; }
-  #conversejs .chatbox .sendXMPPMessage ul {
-    width: 100%; }
-  #conversejs .chatbox .sendXMPPMessage .toggle-smiley {
-    padding-left: 0.5em; }
-    #conversejs .chatbox .sendXMPPMessage .toggle-smiley ul.emoji-toolbar .emoji-category-picker {
-      margin-right: 5em; }
-    #conversejs .chatbox .sendXMPPMessage .toggle-smiley ul.emoji-toolbar .emoji-category {
->>>>>>> db85cb7f
       padding-left: 10px;
       padding-right: 10px; }
 
@@ -6102,12 +6051,8 @@
     padding: 1px;
     float: right; }
   #conversejs #controlbox .controlbox-panes {
-<<<<<<< HEAD
-    overflow-y: scroll; }
-=======
     height: 100%;
     overflow-y: auto; }
->>>>>>> db85cb7f
   #conversejs #controlbox .controlbox-pane {
     padding: 1.2em;
     background-color: white;
@@ -6673,11 +6618,7 @@
           background-color: #E77051; }
   #converse-embedded-chat .chatroom .sendXMPPMessage .chat-toolbar,
   #conversejs .chatroom .sendXMPPMessage .chat-toolbar {
-<<<<<<< HEAD
-    background-color: #FFECE7; }
-=======
     background-color: #ed957e; }
->>>>>>> db85cb7f
   #converse-embedded-chat .chatroom .sendXMPPMessage .chat-textarea,
   #conversejs .chatroom .sendXMPPMessage .chat-textarea {
     border-bottom-right-radius: 0; }
