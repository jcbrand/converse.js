/*!
 * Converse.js (Web-based XMPP instant messaging client)
 * http://conversejs.org
 *
 * Copyright (c) 2013-2018, JC Brand <jc@opkode.com>
 * Licensed under the Mozilla Public License
 */
@font-face {
  font-family: 'ConverseFontAwesomeBrands';
  font-style: normal;
  font-weight: normal;
  src: url("webfonts/fa-brands-400.eot");
  src: url("webfonts/fa-brands-400.eot?#iefix") format("embedded-opentype"), url("webfonts/fa-brands-400.woff2") format("woff2"), url("webfonts/fa-brands-400.woff") format("woff"), url("webfonts/fa-brands-400.ttf") format("truetype"), url("webfonts/fa-brands-400.svg#fontawesome") format("svg"); }

@font-face {
  font-family: 'ConverseFontAwesomeRegular';
  font-style: normal;
  font-weight: 400;
  src: url("webfonts/fa-regular-400.eot");
  src: url("webfonts/fa-regular-400.eot?#iefix") format("embedded-opentype"), url("webfonts/fa-regular-400.woff2") format("woff2"), url("webfonts/fa-regular-400.woff") format("woff"), url("webfonts/fa-regular-400.ttf") format("truetype"), url("webfonts/fa-regular-400.svg#fontawesome") format("svg");
  font-weight: normal;
  font-style: normal; }

@font-face {
  font-family: 'ConverseFontAwesomeSolid';
  font-style: normal;
  font-weight: 900;
  src: url("webfonts/fa-solid-900.eot");
  src: url("webfonts/fa-solid-900.eot?#iefix") format("embedded-opentype"), url("webfonts/fa-solid-900.woff2") format("woff2"), url("webfonts/fa-solid-900.woff") format("woff"), url("webfonts/fa-solid-900.ttf") format("truetype"), url("webfonts/fa-solid-900.svg#fontawesome") format("svg"); }

.far {
  font-family: 'ConverseFontAwesomeRegular' !important;
  font-weight: 400; }

.fa,
.fas {
  font-family: 'ConverseFontAwesomeSolid' !important;
  font-weight: 900; }

.fab {
  font-family: 'ConverseFontAwesomeBrands'; }

.fa, .far, .fas, .fab {
  display: inline-block;
  font-size: inherit;
  text-rendering: auto;
  -webkit-font-smoothing: antialiased;
  -moz-osx-font-smoothing: grayscale; }

.fa,
.fas,
.far,
.fal,
.fab {
  -moz-osx-font-smoothing: grayscale;
  -webkit-font-smoothing: antialiased;
  display: inline-block;
  font-style: normal;
  font-variant: normal;
  text-rendering: auto;
  line-height: 1; }

.fa-lg {
  font-size: 1.33333em;
  line-height: 0.75em;
  vertical-align: -.0667em; }

.fa-xs {
  font-size: .75em; }

.fa-sm {
  font-size: .875em; }

.fa-1x {
  font-size: 1em; }

.fa-2x {
  font-size: 2em; }

.fa-3x {
  font-size: 3em; }

.fa-4x {
  font-size: 4em; }

.fa-5x {
  font-size: 5em; }

.fa-6x {
  font-size: 6em; }

.fa-7x {
  font-size: 7em; }

.fa-8x {
  font-size: 8em; }

.fa-9x {
  font-size: 9em; }

.fa-10x {
  font-size: 10em; }

.fa-fw {
  text-align: center;
  width: 1.25em; }

.fa-ul {
  list-style-type: none;
  margin-left: 2.5em;
  padding-left: 0; }
  .fa-ul > li {
    position: relative; }

.fa-li {
  left: -2em;
  position: absolute;
  text-align: center;
  width: 2em;
  line-height: inherit; }

.fa-border {
  border: solid 0.08em #eee;
  border-radius: .1em;
  padding: .2em .25em .15em; }

.fa-pull-left {
  float: left; }

.fa-pull-right {
  float: right; }

.fa.fa-pull-left,
.fas.fa-pull-left,
.far.fa-pull-left,
.fal.fa-pull-left,
.fab.fa-pull-left {
  margin-right: .3em; }

.fa.fa-pull-right,
.fas.fa-pull-right,
.far.fa-pull-right,
.fal.fa-pull-right,
.fab.fa-pull-right {
  margin-left: .3em; }

.fa-spin {
  animation: fa-spin 2s infinite linear; }

.fa-pulse {
  animation: fa-spin 1s infinite steps(8); }

@keyframes fa-spin {
  0% {
    transform: rotate(0deg); }
  100% {
    transform: rotate(360deg); } }

.fa-rotate-90 {
  -ms-filter: "progid:DXImageTransform.Microsoft.BasicImage(rotation=1)";
  transform: rotate(90deg); }

.fa-rotate-180 {
  -ms-filter: "progid:DXImageTransform.Microsoft.BasicImage(rotation=2)";
  transform: rotate(180deg); }

.fa-rotate-270 {
  -ms-filter: "progid:DXImageTransform.Microsoft.BasicImage(rotation=3)";
  transform: rotate(270deg); }

.fa-flip-horizontal {
  -ms-filter: "progid:DXImageTransform.Microsoft.BasicImage(rotation=0, mirror=1)";
  transform: scale(-1, 1); }

.fa-flip-vertical {
  -ms-filter: "progid:DXImageTransform.Microsoft.BasicImage(rotation=2, mirror=1)";
  transform: scale(1, -1); }

.fa-flip-horizontal.fa-flip-vertical {
  -ms-filter: "progid:DXImageTransform.Microsoft.BasicImage(rotation=2, mirror=1)";
  transform: scale(-1, -1); }

:root .fa-rotate-90,
:root .fa-rotate-180,
:root .fa-rotate-270,
:root .fa-flip-horizontal,
:root .fa-flip-vertical {
  filter: none; }

.fa-stack {
  display: inline-block;
  height: 2em;
  line-height: 2em;
  position: relative;
  vertical-align: middle;
  width: 2em; }

.fa-stack-1x,
.fa-stack-2x {
  left: 0;
  position: absolute;
  text-align: center;
  width: 100%; }

.fa-stack-1x {
  line-height: inherit; }

.fa-stack-2x {
  font-size: 2em; }

.fa-inverse {
  color: #fff; }

/* Font Awesome uses the Unicode Private Use Area (PUA) to ensure screen
readers do not read off random characters that represent icons */
.fa-500px:before {
  content: "\f26e"; }

.fa-accessible-icon:before {
  content: "\f368"; }

.fa-accusoft:before {
  content: "\f369"; }

.fa-ad:before {
  content: "\f641"; }

.fa-address-book:before {
  content: "\f2b9"; }

.fa-address-card:before {
  content: "\f2bb"; }

.fa-adjust:before {
  content: "\f042"; }

.fa-adn:before {
  content: "\f170"; }

.fa-adversal:before {
  content: "\f36a"; }

.fa-affiliatetheme:before {
  content: "\f36b"; }

.fa-air-freshener:before {
  content: "\f5d0"; }

.fa-algolia:before {
  content: "\f36c"; }

.fa-align-center:before {
  content: "\f037"; }

.fa-align-justify:before {
  content: "\f039"; }

.fa-align-left:before {
  content: "\f036"; }

.fa-align-right:before {
  content: "\f038"; }

.fa-alipay:before {
  content: "\f642"; }

.fa-allergies:before {
  content: "\f461"; }

.fa-amazon:before {
  content: "\f270"; }

.fa-amazon-pay:before {
  content: "\f42c"; }

.fa-ambulance:before {
  content: "\f0f9"; }

.fa-american-sign-language-interpreting:before {
  content: "\f2a3"; }

.fa-amilia:before {
  content: "\f36d"; }

.fa-anchor:before {
  content: "\f13d"; }

.fa-android:before {
  content: "\f17b"; }

.fa-angellist:before {
  content: "\f209"; }

.fa-angle-double-down:before {
  content: "\f103"; }

.fa-angle-double-left:before {
  content: "\f100"; }

.fa-angle-double-right:before {
  content: "\f101"; }

.fa-angle-double-up:before {
  content: "\f102"; }

.fa-angle-down:before {
  content: "\f107"; }

.fa-angle-left:before {
  content: "\f104"; }

.fa-angle-right:before {
  content: "\f105"; }

.fa-angle-up:before {
  content: "\f106"; }

.fa-angry:before {
  content: "\f556"; }

.fa-angrycreative:before {
  content: "\f36e"; }

.fa-angular:before {
  content: "\f420"; }

.fa-ankh:before {
  content: "\f644"; }

.fa-app-store:before {
  content: "\f36f"; }

.fa-app-store-ios:before {
  content: "\f370"; }

.fa-apper:before {
  content: "\f371"; }

.fa-apple:before {
  content: "\f179"; }

.fa-apple-alt:before {
  content: "\f5d1"; }

.fa-apple-pay:before {
  content: "\f415"; }

.fa-archive:before {
  content: "\f187"; }

.fa-archway:before {
  content: "\f557"; }

.fa-arrow-alt-circle-down:before {
  content: "\f358"; }

.fa-arrow-alt-circle-left:before {
  content: "\f359"; }

.fa-arrow-alt-circle-right:before {
  content: "\f35a"; }

.fa-arrow-alt-circle-up:before {
  content: "\f35b"; }

.fa-arrow-circle-down:before {
  content: "\f0ab"; }

.fa-arrow-circle-left:before {
  content: "\f0a8"; }

.fa-arrow-circle-right:before {
  content: "\f0a9"; }

.fa-arrow-circle-up:before {
  content: "\f0aa"; }

.fa-arrow-down:before {
  content: "\f063"; }

.fa-arrow-left:before {
  content: "\f060"; }

.fa-arrow-right:before {
  content: "\f061"; }

.fa-arrow-up:before {
  content: "\f062"; }

.fa-arrows-alt:before {
  content: "\f0b2"; }

.fa-arrows-alt-h:before {
  content: "\f337"; }

.fa-arrows-alt-v:before {
  content: "\f338"; }

.fa-assistive-listening-systems:before {
  content: "\f2a2"; }

.fa-asterisk:before {
  content: "\f069"; }

.fa-asymmetrik:before {
  content: "\f372"; }

.fa-at:before {
  content: "\f1fa"; }

.fa-atlas:before {
  content: "\f558"; }

.fa-atom:before {
  content: "\f5d2"; }

.fa-audible:before {
  content: "\f373"; }

.fa-audio-description:before {
  content: "\f29e"; }

.fa-autoprefixer:before {
  content: "\f41c"; }

.fa-avianex:before {
  content: "\f374"; }

.fa-aviato:before {
  content: "\f421"; }

.fa-award:before {
  content: "\f559"; }

.fa-aws:before {
  content: "\f375"; }

.fa-backspace:before {
  content: "\f55a"; }

.fa-backward:before {
  content: "\f04a"; }

.fa-balance-scale:before {
  content: "\f24e"; }

.fa-ban:before {
  content: "\f05e"; }

.fa-band-aid:before {
  content: "\f462"; }

.fa-bandcamp:before {
  content: "\f2d5"; }

.fa-barcode:before {
  content: "\f02a"; }

.fa-bars:before {
  content: "\f0c9"; }

.fa-baseball-ball:before {
  content: "\f433"; }

.fa-basketball-ball:before {
  content: "\f434"; }

.fa-bath:before {
  content: "\f2cd"; }

.fa-battery-empty:before {
  content: "\f244"; }

.fa-battery-full:before {
  content: "\f240"; }

.fa-battery-half:before {
  content: "\f242"; }

.fa-battery-quarter:before {
  content: "\f243"; }

.fa-battery-three-quarters:before {
  content: "\f241"; }

.fa-bed:before {
  content: "\f236"; }

.fa-beer:before {
  content: "\f0fc"; }

.fa-behance:before {
  content: "\f1b4"; }

.fa-behance-square:before {
  content: "\f1b5"; }

.fa-bell:before {
  content: "\f0f3"; }

.fa-bell-slash:before {
  content: "\f1f6"; }

.fa-bezier-curve:before {
  content: "\f55b"; }

.fa-bible:before {
  content: "\f647"; }

.fa-bicycle:before {
  content: "\f206"; }

.fa-bimobject:before {
  content: "\f378"; }

.fa-binoculars:before {
  content: "\f1e5"; }

.fa-birthday-cake:before {
  content: "\f1fd"; }

.fa-bitbucket:before {
  content: "\f171"; }

.fa-bitcoin:before {
  content: "\f379"; }

.fa-bity:before {
  content: "\f37a"; }

.fa-black-tie:before {
  content: "\f27e"; }

.fa-blackberry:before {
  content: "\f37b"; }

.fa-blender:before {
  content: "\f517"; }

.fa-blind:before {
  content: "\f29d"; }

.fa-blogger:before {
  content: "\f37c"; }

.fa-blogger-b:before {
  content: "\f37d"; }

.fa-bluetooth:before {
  content: "\f293"; }

.fa-bluetooth-b:before {
  content: "\f294"; }

.fa-bold:before {
  content: "\f032"; }

.fa-bolt:before {
  content: "\f0e7"; }

.fa-bomb:before {
  content: "\f1e2"; }

.fa-bone:before {
  content: "\f5d7"; }

.fa-bong:before {
  content: "\f55c"; }

.fa-book:before {
  content: "\f02d"; }

.fa-book-open:before {
  content: "\f518"; }

.fa-book-reader:before {
  content: "\f5da"; }

.fa-bookmark:before {
  content: "\f02e"; }

.fa-bowling-ball:before {
  content: "\f436"; }

.fa-box:before {
  content: "\f466"; }

.fa-box-open:before {
  content: "\f49e"; }

.fa-boxes:before {
  content: "\f468"; }

.fa-braille:before {
  content: "\f2a1"; }

.fa-brain:before {
  content: "\f5dc"; }

.fa-briefcase:before {
  content: "\f0b1"; }

.fa-briefcase-medical:before {
  content: "\f469"; }

.fa-broadcast-tower:before {
  content: "\f519"; }

.fa-broom:before {
  content: "\f51a"; }

.fa-brush:before {
  content: "\f55d"; }

.fa-btc:before {
  content: "\f15a"; }

.fa-bug:before {
  content: "\f188"; }

.fa-building:before {
  content: "\f1ad"; }

.fa-bullhorn:before {
  content: "\f0a1"; }

.fa-bullseye:before {
  content: "\f140"; }

.fa-burn:before {
  content: "\f46a"; }

.fa-buromobelexperte:before {
  content: "\f37f"; }

.fa-bus:before {
  content: "\f207"; }

.fa-bus-alt:before {
  content: "\f55e"; }

.fa-business-time:before {
  content: "\f64a"; }

.fa-buysellads:before {
  content: "\f20d"; }

.fa-calculator:before {
  content: "\f1ec"; }

.fa-calendar:before {
  content: "\f133"; }

.fa-calendar-alt:before {
  content: "\f073"; }

.fa-calendar-check:before {
  content: "\f274"; }

.fa-calendar-minus:before {
  content: "\f272"; }

.fa-calendar-plus:before {
  content: "\f271"; }

.fa-calendar-times:before {
  content: "\f273"; }

.fa-camera:before {
  content: "\f030"; }

.fa-camera-retro:before {
  content: "\f083"; }

.fa-cannabis:before {
  content: "\f55f"; }

.fa-capsules:before {
  content: "\f46b"; }

.fa-car:before {
  content: "\f1b9"; }

.fa-car-alt:before {
  content: "\f5de"; }

.fa-car-battery:before {
  content: "\f5df"; }

.fa-car-crash:before {
  content: "\f5e1"; }

.fa-car-side:before {
  content: "\f5e4"; }

.fa-caret-down:before {
  content: "\f0d7"; }

.fa-caret-left:before {
  content: "\f0d9"; }

.fa-caret-right:before {
  content: "\f0da"; }

.fa-caret-square-down:before {
  content: "\f150"; }

.fa-caret-square-left:before {
  content: "\f191"; }

.fa-caret-square-right:before {
  content: "\f152"; }

.fa-caret-square-up:before {
  content: "\f151"; }

.fa-caret-up:before {
  content: "\f0d8"; }

.fa-cart-arrow-down:before {
  content: "\f218"; }

.fa-cart-plus:before {
  content: "\f217"; }

.fa-cc-amazon-pay:before {
  content: "\f42d"; }

.fa-cc-amex:before {
  content: "\f1f3"; }

.fa-cc-apple-pay:before {
  content: "\f416"; }

.fa-cc-diners-club:before {
  content: "\f24c"; }

.fa-cc-discover:before {
  content: "\f1f2"; }

.fa-cc-jcb:before {
  content: "\f24b"; }

.fa-cc-mastercard:before {
  content: "\f1f1"; }

.fa-cc-paypal:before {
  content: "\f1f4"; }

.fa-cc-stripe:before {
  content: "\f1f5"; }

.fa-cc-visa:before {
  content: "\f1f0"; }

.fa-centercode:before {
  content: "\f380"; }

.fa-certificate:before {
  content: "\f0a3"; }

.fa-chalkboard:before {
  content: "\f51b"; }

.fa-chalkboard-teacher:before {
  content: "\f51c"; }

.fa-charging-station:before {
  content: "\f5e7"; }

.fa-chart-area:before {
  content: "\f1fe"; }

.fa-chart-bar:before {
  content: "\f080"; }

.fa-chart-line:before {
  content: "\f201"; }

.fa-chart-pie:before {
  content: "\f200"; }

.fa-check:before {
  content: "\f00c"; }

.fa-check-circle:before {
  content: "\f058"; }

.fa-check-double:before {
  content: "\f560"; }

.fa-check-square:before {
  content: "\f14a"; }

.fa-chess:before {
  content: "\f439"; }

.fa-chess-bishop:before {
  content: "\f43a"; }

.fa-chess-board:before {
  content: "\f43c"; }

.fa-chess-king:before {
  content: "\f43f"; }

.fa-chess-knight:before {
  content: "\f441"; }

.fa-chess-pawn:before {
  content: "\f443"; }

.fa-chess-queen:before {
  content: "\f445"; }

.fa-chess-rook:before {
  content: "\f447"; }

.fa-chevron-circle-down:before {
  content: "\f13a"; }

.fa-chevron-circle-left:before {
  content: "\f137"; }

.fa-chevron-circle-right:before {
  content: "\f138"; }

.fa-chevron-circle-up:before {
  content: "\f139"; }

.fa-chevron-down:before {
  content: "\f078"; }

.fa-chevron-left:before {
  content: "\f053"; }

.fa-chevron-right:before {
  content: "\f054"; }

.fa-chevron-up:before {
  content: "\f077"; }

.fa-child:before {
  content: "\f1ae"; }

.fa-chrome:before {
  content: "\f268"; }

.fa-church:before {
  content: "\f51d"; }

.fa-circle:before {
  content: "\f111"; }

.fa-circle-notch:before {
  content: "\f1ce"; }

.fa-city:before {
  content: "\f64f"; }

.fa-clipboard:before {
  content: "\f328"; }

.fa-clipboard-check:before {
  content: "\f46c"; }

.fa-clipboard-list:before {
  content: "\f46d"; }

.fa-clock:before {
  content: "\f017"; }

.fa-clone:before {
  content: "\f24d"; }

.fa-closed-captioning:before {
  content: "\f20a"; }

.fa-cloud:before {
  content: "\f0c2"; }

.fa-cloud-download-alt:before {
  content: "\f381"; }

.fa-cloud-upload-alt:before {
  content: "\f382"; }

.fa-cloudscale:before {
  content: "\f383"; }

.fa-cloudsmith:before {
  content: "\f384"; }

.fa-cloudversify:before {
  content: "\f385"; }

.fa-cocktail:before {
  content: "\f561"; }

.fa-code:before {
  content: "\f121"; }

.fa-code-branch:before {
  content: "\f126"; }

.fa-codepen:before {
  content: "\f1cb"; }

.fa-codiepie:before {
  content: "\f284"; }

.fa-coffee:before {
  content: "\f0f4"; }

.fa-cog:before {
  content: "\f013"; }

.fa-cogs:before {
  content: "\f085"; }

.fa-coins:before {
  content: "\f51e"; }

.fa-columns:before {
  content: "\f0db"; }

.fa-comment:before {
  content: "\f075"; }

.fa-comment-alt:before {
  content: "\f27a"; }

.fa-comment-dollar:before {
  content: "\f651"; }

.fa-comment-dots:before {
  content: "\f4ad"; }

.fa-comment-slash:before {
  content: "\f4b3"; }

.fa-comments:before {
  content: "\f086"; }

.fa-comments-dollar:before {
  content: "\f653"; }

.fa-compact-disc:before {
  content: "\f51f"; }

.fa-compass:before {
  content: "\f14e"; }

.fa-compress:before {
  content: "\f066"; }

.fa-concierge-bell:before {
  content: "\f562"; }

.fa-connectdevelop:before {
  content: "\f20e"; }

.fa-contao:before {
  content: "\f26d"; }

.fa-cookie:before {
  content: "\f563"; }

.fa-cookie-bite:before {
  content: "\f564"; }

.fa-copy:before {
  content: "\f0c5"; }

.fa-copyright:before {
  content: "\f1f9"; }

.fa-couch:before {
  content: "\f4b8"; }

.fa-cpanel:before {
  content: "\f388"; }

.fa-creative-commons:before {
  content: "\f25e"; }

.fa-creative-commons-by:before {
  content: "\f4e7"; }

.fa-creative-commons-nc:before {
  content: "\f4e8"; }

.fa-creative-commons-nc-eu:before {
  content: "\f4e9"; }

.fa-creative-commons-nc-jp:before {
  content: "\f4ea"; }

.fa-creative-commons-nd:before {
  content: "\f4eb"; }

.fa-creative-commons-pd:before {
  content: "\f4ec"; }

.fa-creative-commons-pd-alt:before {
  content: "\f4ed"; }

.fa-creative-commons-remix:before {
  content: "\f4ee"; }

.fa-creative-commons-sa:before {
  content: "\f4ef"; }

.fa-creative-commons-sampling:before {
  content: "\f4f0"; }

.fa-creative-commons-sampling-plus:before {
  content: "\f4f1"; }

.fa-creative-commons-share:before {
  content: "\f4f2"; }

.fa-credit-card:before {
  content: "\f09d"; }

.fa-crop:before {
  content: "\f125"; }

.fa-crop-alt:before {
  content: "\f565"; }

.fa-cross:before {
  content: "\f654"; }

.fa-crosshairs:before {
  content: "\f05b"; }

.fa-crow:before {
  content: "\f520"; }

.fa-crown:before {
  content: "\f521"; }

.fa-css3:before {
  content: "\f13c"; }

.fa-css3-alt:before {
  content: "\f38b"; }

.fa-cube:before {
  content: "\f1b2"; }

.fa-cubes:before {
  content: "\f1b3"; }

.fa-cut:before {
  content: "\f0c4"; }

.fa-cuttlefish:before {
  content: "\f38c"; }

.fa-d-and-d:before {
  content: "\f38d"; }

.fa-dashcube:before {
  content: "\f210"; }

.fa-database:before {
  content: "\f1c0"; }

.fa-deaf:before {
  content: "\f2a4"; }

.fa-delicious:before {
  content: "\f1a5"; }

.fa-deploydog:before {
  content: "\f38e"; }

.fa-deskpro:before {
  content: "\f38f"; }

.fa-desktop:before {
  content: "\f108"; }

.fa-deviantart:before {
  content: "\f1bd"; }

.fa-dharmachakra:before {
  content: "\f655"; }

.fa-diagnoses:before {
  content: "\f470"; }

.fa-dice:before {
  content: "\f522"; }

.fa-dice-five:before {
  content: "\f523"; }

.fa-dice-four:before {
  content: "\f524"; }

.fa-dice-one:before {
  content: "\f525"; }

.fa-dice-six:before {
  content: "\f526"; }

.fa-dice-three:before {
  content: "\f527"; }

.fa-dice-two:before {
  content: "\f528"; }

.fa-digg:before {
  content: "\f1a6"; }

.fa-digital-ocean:before {
  content: "\f391"; }

.fa-digital-tachograph:before {
  content: "\f566"; }

.fa-directions:before {
  content: "\f5eb"; }

.fa-discord:before {
  content: "\f392"; }

.fa-discourse:before {
  content: "\f393"; }

.fa-divide:before {
  content: "\f529"; }

.fa-dizzy:before {
  content: "\f567"; }

.fa-dna:before {
  content: "\f471"; }

.fa-dochub:before {
  content: "\f394"; }

.fa-docker:before {
  content: "\f395"; }

.fa-dollar-sign:before {
  content: "\f155"; }

.fa-dolly:before {
  content: "\f472"; }

.fa-dolly-flatbed:before {
  content: "\f474"; }

.fa-donate:before {
  content: "\f4b9"; }

.fa-door-closed:before {
  content: "\f52a"; }

.fa-door-open:before {
  content: "\f52b"; }

.fa-dot-circle:before {
  content: "\f192"; }

.fa-dove:before {
  content: "\f4ba"; }

.fa-download:before {
  content: "\f019"; }

.fa-draft2digital:before {
  content: "\f396"; }

.fa-drafting-compass:before {
  content: "\f568"; }

.fa-draw-polygon:before {
  content: "\f5ee"; }

.fa-dribbble:before {
  content: "\f17d"; }

.fa-dribbble-square:before {
  content: "\f397"; }

.fa-dropbox:before {
  content: "\f16b"; }

.fa-drum:before {
  content: "\f569"; }

.fa-drum-steelpan:before {
  content: "\f56a"; }

.fa-drupal:before {
  content: "\f1a9"; }

.fa-dumbbell:before {
  content: "\f44b"; }

.fa-dyalog:before {
  content: "\f399"; }

.fa-earlybirds:before {
  content: "\f39a"; }

.fa-ebay:before {
  content: "\f4f4"; }

.fa-edge:before {
  content: "\f282"; }

.fa-edit:before {
  content: "\f044"; }

.fa-eject:before {
  content: "\f052"; }

.fa-elementor:before {
  content: "\f430"; }

.fa-ellipsis-h:before {
  content: "\f141"; }

.fa-ellipsis-v:before {
  content: "\f142"; }

.fa-ello:before {
  content: "\f5f1"; }

.fa-ember:before {
  content: "\f423"; }

.fa-empire:before {
  content: "\f1d1"; }

.fa-envelope:before {
  content: "\f0e0"; }

.fa-envelope-open:before {
  content: "\f2b6"; }

.fa-envelope-open-text:before {
  content: "\f658"; }

.fa-envelope-square:before {
  content: "\f199"; }

.fa-envira:before {
  content: "\f299"; }

.fa-equals:before {
  content: "\f52c"; }

.fa-eraser:before {
  content: "\f12d"; }

.fa-erlang:before {
  content: "\f39d"; }

.fa-ethereum:before {
  content: "\f42e"; }

.fa-etsy:before {
  content: "\f2d7"; }

.fa-euro-sign:before {
  content: "\f153"; }

.fa-exchange-alt:before {
  content: "\f362"; }

.fa-exclamation:before {
  content: "\f12a"; }

.fa-exclamation-circle:before {
  content: "\f06a"; }

.fa-exclamation-triangle:before {
  content: "\f071"; }

.fa-expand:before {
  content: "\f065"; }

.fa-expand-arrows-alt:before {
  content: "\f31e"; }

.fa-expeditedssl:before {
  content: "\f23e"; }

.fa-external-link-alt:before {
  content: "\f35d"; }

.fa-external-link-square-alt:before {
  content: "\f360"; }

.fa-eye:before {
  content: "\f06e"; }

.fa-eye-dropper:before {
  content: "\f1fb"; }

.fa-eye-slash:before {
  content: "\f070"; }

.fa-facebook:before {
  content: "\f09a"; }

.fa-facebook-f:before {
  content: "\f39e"; }

.fa-facebook-messenger:before {
  content: "\f39f"; }

.fa-facebook-square:before {
  content: "\f082"; }

.fa-fast-backward:before {
  content: "\f049"; }

.fa-fast-forward:before {
  content: "\f050"; }

.fa-fax:before {
  content: "\f1ac"; }

.fa-feather:before {
  content: "\f52d"; }

.fa-feather-alt:before {
  content: "\f56b"; }

.fa-female:before {
  content: "\f182"; }

.fa-fighter-jet:before {
  content: "\f0fb"; }

.fa-file:before {
  content: "\f15b"; }

.fa-file-alt:before {
  content: "\f15c"; }

.fa-file-archive:before {
  content: "\f1c6"; }

.fa-file-audio:before {
  content: "\f1c7"; }

.fa-file-code:before {
  content: "\f1c9"; }

.fa-file-contract:before {
  content: "\f56c"; }

.fa-file-download:before {
  content: "\f56d"; }

.fa-file-excel:before {
  content: "\f1c3"; }

.fa-file-export:before {
  content: "\f56e"; }

.fa-file-image:before {
  content: "\f1c5"; }

.fa-file-import:before {
  content: "\f56f"; }

.fa-file-invoice:before {
  content: "\f570"; }

.fa-file-invoice-dollar:before {
  content: "\f571"; }

.fa-file-medical:before {
  content: "\f477"; }

.fa-file-medical-alt:before {
  content: "\f478"; }

.fa-file-pdf:before {
  content: "\f1c1"; }

.fa-file-powerpoint:before {
  content: "\f1c4"; }

.fa-file-prescription:before {
  content: "\f572"; }

.fa-file-signature:before {
  content: "\f573"; }

.fa-file-upload:before {
  content: "\f574"; }

.fa-file-video:before {
  content: "\f1c8"; }

.fa-file-word:before {
  content: "\f1c2"; }

.fa-fill:before {
  content: "\f575"; }

.fa-fill-drip:before {
  content: "\f576"; }

.fa-film:before {
  content: "\f008"; }

.fa-filter:before {
  content: "\f0b0"; }

.fa-fingerprint:before {
  content: "\f577"; }

.fa-fire:before {
  content: "\f06d"; }

.fa-fire-extinguisher:before {
  content: "\f134"; }

.fa-firefox:before {
  content: "\f269"; }

.fa-first-aid:before {
  content: "\f479"; }

.fa-first-order:before {
  content: "\f2b0"; }

.fa-first-order-alt:before {
  content: "\f50a"; }

.fa-firstdraft:before {
  content: "\f3a1"; }

.fa-fish:before {
  content: "\f578"; }

.fa-flag:before {
  content: "\f024"; }

.fa-flag-checkered:before {
  content: "\f11e"; }

.fa-flask:before {
  content: "\f0c3"; }

.fa-flickr:before {
  content: "\f16e"; }

.fa-flipboard:before {
  content: "\f44d"; }

.fa-flushed:before {
  content: "\f579"; }

.fa-fly:before {
  content: "\f417"; }

.fa-folder:before {
  content: "\f07b"; }

.fa-folder-minus:before {
  content: "\f65d"; }

.fa-folder-open:before {
  content: "\f07c"; }

.fa-folder-plus:before {
  content: "\f65e"; }

.fa-font:before {
  content: "\f031"; }

.fa-font-awesome:before {
  content: "\f2b4"; }

.fa-font-awesome-alt:before {
  content: "\f35c"; }

.fa-font-awesome-flag:before {
  content: "\f425"; }

.fa-font-awesome-logo-full:before {
  content: "\f4e6"; }

.fa-fonticons:before {
  content: "\f280"; }

.fa-fonticons-fi:before {
  content: "\f3a2"; }

.fa-football-ball:before {
  content: "\f44e"; }

.fa-fort-awesome:before {
  content: "\f286"; }

.fa-fort-awesome-alt:before {
  content: "\f3a3"; }

.fa-forumbee:before {
  content: "\f211"; }

.fa-forward:before {
  content: "\f04e"; }

.fa-foursquare:before {
  content: "\f180"; }

.fa-free-code-camp:before {
  content: "\f2c5"; }

.fa-freebsd:before {
  content: "\f3a4"; }

.fa-frog:before {
  content: "\f52e"; }

.fa-frown:before {
  content: "\f119"; }

.fa-frown-open:before {
  content: "\f57a"; }

.fa-fulcrum:before {
  content: "\f50b"; }

.fa-funnel-dollar:before {
  content: "\f662"; }

.fa-futbol:before {
  content: "\f1e3"; }

.fa-galactic-republic:before {
  content: "\f50c"; }

.fa-galactic-senate:before {
  content: "\f50d"; }

.fa-gamepad:before {
  content: "\f11b"; }

.fa-gas-pump:before {
  content: "\f52f"; }

.fa-gavel:before {
  content: "\f0e3"; }

.fa-gem:before {
  content: "\f3a5"; }

.fa-genderless:before {
  content: "\f22d"; }

.fa-get-pocket:before {
  content: "\f265"; }

.fa-gg:before {
  content: "\f260"; }

.fa-gg-circle:before {
  content: "\f261"; }

.fa-gift:before {
  content: "\f06b"; }

.fa-git:before {
  content: "\f1d3"; }

.fa-git-square:before {
  content: "\f1d2"; }

.fa-github:before {
  content: "\f09b"; }

.fa-github-alt:before {
  content: "\f113"; }

.fa-github-square:before {
  content: "\f092"; }

.fa-gitkraken:before {
  content: "\f3a6"; }

.fa-gitlab:before {
  content: "\f296"; }

.fa-gitter:before {
  content: "\f426"; }

.fa-glass-martini:before {
  content: "\f000"; }

.fa-glass-martini-alt:before {
  content: "\f57b"; }

.fa-glasses:before {
  content: "\f530"; }

.fa-glide:before {
  content: "\f2a5"; }

.fa-glide-g:before {
  content: "\f2a6"; }

.fa-globe:before {
  content: "\f0ac"; }

.fa-globe-africa:before {
  content: "\f57c"; }

.fa-globe-americas:before {
  content: "\f57d"; }

.fa-globe-asia:before {
  content: "\f57e"; }

.fa-gofore:before {
  content: "\f3a7"; }

.fa-golf-ball:before {
  content: "\f450"; }

.fa-goodreads:before {
  content: "\f3a8"; }

.fa-goodreads-g:before {
  content: "\f3a9"; }

.fa-google:before {
  content: "\f1a0"; }

.fa-google-drive:before {
  content: "\f3aa"; }

.fa-google-play:before {
  content: "\f3ab"; }

.fa-google-plus:before {
  content: "\f2b3"; }

.fa-google-plus-g:before {
  content: "\f0d5"; }

.fa-google-plus-square:before {
  content: "\f0d4"; }

.fa-google-wallet:before {
  content: "\f1ee"; }

.fa-gopuram:before {
  content: "\f664"; }

.fa-graduation-cap:before {
  content: "\f19d"; }

.fa-gratipay:before {
  content: "\f184"; }

.fa-grav:before {
  content: "\f2d6"; }

.fa-greater-than:before {
  content: "\f531"; }

.fa-greater-than-equal:before {
  content: "\f532"; }

.fa-grimace:before {
  content: "\f57f"; }

.fa-grin:before {
  content: "\f580"; }

.fa-grin-alt:before {
  content: "\f581"; }

.fa-grin-beam:before {
  content: "\f582"; }

.fa-grin-beam-sweat:before {
  content: "\f583"; }

.fa-grin-hearts:before {
  content: "\f584"; }

.fa-grin-squint:before {
  content: "\f585"; }

.fa-grin-squint-tears:before {
  content: "\f586"; }

.fa-grin-stars:before {
  content: "\f587"; }

.fa-grin-tears:before {
  content: "\f588"; }

.fa-grin-tongue:before {
  content: "\f589"; }

.fa-grin-tongue-squint:before {
  content: "\f58a"; }

.fa-grin-tongue-wink:before {
  content: "\f58b"; }

.fa-grin-wink:before {
  content: "\f58c"; }

.fa-grip-horizontal:before {
  content: "\f58d"; }

.fa-grip-vertical:before {
  content: "\f58e"; }

.fa-gripfire:before {
  content: "\f3ac"; }

.fa-grunt:before {
  content: "\f3ad"; }

.fa-gulp:before {
  content: "\f3ae"; }

.fa-h-square:before {
  content: "\f0fd"; }

.fa-hacker-news:before {
  content: "\f1d4"; }

.fa-hacker-news-square:before {
  content: "\f3af"; }

.fa-hackerrank:before {
  content: "\f5f7"; }

.fa-hamsa:before {
  content: "\f665"; }

.fa-hand-holding:before {
  content: "\f4bd"; }

.fa-hand-holding-heart:before {
  content: "\f4be"; }

.fa-hand-holding-usd:before {
  content: "\f4c0"; }

.fa-hand-lizard:before {
  content: "\f258"; }

.fa-hand-paper:before {
  content: "\f256"; }

.fa-hand-peace:before {
  content: "\f25b"; }

.fa-hand-point-down:before {
  content: "\f0a7"; }

.fa-hand-point-left:before {
  content: "\f0a5"; }

.fa-hand-point-right:before {
  content: "\f0a4"; }

.fa-hand-point-up:before {
  content: "\f0a6"; }

.fa-hand-pointer:before {
  content: "\f25a"; }

.fa-hand-rock:before {
  content: "\f255"; }

.fa-hand-scissors:before {
  content: "\f257"; }

.fa-hand-spock:before {
  content: "\f259"; }

.fa-hands:before {
  content: "\f4c2"; }

.fa-hands-helping:before {
  content: "\f4c4"; }

.fa-handshake:before {
  content: "\f2b5"; }

.fa-hashtag:before {
  content: "\f292"; }

.fa-haykal:before {
  content: "\f666"; }

.fa-hdd:before {
  content: "\f0a0"; }

.fa-heading:before {
  content: "\f1dc"; }

.fa-headphones:before {
  content: "\f025"; }

.fa-headphones-alt:before {
  content: "\f58f"; }

.fa-headset:before {
  content: "\f590"; }

.fa-heart:before {
  content: "\f004"; }

.fa-heartbeat:before {
  content: "\f21e"; }

.fa-helicopter:before {
  content: "\f533"; }

.fa-highlighter:before {
  content: "\f591"; }

.fa-hips:before {
  content: "\f452"; }

.fa-hire-a-helper:before {
  content: "\f3b0"; }

.fa-history:before {
  content: "\f1da"; }

.fa-hockey-puck:before {
  content: "\f453"; }

.fa-home:before {
  content: "\f015"; }

.fa-hooli:before {
  content: "\f427"; }

.fa-hornbill:before {
  content: "\f592"; }

.fa-hospital:before {
  content: "\f0f8"; }

.fa-hospital-alt:before {
  content: "\f47d"; }

.fa-hospital-symbol:before {
  content: "\f47e"; }

.fa-hot-tub:before {
  content: "\f593"; }

.fa-hotel:before {
  content: "\f594"; }

.fa-hotjar:before {
  content: "\f3b1"; }

.fa-hourglass:before {
  content: "\f254"; }

.fa-hourglass-end:before {
  content: "\f253"; }

.fa-hourglass-half:before {
  content: "\f252"; }

.fa-hourglass-start:before {
  content: "\f251"; }

.fa-houzz:before {
  content: "\f27c"; }

.fa-html5:before {
  content: "\f13b"; }

.fa-hubspot:before {
  content: "\f3b2"; }

.fa-i-cursor:before {
  content: "\f246"; }

.fa-id-badge:before {
  content: "\f2c1"; }

.fa-id-card:before {
  content: "\f2c2"; }

.fa-id-card-alt:before {
  content: "\f47f"; }

.fa-image:before {
  content: "\f03e"; }

.fa-images:before {
  content: "\f302"; }

.fa-imdb:before {
  content: "\f2d8"; }

.fa-inbox:before {
  content: "\f01c"; }

.fa-indent:before {
  content: "\f03c"; }

.fa-industry:before {
  content: "\f275"; }

.fa-infinity:before {
  content: "\f534"; }

.fa-info:before {
  content: "\f129"; }

.fa-info-circle:before {
  content: "\f05a"; }

.fa-instagram:before {
  content: "\f16d"; }

.fa-internet-explorer:before {
  content: "\f26b"; }

.fa-ioxhost:before {
  content: "\f208"; }

.fa-italic:before {
  content: "\f033"; }

.fa-itunes:before {
  content: "\f3b4"; }

.fa-itunes-note:before {
  content: "\f3b5"; }

.fa-java:before {
  content: "\f4e4"; }

.fa-jedi:before {
  content: "\f669"; }

.fa-jedi-order:before {
  content: "\f50e"; }

.fa-jenkins:before {
  content: "\f3b6"; }

.fa-joget:before {
  content: "\f3b7"; }

.fa-joint:before {
  content: "\f595"; }

.fa-joomla:before {
  content: "\f1aa"; }

.fa-journal-whills:before {
  content: "\f66a"; }

.fa-js:before {
  content: "\f3b8"; }

.fa-js-square:before {
  content: "\f3b9"; }

.fa-jsfiddle:before {
  content: "\f1cc"; }

.fa-kaaba:before {
  content: "\f66b"; }

.fa-kaggle:before {
  content: "\f5fa"; }

.fa-key:before {
  content: "\f084"; }

.fa-keybase:before {
  content: "\f4f5"; }

.fa-keyboard:before {
  content: "\f11c"; }

.fa-keycdn:before {
  content: "\f3ba"; }

.fa-khanda:before {
  content: "\f66d"; }

.fa-kickstarter:before {
  content: "\f3bb"; }

.fa-kickstarter-k:before {
  content: "\f3bc"; }

.fa-kiss:before {
  content: "\f596"; }

.fa-kiss-beam:before {
  content: "\f597"; }

.fa-kiss-wink-heart:before {
  content: "\f598"; }

.fa-kiwi-bird:before {
  content: "\f535"; }

.fa-korvue:before {
  content: "\f42f"; }

.fa-landmark:before {
  content: "\f66f"; }

.fa-language:before {
  content: "\f1ab"; }

.fa-laptop:before {
  content: "\f109"; }

.fa-laptop-code:before {
  content: "\f5fc"; }

.fa-laravel:before {
  content: "\f3bd"; }

.fa-lastfm:before {
  content: "\f202"; }

.fa-lastfm-square:before {
  content: "\f203"; }

.fa-laugh:before {
  content: "\f599"; }

.fa-laugh-beam:before {
  content: "\f59a"; }

.fa-laugh-squint:before {
  content: "\f59b"; }

.fa-laugh-wink:before {
  content: "\f59c"; }

.fa-layer-group:before {
  content: "\f5fd"; }

.fa-leaf:before {
  content: "\f06c"; }

.fa-leanpub:before {
  content: "\f212"; }

.fa-lemon:before {
  content: "\f094"; }

.fa-less:before {
  content: "\f41d"; }

.fa-less-than:before {
  content: "\f536"; }

.fa-less-than-equal:before {
  content: "\f537"; }

.fa-level-down-alt:before {
  content: "\f3be"; }

.fa-level-up-alt:before {
  content: "\f3bf"; }

.fa-life-ring:before {
  content: "\f1cd"; }

.fa-lightbulb:before {
  content: "\f0eb"; }

.fa-line:before {
  content: "\f3c0"; }

.fa-link:before {
  content: "\f0c1"; }

.fa-linkedin:before {
  content: "\f08c"; }

.fa-linkedin-in:before {
  content: "\f0e1"; }

.fa-linode:before {
  content: "\f2b8"; }

.fa-linux:before {
  content: "\f17c"; }

.fa-lira-sign:before {
  content: "\f195"; }

.fa-list:before {
  content: "\f03a"; }

.fa-list-alt:before {
  content: "\f022"; }

.fa-list-ol:before {
  content: "\f0cb"; }

.fa-list-ul:before {
  content: "\f0ca"; }

.fa-location-arrow:before {
  content: "\f124"; }

.fa-lock:before {
  content: "\f023"; }

.fa-lock-open:before {
  content: "\f3c1"; }

.fa-long-arrow-alt-down:before {
  content: "\f309"; }

.fa-long-arrow-alt-left:before {
  content: "\f30a"; }

.fa-long-arrow-alt-right:before {
  content: "\f30b"; }

.fa-long-arrow-alt-up:before {
  content: "\f30c"; }

.fa-low-vision:before {
  content: "\f2a8"; }

.fa-luggage-cart:before {
  content: "\f59d"; }

.fa-lyft:before {
  content: "\f3c3"; }

.fa-magento:before {
  content: "\f3c4"; }

.fa-magic:before {
  content: "\f0d0"; }

.fa-magnet:before {
  content: "\f076"; }

.fa-mail-bulk:before {
  content: "\f674"; }

.fa-mailchimp:before {
  content: "\f59e"; }

.fa-male:before {
  content: "\f183"; }

.fa-mandalorian:before {
  content: "\f50f"; }

.fa-map:before {
  content: "\f279"; }

.fa-map-marked:before {
  content: "\f59f"; }

.fa-map-marked-alt:before {
  content: "\f5a0"; }

.fa-map-marker:before {
  content: "\f041"; }

.fa-map-marker-alt:before {
  content: "\f3c5"; }

.fa-map-pin:before {
  content: "\f276"; }

.fa-map-signs:before {
  content: "\f277"; }

.fa-markdown:before {
  content: "\f60f"; }

.fa-marker:before {
  content: "\f5a1"; }

.fa-mars:before {
  content: "\f222"; }

.fa-mars-double:before {
  content: "\f227"; }

.fa-mars-stroke:before {
  content: "\f229"; }

.fa-mars-stroke-h:before {
  content: "\f22b"; }

.fa-mars-stroke-v:before {
  content: "\f22a"; }

.fa-mastodon:before {
  content: "\f4f6"; }

.fa-maxcdn:before {
  content: "\f136"; }

.fa-medal:before {
  content: "\f5a2"; }

.fa-medapps:before {
  content: "\f3c6"; }

.fa-medium:before {
  content: "\f23a"; }

.fa-medium-m:before {
  content: "\f3c7"; }

.fa-medkit:before {
  content: "\f0fa"; }

.fa-medrt:before {
  content: "\f3c8"; }

.fa-meetup:before {
  content: "\f2e0"; }

.fa-megaport:before {
  content: "\f5a3"; }

.fa-meh:before {
  content: "\f11a"; }

.fa-meh-blank:before {
  content: "\f5a4"; }

.fa-meh-rolling-eyes:before {
  content: "\f5a5"; }

.fa-memory:before {
  content: "\f538"; }

.fa-menorah:before {
  content: "\f676"; }

.fa-mercury:before {
  content: "\f223"; }

.fa-microchip:before {
  content: "\f2db"; }

.fa-microphone:before {
  content: "\f130"; }

.fa-microphone-alt:before {
  content: "\f3c9"; }

.fa-microphone-alt-slash:before {
  content: "\f539"; }

.fa-microphone-slash:before {
  content: "\f131"; }

.fa-microscope:before {
  content: "\f610"; }

.fa-microsoft:before {
  content: "\f3ca"; }

.fa-minus:before {
  content: "\f068"; }

.fa-minus-circle:before {
  content: "\f056"; }

.fa-minus-square:before {
  content: "\f146"; }

.fa-mix:before {
  content: "\f3cb"; }

.fa-mixcloud:before {
  content: "\f289"; }

.fa-mizuni:before {
  content: "\f3cc"; }

.fa-mobile:before {
  content: "\f10b"; }

.fa-mobile-alt:before {
  content: "\f3cd"; }

.fa-modx:before {
  content: "\f285"; }

.fa-monero:before {
  content: "\f3d0"; }

.fa-money-bill:before {
  content: "\f0d6"; }

.fa-money-bill-alt:before {
  content: "\f3d1"; }

.fa-money-bill-wave:before {
  content: "\f53a"; }

.fa-money-bill-wave-alt:before {
  content: "\f53b"; }

.fa-money-check:before {
  content: "\f53c"; }

.fa-money-check-alt:before {
  content: "\f53d"; }

.fa-monument:before {
  content: "\f5a6"; }

.fa-moon:before {
  content: "\f186"; }

.fa-mortar-pestle:before {
  content: "\f5a7"; }

.fa-mosque:before {
  content: "\f678"; }

.fa-motorcycle:before {
  content: "\f21c"; }

.fa-mouse-pointer:before {
  content: "\f245"; }

.fa-music:before {
  content: "\f001"; }

.fa-napster:before {
  content: "\f3d2"; }

.fa-neos:before {
  content: "\f612"; }

.fa-neuter:before {
  content: "\f22c"; }

.fa-newspaper:before {
  content: "\f1ea"; }

.fa-nimblr:before {
  content: "\f5a8"; }

.fa-nintendo-switch:before {
  content: "\f418"; }

.fa-node:before {
  content: "\f419"; }

.fa-node-js:before {
  content: "\f3d3"; }

.fa-not-equal:before {
  content: "\f53e"; }

.fa-notes-medical:before {
  content: "\f481"; }

.fa-npm:before {
  content: "\f3d4"; }

.fa-ns8:before {
  content: "\f3d5"; }

.fa-nutritionix:before {
  content: "\f3d6"; }

.fa-object-group:before {
  content: "\f247"; }

.fa-object-ungroup:before {
  content: "\f248"; }

.fa-odnoklassniki:before {
  content: "\f263"; }

.fa-odnoklassniki-square:before {
  content: "\f264"; }

.fa-oil-can:before {
  content: "\f613"; }

.fa-old-republic:before {
  content: "\f510"; }

.fa-om:before {
  content: "\f679"; }

.fa-opencart:before {
  content: "\f23d"; }

.fa-openid:before {
  content: "\f19b"; }

.fa-opera:before {
  content: "\f26a"; }

.fa-optin-monster:before {
  content: "\f23c"; }

.fa-osi:before {
  content: "\f41a"; }

.fa-outdent:before {
  content: "\f03b"; }

.fa-page4:before {
  content: "\f3d7"; }

.fa-pagelines:before {
  content: "\f18c"; }

.fa-paint-brush:before {
  content: "\f1fc"; }

.fa-paint-roller:before {
  content: "\f5aa"; }

.fa-palette:before {
  content: "\f53f"; }

.fa-palfed:before {
  content: "\f3d8"; }

.fa-pallet:before {
  content: "\f482"; }

.fa-paper-plane:before {
  content: "\f1d8"; }

.fa-paperclip:before {
  content: "\f0c6"; }

.fa-parachute-box:before {
  content: "\f4cd"; }

.fa-paragraph:before {
  content: "\f1dd"; }

.fa-parking:before {
  content: "\f540"; }

.fa-passport:before {
  content: "\f5ab"; }

.fa-pastafarianism:before {
  content: "\f67b"; }

.fa-paste:before {
  content: "\f0ea"; }

.fa-patreon:before {
  content: "\f3d9"; }

.fa-pause:before {
  content: "\f04c"; }

.fa-pause-circle:before {
  content: "\f28b"; }

.fa-paw:before {
  content: "\f1b0"; }

.fa-paypal:before {
  content: "\f1ed"; }

.fa-peace:before {
  content: "\f67c"; }

.fa-pen:before {
  content: "\f304"; }

.fa-pen-alt:before {
  content: "\f305"; }

.fa-pen-fancy:before {
  content: "\f5ac"; }

.fa-pen-nib:before {
  content: "\f5ad"; }

.fa-pen-square:before {
  content: "\f14b"; }

.fa-pencil-alt:before {
  content: "\f303"; }

.fa-pencil-ruler:before {
  content: "\f5ae"; }

.fa-people-carry:before {
  content: "\f4ce"; }

.fa-percent:before {
  content: "\f295"; }

.fa-percentage:before {
  content: "\f541"; }

.fa-periscope:before {
  content: "\f3da"; }

.fa-phabricator:before {
  content: "\f3db"; }

.fa-phoenix-framework:before {
  content: "\f3dc"; }

.fa-phoenix-squadron:before {
  content: "\f511"; }

.fa-phone:before {
  content: "\f095"; }

.fa-phone-slash:before {
  content: "\f3dd"; }

.fa-phone-square:before {
  content: "\f098"; }

.fa-phone-volume:before {
  content: "\f2a0"; }

.fa-php:before {
  content: "\f457"; }

.fa-pied-piper:before {
  content: "\f2ae"; }

.fa-pied-piper-alt:before {
  content: "\f1a8"; }

.fa-pied-piper-hat:before {
  content: "\f4e5"; }

.fa-pied-piper-pp:before {
  content: "\f1a7"; }

.fa-piggy-bank:before {
  content: "\f4d3"; }

.fa-pills:before {
  content: "\f484"; }

.fa-pinterest:before {
  content: "\f0d2"; }

.fa-pinterest-p:before {
  content: "\f231"; }

.fa-pinterest-square:before {
  content: "\f0d3"; }

.fa-place-of-worship:before {
  content: "\f67f"; }

.fa-plane:before {
  content: "\f072"; }

.fa-plane-arrival:before {
  content: "\f5af"; }

.fa-plane-departure:before {
  content: "\f5b0"; }

.fa-play:before {
  content: "\f04b"; }

.fa-play-circle:before {
  content: "\f144"; }

.fa-playstation:before {
  content: "\f3df"; }

.fa-plug:before {
  content: "\f1e6"; }

.fa-plus:before {
  content: "\f067"; }

.fa-plus-circle:before {
  content: "\f055"; }

.fa-plus-square:before {
  content: "\f0fe"; }

.fa-podcast:before {
  content: "\f2ce"; }

.fa-poll:before {
  content: "\f681"; }

.fa-poll-h:before {
  content: "\f682"; }

.fa-poo:before {
  content: "\f2fe"; }

.fa-poop:before {
  content: "\f619"; }

.fa-portrait:before {
  content: "\f3e0"; }

.fa-pound-sign:before {
  content: "\f154"; }

.fa-power-off:before {
  content: "\f011"; }

.fa-pray:before {
  content: "\f683"; }

.fa-praying-hands:before {
  content: "\f684"; }

.fa-prescription:before {
  content: "\f5b1"; }

.fa-prescription-bottle:before {
  content: "\f485"; }

.fa-prescription-bottle-alt:before {
  content: "\f486"; }

.fa-print:before {
  content: "\f02f"; }

.fa-procedures:before {
  content: "\f487"; }

.fa-product-hunt:before {
  content: "\f288"; }

.fa-project-diagram:before {
  content: "\f542"; }

.fa-pushed:before {
  content: "\f3e1"; }

.fa-puzzle-piece:before {
  content: "\f12e"; }

.fa-python:before {
  content: "\f3e2"; }

.fa-qq:before {
  content: "\f1d6"; }

.fa-qrcode:before {
  content: "\f029"; }

.fa-question:before {
  content: "\f128"; }

.fa-question-circle:before {
  content: "\f059"; }

.fa-quidditch:before {
  content: "\f458"; }

.fa-quinscape:before {
  content: "\f459"; }

.fa-quora:before {
  content: "\f2c4"; }

.fa-quote-left:before {
  content: "\f10d"; }

.fa-quote-right:before {
  content: "\f10e"; }

.fa-quran:before {
  content: "\f687"; }

.fa-r-project:before {
  content: "\f4f7"; }

.fa-random:before {
  content: "\f074"; }

.fa-ravelry:before {
  content: "\f2d9"; }

.fa-react:before {
  content: "\f41b"; }

.fa-readme:before {
  content: "\f4d5"; }

.fa-rebel:before {
  content: "\f1d0"; }

.fa-receipt:before {
  content: "\f543"; }

.fa-recycle:before {
  content: "\f1b8"; }

.fa-red-river:before {
  content: "\f3e3"; }

.fa-reddit:before {
  content: "\f1a1"; }

.fa-reddit-alien:before {
  content: "\f281"; }

.fa-reddit-square:before {
  content: "\f1a2"; }

.fa-redo:before {
  content: "\f01e"; }

.fa-redo-alt:before {
  content: "\f2f9"; }

.fa-registered:before {
  content: "\f25d"; }

.fa-rendact:before {
  content: "\f3e4"; }

.fa-renren:before {
  content: "\f18b"; }

.fa-reply:before {
  content: "\f3e5"; }

.fa-reply-all:before {
  content: "\f122"; }

.fa-replyd:before {
  content: "\f3e6"; }

.fa-researchgate:before {
  content: "\f4f8"; }

.fa-resolving:before {
  content: "\f3e7"; }

.fa-retweet:before {
  content: "\f079"; }

.fa-rev:before {
  content: "\f5b2"; }

.fa-ribbon:before {
  content: "\f4d6"; }

.fa-road:before {
  content: "\f018"; }

.fa-robot:before {
  content: "\f544"; }

.fa-rocket:before {
  content: "\f135"; }

.fa-rocketchat:before {
  content: "\f3e8"; }

.fa-rockrms:before {
  content: "\f3e9"; }

.fa-route:before {
  content: "\f4d7"; }

.fa-rss:before {
  content: "\f09e"; }

.fa-rss-square:before {
  content: "\f143"; }

.fa-ruble-sign:before {
  content: "\f158"; }

.fa-ruler:before {
  content: "\f545"; }

.fa-ruler-combined:before {
  content: "\f546"; }

.fa-ruler-horizontal:before {
  content: "\f547"; }

.fa-ruler-vertical:before {
  content: "\f548"; }

.fa-rupee-sign:before {
  content: "\f156"; }

.fa-sad-cry:before {
  content: "\f5b3"; }

.fa-sad-tear:before {
  content: "\f5b4"; }

.fa-safari:before {
  content: "\f267"; }

.fa-sass:before {
  content: "\f41e"; }

.fa-save:before {
  content: "\f0c7"; }

.fa-schlix:before {
  content: "\f3ea"; }

.fa-school:before {
  content: "\f549"; }

.fa-screwdriver:before {
  content: "\f54a"; }

.fa-scribd:before {
  content: "\f28a"; }

.fa-search:before {
  content: "\f002"; }

.fa-search-dollar:before {
  content: "\f688"; }

.fa-search-location:before {
  content: "\f689"; }

.fa-search-minus:before {
  content: "\f010"; }

.fa-search-plus:before {
  content: "\f00e"; }

.fa-searchengin:before {
  content: "\f3eb"; }

.fa-seedling:before {
  content: "\f4d8"; }

.fa-sellcast:before {
  content: "\f2da"; }

.fa-sellsy:before {
  content: "\f213"; }

.fa-server:before {
  content: "\f233"; }

.fa-servicestack:before {
  content: "\f3ec"; }

.fa-shapes:before {
  content: "\f61f"; }

.fa-share:before {
  content: "\f064"; }

.fa-share-alt:before {
  content: "\f1e0"; }

.fa-share-alt-square:before {
  content: "\f1e1"; }

.fa-share-square:before {
  content: "\f14d"; }

.fa-shekel-sign:before {
  content: "\f20b"; }

.fa-shield-alt:before {
  content: "\f3ed"; }

.fa-ship:before {
  content: "\f21a"; }

.fa-shipping-fast:before {
  content: "\f48b"; }

.fa-shirtsinbulk:before {
  content: "\f214"; }

.fa-shoe-prints:before {
  content: "\f54b"; }

.fa-shopping-bag:before {
  content: "\f290"; }

.fa-shopping-basket:before {
  content: "\f291"; }

.fa-shopping-cart:before {
  content: "\f07a"; }

.fa-shopware:before {
  content: "\f5b5"; }

.fa-shower:before {
  content: "\f2cc"; }

.fa-shuttle-van:before {
  content: "\f5b6"; }

.fa-sign:before {
  content: "\f4d9"; }

.fa-sign-in-alt:before {
  content: "\f2f6"; }

.fa-sign-language:before {
  content: "\f2a7"; }

.fa-sign-out-alt:before {
  content: "\f2f5"; }

.fa-signal:before {
  content: "\f012"; }

.fa-signature:before {
  content: "\f5b7"; }

.fa-simplybuilt:before {
  content: "\f215"; }

.fa-sistrix:before {
  content: "\f3ee"; }

.fa-sitemap:before {
  content: "\f0e8"; }

.fa-sith:before {
  content: "\f512"; }

.fa-skull:before {
  content: "\f54c"; }

.fa-skyatlas:before {
  content: "\f216"; }

.fa-skype:before {
  content: "\f17e"; }

.fa-slack:before {
  content: "\f198"; }

.fa-slack-hash:before {
  content: "\f3ef"; }

.fa-sliders-h:before {
  content: "\f1de"; }

.fa-slideshare:before {
  content: "\f1e7"; }

.fa-smile:before {
  content: "\f118"; }

.fa-smile-beam:before {
  content: "\f5b8"; }

.fa-smile-wink:before {
  content: "\f4da"; }

.fa-smoking:before {
  content: "\f48d"; }

.fa-smoking-ban:before {
  content: "\f54d"; }

.fa-snapchat:before {
  content: "\f2ab"; }

.fa-snapchat-ghost:before {
  content: "\f2ac"; }

.fa-snapchat-square:before {
  content: "\f2ad"; }

.fa-snowflake:before {
  content: "\f2dc"; }

.fa-socks:before {
  content: "\f696"; }

.fa-solar-panel:before {
  content: "\f5ba"; }

.fa-sort:before {
  content: "\f0dc"; }

.fa-sort-alpha-down:before {
  content: "\f15d"; }

.fa-sort-alpha-up:before {
  content: "\f15e"; }

.fa-sort-amount-down:before {
  content: "\f160"; }

.fa-sort-amount-up:before {
  content: "\f161"; }

.fa-sort-down:before {
  content: "\f0dd"; }

.fa-sort-numeric-down:before {
  content: "\f162"; }

.fa-sort-numeric-up:before {
  content: "\f163"; }

.fa-sort-up:before {
  content: "\f0de"; }

.fa-soundcloud:before {
  content: "\f1be"; }

.fa-spa:before {
  content: "\f5bb"; }

.fa-space-shuttle:before {
  content: "\f197"; }

.fa-speakap:before {
  content: "\f3f3"; }

.fa-spinner:before {
  content: "\f110"; }

.fa-splotch:before {
  content: "\f5bc"; }

.fa-spotify:before {
  content: "\f1bc"; }

.fa-spray-can:before {
  content: "\f5bd"; }

.fa-square:before {
  content: "\f0c8"; }

.fa-square-full:before {
  content: "\f45c"; }

.fa-square-root-alt:before {
  content: "\f698"; }

.fa-squarespace:before {
  content: "\f5be"; }

.fa-stack-exchange:before {
  content: "\f18d"; }

.fa-stack-overflow:before {
  content: "\f16c"; }

.fa-stamp:before {
  content: "\f5bf"; }

.fa-star:before {
  content: "\f005"; }

.fa-star-and-crescent:before {
  content: "\f699"; }

.fa-star-half:before {
  content: "\f089"; }

.fa-star-half-alt:before {
  content: "\f5c0"; }

.fa-star-of-david:before {
  content: "\f69a"; }

.fa-star-of-life:before {
  content: "\f621"; }

.fa-staylinked:before {
  content: "\f3f5"; }

.fa-steam:before {
  content: "\f1b6"; }

.fa-steam-square:before {
  content: "\f1b7"; }

.fa-steam-symbol:before {
  content: "\f3f6"; }

.fa-step-backward:before {
  content: "\f048"; }

.fa-step-forward:before {
  content: "\f051"; }

.fa-stethoscope:before {
  content: "\f0f1"; }

.fa-sticker-mule:before {
  content: "\f3f7"; }

.fa-sticky-note:before {
  content: "\f249"; }

.fa-stop:before {
  content: "\f04d"; }

.fa-stop-circle:before {
  content: "\f28d"; }

.fa-stopwatch:before {
  content: "\f2f2"; }

.fa-store:before {
  content: "\f54e"; }

.fa-store-alt:before {
  content: "\f54f"; }

.fa-strava:before {
  content: "\f428"; }

.fa-stream:before {
  content: "\f550"; }

.fa-street-view:before {
  content: "\f21d"; }

.fa-strikethrough:before {
  content: "\f0cc"; }

.fa-stripe:before {
  content: "\f429"; }

.fa-stripe-s:before {
  content: "\f42a"; }

.fa-stroopwafel:before {
  content: "\f551"; }

.fa-studiovinari:before {
  content: "\f3f8"; }

.fa-stumbleupon:before {
  content: "\f1a4"; }

.fa-stumbleupon-circle:before {
  content: "\f1a3"; }

.fa-subscript:before {
  content: "\f12c"; }

.fa-subway:before {
  content: "\f239"; }

.fa-suitcase:before {
  content: "\f0f2"; }

.fa-suitcase-rolling:before {
  content: "\f5c1"; }

.fa-sun:before {
  content: "\f185"; }

.fa-superpowers:before {
  content: "\f2dd"; }

.fa-superscript:before {
  content: "\f12b"; }

.fa-supple:before {
  content: "\f3f9"; }

.fa-surprise:before {
  content: "\f5c2"; }

.fa-swatchbook:before {
  content: "\f5c3"; }

.fa-swimmer:before {
  content: "\f5c4"; }

.fa-swimming-pool:before {
  content: "\f5c5"; }

.fa-synagogue:before {
  content: "\f69b"; }

.fa-sync:before {
  content: "\f021"; }

.fa-sync-alt:before {
  content: "\f2f1"; }

.fa-syringe:before {
  content: "\f48e"; }

.fa-table:before {
  content: "\f0ce"; }

.fa-table-tennis:before {
  content: "\f45d"; }

.fa-tablet:before {
  content: "\f10a"; }

.fa-tablet-alt:before {
  content: "\f3fa"; }

.fa-tablets:before {
  content: "\f490"; }

.fa-tachometer-alt:before {
  content: "\f3fd"; }

.fa-tag:before {
  content: "\f02b"; }

.fa-tags:before {
  content: "\f02c"; }

.fa-tape:before {
  content: "\f4db"; }

.fa-tasks:before {
  content: "\f0ae"; }

.fa-taxi:before {
  content: "\f1ba"; }

.fa-teamspeak:before {
  content: "\f4f9"; }

.fa-teeth:before {
  content: "\f62e"; }

.fa-teeth-open:before {
  content: "\f62f"; }

.fa-telegram:before {
  content: "\f2c6"; }

.fa-telegram-plane:before {
  content: "\f3fe"; }

.fa-tencent-weibo:before {
  content: "\f1d5"; }

.fa-terminal:before {
  content: "\f120"; }

.fa-text-height:before {
  content: "\f034"; }

.fa-text-width:before {
  content: "\f035"; }

.fa-th:before {
  content: "\f00a"; }

.fa-th-large:before {
  content: "\f009"; }

.fa-th-list:before {
  content: "\f00b"; }

.fa-the-red-yeti:before {
  content: "\f69d"; }

.fa-theater-masks:before {
  content: "\f630"; }

.fa-themeco:before {
  content: "\f5c6"; }

.fa-themeisle:before {
  content: "\f2b2"; }

.fa-thermometer:before {
  content: "\f491"; }

.fa-thermometer-empty:before {
  content: "\f2cb"; }

.fa-thermometer-full:before {
  content: "\f2c7"; }

.fa-thermometer-half:before {
  content: "\f2c9"; }

.fa-thermometer-quarter:before {
  content: "\f2ca"; }

.fa-thermometer-three-quarters:before {
  content: "\f2c8"; }

.fa-thumbs-down:before {
  content: "\f165"; }

.fa-thumbs-up:before {
  content: "\f164"; }

.fa-thumbtack:before {
  content: "\f08d"; }

.fa-ticket-alt:before {
  content: "\f3ff"; }

.fa-times:before {
  content: "\f00d"; }

.fa-times-circle:before {
  content: "\f057"; }

.fa-tint:before {
  content: "\f043"; }

.fa-tint-slash:before {
  content: "\f5c7"; }

.fa-tired:before {
  content: "\f5c8"; }

.fa-toggle-off:before {
  content: "\f204"; }

.fa-toggle-on:before {
  content: "\f205"; }

.fa-toolbox:before {
  content: "\f552"; }

.fa-tooth:before {
  content: "\f5c9"; }

.fa-torah:before {
  content: "\f6a0"; }

.fa-torii-gate:before {
  content: "\f6a1"; }

.fa-trade-federation:before {
  content: "\f513"; }

.fa-trademark:before {
  content: "\f25c"; }

.fa-traffic-light:before {
  content: "\f637"; }

.fa-train:before {
  content: "\f238"; }

.fa-transgender:before {
  content: "\f224"; }

.fa-transgender-alt:before {
  content: "\f225"; }

.fa-trash:before {
  content: "\f1f8"; }

.fa-trash-alt:before {
  content: "\f2ed"; }

.fa-tree:before {
  content: "\f1bb"; }

.fa-trello:before {
  content: "\f181"; }

.fa-tripadvisor:before {
  content: "\f262"; }

.fa-trophy:before {
  content: "\f091"; }

.fa-truck:before {
  content: "\f0d1"; }

.fa-truck-loading:before {
  content: "\f4de"; }

.fa-truck-monster:before {
  content: "\f63b"; }

.fa-truck-moving:before {
  content: "\f4df"; }

.fa-truck-pickup:before {
  content: "\f63c"; }

.fa-tshirt:before {
  content: "\f553"; }

.fa-tty:before {
  content: "\f1e4"; }

.fa-tumblr:before {
  content: "\f173"; }

.fa-tumblr-square:before {
  content: "\f174"; }

.fa-tv:before {
  content: "\f26c"; }

.fa-twitch:before {
  content: "\f1e8"; }

.fa-twitter:before {
  content: "\f099"; }

.fa-twitter-square:before {
  content: "\f081"; }

.fa-typo3:before {
  content: "\f42b"; }

.fa-uber:before {
  content: "\f402"; }

.fa-uikit:before {
  content: "\f403"; }

.fa-umbrella:before {
  content: "\f0e9"; }

.fa-umbrella-beach:before {
  content: "\f5ca"; }

.fa-underline:before {
  content: "\f0cd"; }

.fa-undo:before {
  content: "\f0e2"; }

.fa-undo-alt:before {
  content: "\f2ea"; }

.fa-uniregistry:before {
  content: "\f404"; }

.fa-universal-access:before {
  content: "\f29a"; }

.fa-university:before {
  content: "\f19c"; }

.fa-unlink:before {
  content: "\f127"; }

.fa-unlock:before {
  content: "\f09c"; }

.fa-unlock-alt:before {
  content: "\f13e"; }

.fa-untappd:before {
  content: "\f405"; }

.fa-upload:before {
  content: "\f093"; }

.fa-usb:before {
  content: "\f287"; }

.fa-user:before {
  content: "\f007"; }

.fa-user-alt:before {
  content: "\f406"; }

.fa-user-alt-slash:before {
  content: "\f4fa"; }

.fa-user-astronaut:before {
  content: "\f4fb"; }

.fa-user-check:before {
  content: "\f4fc"; }

.fa-user-circle:before {
  content: "\f2bd"; }

.fa-user-clock:before {
  content: "\f4fd"; }

.fa-user-cog:before {
  content: "\f4fe"; }

.fa-user-edit:before {
  content: "\f4ff"; }

.fa-user-friends:before {
  content: "\f500"; }

.fa-user-graduate:before {
  content: "\f501"; }

.fa-user-lock:before {
  content: "\f502"; }

.fa-user-md:before {
  content: "\f0f0"; }

.fa-user-minus:before {
  content: "\f503"; }

.fa-user-ninja:before {
  content: "\f504"; }

.fa-user-plus:before {
  content: "\f234"; }

.fa-user-secret:before {
  content: "\f21b"; }

.fa-user-shield:before {
  content: "\f505"; }

.fa-user-slash:before {
  content: "\f506"; }

.fa-user-tag:before {
  content: "\f507"; }

.fa-user-tie:before {
  content: "\f508"; }

.fa-user-times:before {
  content: "\f235"; }

.fa-users:before {
  content: "\f0c0"; }

.fa-users-cog:before {
  content: "\f509"; }

.fa-ussunnah:before {
  content: "\f407"; }

.fa-utensil-spoon:before {
  content: "\f2e5"; }

.fa-utensils:before {
  content: "\f2e7"; }

.fa-vaadin:before {
  content: "\f408"; }

.fa-vector-square:before {
  content: "\f5cb"; }

.fa-venus:before {
  content: "\f221"; }

.fa-venus-double:before {
  content: "\f226"; }

.fa-venus-mars:before {
  content: "\f228"; }

.fa-viacoin:before {
  content: "\f237"; }

.fa-viadeo:before {
  content: "\f2a9"; }

.fa-viadeo-square:before {
  content: "\f2aa"; }

.fa-vial:before {
  content: "\f492"; }

.fa-vials:before {
  content: "\f493"; }

.fa-viber:before {
  content: "\f409"; }

.fa-video:before {
  content: "\f03d"; }

.fa-video-slash:before {
  content: "\f4e2"; }

.fa-vihara:before {
  content: "\f6a7"; }

.fa-vimeo:before {
  content: "\f40a"; }

.fa-vimeo-square:before {
  content: "\f194"; }

.fa-vimeo-v:before {
  content: "\f27d"; }

.fa-vine:before {
  content: "\f1ca"; }

.fa-vk:before {
  content: "\f189"; }

.fa-vnv:before {
  content: "\f40b"; }

.fa-volleyball-ball:before {
  content: "\f45f"; }

.fa-volume-down:before {
  content: "\f027"; }

.fa-volume-off:before {
  content: "\f026"; }

.fa-volume-up:before {
  content: "\f028"; }

.fa-vuejs:before {
  content: "\f41f"; }

.fa-walking:before {
  content: "\f554"; }

.fa-wallet:before {
  content: "\f555"; }

.fa-warehouse:before {
  content: "\f494"; }

.fa-weebly:before {
  content: "\f5cc"; }

.fa-weibo:before {
  content: "\f18a"; }

.fa-weight:before {
  content: "\f496"; }

.fa-weight-hanging:before {
  content: "\f5cd"; }

.fa-weixin:before {
  content: "\f1d7"; }

.fa-whatsapp:before {
  content: "\f232"; }

.fa-whatsapp-square:before {
  content: "\f40c"; }

.fa-wheelchair:before {
  content: "\f193"; }

.fa-whmcs:before {
  content: "\f40d"; }

.fa-wifi:before {
  content: "\f1eb"; }

.fa-wikipedia-w:before {
  content: "\f266"; }

.fa-window-close:before {
  content: "\f410"; }

.fa-window-maximize:before {
  content: "\f2d0"; }

.fa-window-minimize:before {
  content: "\f2d1"; }

.fa-window-restore:before {
  content: "\f2d2"; }

.fa-windows:before {
  content: "\f17a"; }

.fa-wine-glass:before {
  content: "\f4e3"; }

.fa-wine-glass-alt:before {
  content: "\f5ce"; }

.fa-wix:before {
  content: "\f5cf"; }

.fa-wolf-pack-battalion:before {
  content: "\f514"; }

.fa-won-sign:before {
  content: "\f159"; }

.fa-wordpress:before {
  content: "\f19a"; }

.fa-wordpress-simple:before {
  content: "\f411"; }

.fa-wpbeginner:before {
  content: "\f297"; }

.fa-wpexplorer:before {
  content: "\f2de"; }

.fa-wpforms:before {
  content: "\f298"; }

.fa-wrench:before {
  content: "\f0ad"; }

.fa-x-ray:before {
  content: "\f497"; }

.fa-xbox:before {
  content: "\f412"; }

.fa-xing:before {
  content: "\f168"; }

.fa-xing-square:before {
  content: "\f169"; }

.fa-y-combinator:before {
  content: "\f23b"; }

.fa-yahoo:before {
  content: "\f19e"; }

.fa-yandex:before {
  content: "\f413"; }

.fa-yandex-international:before {
  content: "\f414"; }

.fa-yelp:before {
  content: "\f1e9"; }

.fa-yen-sign:before {
  content: "\f157"; }

.fa-yin-yang:before {
  content: "\f6ad"; }

.fa-yoast:before {
  content: "\f2b1"; }

.fa-youtube:before {
  content: "\f167"; }

.fa-youtube-square:before {
  content: "\f431"; }

.fa-zhihu:before {
  content: "\f63f"; }

.sr-only {
  border: 0;
  clip: rect(0, 0, 0, 0);
  height: 1px;
  margin: -1px;
  overflow: hidden;
  padding: 0;
  position: absolute;
  width: 1px; }

.sr-only-focusable:active, .sr-only-focusable:focus {
  clip: auto;
  height: auto;
  margin: 0;
  overflow: visible;
  position: static;
  width: auto; }

#conversejs :root {
  --blue: #007bff;
  --indigo: #6610f2;
  --purple: #6f42c1;
  --pink: #e83e8c;
  --red: #dc3545;
  --orange: #fd7e14;
  --yellow: #ffc107;
  --green: #28a745;
  --teal: #20c997;
  --cyan: #17a2b8;
  --white: #fff;
  --gray: #6c757d;
  --gray-dark: #343a40;
  --primary: #007bff;
  --secondary: #6c757d;
  --success: #28a745;
  --info: #17a2b8;
  --warning: #ffc107;
  --danger: #dc3545;
  --light: #f8f9fa;
  --dark: #343a40;
  --breakpoint-xs: 0;
  --breakpoint-sm: 576px;
  --breakpoint-md: 768px;
  --breakpoint-lg: 992px;
  --breakpoint-xl: 1200px;
  --font-family-sans-serif: -apple-system, BlinkMacSystemFont, "Segoe UI", Roboto, "Helvetica Neue", Arial, sans-serif, "Apple Color Emoji", "Segoe UI Emoji", "Segoe UI Symbol";
  --font-family-monospace: SFMono-Regular, Menlo, Monaco, Consolas, "Liberation Mono", "Courier New", monospace; }

#conversejs *,
#conversejs *::before,
#conversejs *::after {
  box-sizing: border-box; }

#conversejs html {
  font-family: sans-serif;
  line-height: 1.15;
  -webkit-text-size-adjust: 100%;
  -ms-text-size-adjust: 100%;
  -ms-overflow-style: scrollbar;
  -webkit-tap-highlight-color: rgba(0, 0, 0, 0); }

@-ms-viewport {
  width: device-width; }

#conversejs article, #conversejs aside, #conversejs dialog, #conversejs figcaption, #conversejs figure, #conversejs footer, #conversejs header, #conversejs hgroup, #conversejs main, #conversejs nav, #conversejs section {
  display: block; }

#conversejs body {
  margin: 0;
  font-family: -apple-system, BlinkMacSystemFont, "Segoe UI", Roboto, "Helvetica Neue", Arial, sans-serif, "Apple Color Emoji", "Segoe UI Emoji", "Segoe UI Symbol";
  font-size: 1rem;
  font-weight: 400;
  line-height: 1.5;
  color: #212529;
  text-align: left;
  background-color: #fff; }

#conversejs [tabindex="-1"]:focus {
  outline: 0 !important; }

#conversejs hr {
  box-sizing: content-box;
  height: 0;
  overflow: visible; }

#conversejs h1, #conversejs h2, #conversejs h3, #conversejs h4, #conversejs h5, #conversejs h6 {
  margin-top: 0;
  margin-bottom: 0.5rem; }

#conversejs p {
  margin-top: 0;
  margin-bottom: 1rem; }

#conversejs abbr[title],
#conversejs abbr[data-original-title] {
  text-decoration: underline;
  text-decoration: underline dotted;
  cursor: help;
  border-bottom: 0; }

#conversejs address {
  margin-bottom: 1rem;
  font-style: normal;
  line-height: inherit; }

#conversejs ol,
#conversejs ul,
#conversejs dl {
  margin-top: 0;
  margin-bottom: 1rem; }

#conversejs ol ol,
#conversejs ul ul,
#conversejs ol ul,
#conversejs ul ol {
  margin-bottom: 0; }

#conversejs dt {
  font-weight: 700; }

#conversejs dd {
  margin-bottom: .5rem;
  margin-left: 0; }

#conversejs blockquote {
  margin: 0 0 1rem; }

#conversejs dfn {
  font-style: italic; }

#conversejs b,
#conversejs strong {
  font-weight: bolder; }

#conversejs small {
  font-size: 80%; }

#conversejs sub,
#conversejs sup {
  position: relative;
  font-size: 75%;
  line-height: 0;
  vertical-align: baseline; }

#conversejs sub {
  bottom: -.25em; }

#conversejs sup {
  top: -.5em; }

#conversejs a {
  color: #007bff;
  text-decoration: none;
  background-color: transparent;
  -webkit-text-decoration-skip: objects; }
  #conversejs a:hover {
    color: #0056b3;
    text-decoration: underline; }

#conversejs a:not([href]):not([tabindex]) {
  color: inherit;
  text-decoration: none; }
  #conversejs a:not([href]):not([tabindex]):hover, #conversejs a:not([href]):not([tabindex]):focus {
    color: inherit;
    text-decoration: none; }
  #conversejs a:not([href]):not([tabindex]):focus {
    outline: 0; }

#conversejs pre,
#conversejs code,
#conversejs kbd,
#conversejs samp {
  font-family: monospace, monospace;
  font-size: 1em; }

#conversejs pre {
  margin-top: 0;
  margin-bottom: 1rem;
  overflow: auto;
  -ms-overflow-style: scrollbar; }

#conversejs figure {
  margin: 0 0 1rem; }

#conversejs img {
  vertical-align: middle;
  border-style: none; }

#conversejs svg:not(:root) {
  overflow: hidden; }

#conversejs table {
  border-collapse: collapse; }

#conversejs caption {
  padding-top: 0.75rem;
  padding-bottom: 0.75rem;
  color: #6c757d;
  text-align: left;
  caption-side: bottom; }

#conversejs th {
  text-align: inherit; }

#conversejs label {
  display: inline-block;
  margin-bottom: .5rem; }

#conversejs button {
  border-radius: 0; }

#conversejs button:focus {
  outline: 1px dotted;
  outline: 5px auto -webkit-focus-ring-color; }

#conversejs input,
#conversejs button,
#conversejs select,
#conversejs optgroup,
#conversejs textarea {
  margin: 0;
  font-family: inherit;
  font-size: inherit;
  line-height: inherit; }

#conversejs button,
#conversejs input {
  overflow: visible; }

#conversejs button,
#conversejs select {
  text-transform: none; }

#conversejs button,
#conversejs html [type="button"],
#conversejs [type="reset"],
#conversejs [type="submit"] {
  -webkit-appearance: button; }

#conversejs button::-moz-focus-inner,
#conversejs [type="button"]::-moz-focus-inner,
#conversejs [type="reset"]::-moz-focus-inner,
#conversejs [type="submit"]::-moz-focus-inner {
  padding: 0;
  border-style: none; }

#conversejs input[type="radio"],
#conversejs input[type="checkbox"] {
  box-sizing: border-box;
  padding: 0; }

#conversejs input[type="date"],
#conversejs input[type="time"],
#conversejs input[type="datetime-local"],
#conversejs input[type="month"] {
  -webkit-appearance: listbox; }

#conversejs textarea {
  overflow: auto;
  resize: vertical; }

#conversejs fieldset {
  min-width: 0;
  padding: 0;
  margin: 0;
  border: 0; }

#conversejs legend {
  display: block;
  width: 100%;
  max-width: 100%;
  padding: 0;
  margin-bottom: .5rem;
  font-size: 1.5rem;
  line-height: inherit;
  color: inherit;
  white-space: normal; }

#conversejs progress {
  vertical-align: baseline; }

#conversejs [type="number"]::-webkit-inner-spin-button,
#conversejs [type="number"]::-webkit-outer-spin-button {
  height: auto; }

#conversejs [type="search"] {
  outline-offset: -2px;
  -webkit-appearance: none; }

#conversejs [type="search"]::-webkit-search-cancel-button,
#conversejs [type="search"]::-webkit-search-decoration {
  -webkit-appearance: none; }

#conversejs ::-webkit-file-upload-button {
  font: inherit;
  -webkit-appearance: button; }

#conversejs output {
  display: inline-block; }

#conversejs summary {
  display: list-item;
  cursor: pointer; }

#conversejs template {
  display: none; }

#conversejs [hidden] {
  display: none !important; }

#conversejs h1, #conversejs h2, #conversejs h3, #conversejs h4, #conversejs h5, #conversejs h6,
#conversejs .h1, #conversejs .h2, #conversejs .h3, #conversejs .h4, #conversejs .h5, #conversejs .h6 {
  margin-bottom: 0.5rem;
  font-family: inherit;
  font-weight: 500;
  line-height: 1.2;
  color: inherit; }

#conversejs h1, #conversejs .h1 {
  font-size: 2.5rem; }

#conversejs h2, #conversejs .h2 {
  font-size: 2rem; }

#conversejs h3, #conversejs .h3 {
  font-size: 1.75rem; }

#conversejs h4, #conversejs .h4 {
  font-size: 1.5rem; }

#conversejs h5, #conversejs .h5 {
  font-size: 1.25rem; }

#conversejs h6, #conversejs .h6 {
  font-size: 1rem; }

#conversejs .lead {
  font-size: 1.25rem;
  font-weight: 300; }

#conversejs .display-1 {
  font-size: 6rem;
  font-weight: 300;
  line-height: 1.2; }

#conversejs .display-2 {
  font-size: 5.5rem;
  font-weight: 300;
  line-height: 1.2; }

#conversejs .display-3 {
  font-size: 4.5rem;
  font-weight: 300;
  line-height: 1.2; }

#conversejs .display-4 {
  font-size: 3.5rem;
  font-weight: 300;
  line-height: 1.2; }

#conversejs hr {
  margin-top: 1rem;
  margin-bottom: 1rem;
  border: 0;
  border-top: 1px solid rgba(0, 0, 0, 0.1); }

#conversejs small,
#conversejs .small {
  font-size: 80%;
  font-weight: 400; }

#conversejs mark,
#conversejs .mark {
  padding: 0.2em;
  background-color: #fcf8e3; }

#conversejs .list-unstyled {
  padding-left: 0;
  list-style: none; }

#conversejs .list-inline {
  padding-left: 0;
  list-style: none; }

#conversejs .list-inline-item {
  display: inline-block; }
  #conversejs .list-inline-item:not(:last-child) {
    margin-right: 0.5rem; }

#conversejs .initialism {
  font-size: 90%;
  text-transform: uppercase; }

#conversejs .blockquote {
  margin-bottom: 1rem;
  font-size: 1.25rem; }

#conversejs .blockquote-footer {
  display: block;
  font-size: 80%;
  color: #6c757d; }
  #conversejs .blockquote-footer::before {
    content: "\2014 \00A0"; }

#conversejs .img-fluid {
  max-width: 100%;
  height: auto; }

#conversejs .img-thumbnail {
  padding: 0.25rem;
  background-color: #fff;
  border: 1px solid #dee2e6;
  border-radius: 0.25rem;
  max-width: 100%;
  height: auto; }

#conversejs .figure {
  display: inline-block; }

#conversejs .figure-img {
  margin-bottom: 0.5rem;
  line-height: 1; }

#conversejs .figure-caption {
  font-size: 90%;
  color: #6c757d; }

#conversejs .container {
  width: 100%;
  padding-right: 15px;
  padding-left: 15px;
  margin-right: auto;
  margin-left: auto; }
  @media (min-width: 576px) {
    #conversejs .container {
      max-width: 540px; } }
  @media (min-width: 768px) {
    #conversejs .container {
      max-width: 720px; } }
  @media (min-width: 992px) {
    #conversejs .container {
      max-width: 960px; } }
  @media (min-width: 1200px) {
    #conversejs .container {
      max-width: 1140px; } }

#conversejs .container-fluid {
  width: 100%;
  padding-right: 15px;
  padding-left: 15px;
  margin-right: auto;
  margin-left: auto; }

#conversejs .row {
  display: flex;
  flex-wrap: wrap;
  margin-right: -15px;
  margin-left: -15px; }

#conversejs .no-gutters {
  margin-right: 0;
  margin-left: 0; }
  #conversejs .no-gutters > .col,
  #conversejs .no-gutters > [class*="col-"] {
    padding-right: 0;
    padding-left: 0; }

#conversejs .col-1, #conversejs .col-2, #conversejs .col-3, #conversejs .col-4, #conversejs .col-5, #conversejs .col-6, #conversejs .col-7, #conversejs .col-8, #conversejs .col-9, #conversejs .col-10, #conversejs .col-11, #conversejs .col-12, #conversejs .col,
#conversejs .col-auto, #conversejs .col-sm-1, #conversejs .col-sm-2, #conversejs .col-sm-3, #conversejs .col-sm-4, #conversejs .col-sm-5, #conversejs .col-sm-6, #conversejs .col-sm-7, #conversejs .col-sm-8, #conversejs .col-sm-9, #conversejs .col-sm-10, #conversejs .col-sm-11, #conversejs .col-sm-12, #conversejs .col-sm,
#conversejs .col-sm-auto, #conversejs .col-md-1, #conversejs .col-md-2, #conversejs .col-md-3, #conversejs .col-md-4, #conversejs .col-md-5, #conversejs .col-md-6, #conversejs .col-md-7, #conversejs .col-md-8, #conversejs .col-md-9, #conversejs .col-md-10, #conversejs .col-md-11, #conversejs .col-md-12, #conversejs .col-md,
#conversejs .col-md-auto, #conversejs .col-lg-1, #conversejs .col-lg-2, #conversejs .col-lg-3, #conversejs .col-lg-4, #conversejs .col-lg-5, #conversejs .col-lg-6, #conversejs .col-lg-7, #conversejs .col-lg-8, #conversejs .col-lg-9, #conversejs .col-lg-10, #conversejs .col-lg-11, #conversejs .col-lg-12, #conversejs .col-lg,
#conversejs .col-lg-auto, #conversejs .col-xl-1, #conversejs .col-xl-2, #conversejs .col-xl-3, #conversejs .col-xl-4, #conversejs .col-xl-5, #conversejs .col-xl-6, #conversejs .col-xl-7, #conversejs .col-xl-8, #conversejs .col-xl-9, #conversejs .col-xl-10, #conversejs .col-xl-11, #conversejs .col-xl-12, #conversejs .col-xl,
#conversejs .col-xl-auto {
  position: relative;
  width: 100%;
  min-height: 1px;
  padding-right: 15px;
  padding-left: 15px; }

#conversejs .col {
  flex-basis: 0;
  flex-grow: 1;
  max-width: 100%; }

#conversejs .col-auto {
  flex: 0 0 auto;
  width: auto;
  max-width: none; }

#conversejs .col-1 {
  flex: 0 0 8.33333%;
  max-width: 8.33333%; }

#conversejs .col-2 {
  flex: 0 0 16.66667%;
  max-width: 16.66667%; }

#conversejs .col-3 {
  flex: 0 0 25%;
  max-width: 25%; }

#conversejs .col-4 {
  flex: 0 0 33.33333%;
  max-width: 33.33333%; }

#conversejs .col-5 {
  flex: 0 0 41.66667%;
  max-width: 41.66667%; }

#conversejs .col-6 {
  flex: 0 0 50%;
  max-width: 50%; }

#conversejs .col-7 {
  flex: 0 0 58.33333%;
  max-width: 58.33333%; }

#conversejs .col-8 {
  flex: 0 0 66.66667%;
  max-width: 66.66667%; }

#conversejs .col-9 {
  flex: 0 0 75%;
  max-width: 75%; }

#conversejs .col-10 {
  flex: 0 0 83.33333%;
  max-width: 83.33333%; }

#conversejs .col-11 {
  flex: 0 0 91.66667%;
  max-width: 91.66667%; }

#conversejs .col-12 {
  flex: 0 0 100%;
  max-width: 100%; }

#conversejs .order-first {
  order: -1; }

#conversejs .order-last {
  order: 13; }

#conversejs .order-0 {
  order: 0; }

#conversejs .order-1 {
  order: 1; }

#conversejs .order-2 {
  order: 2; }

#conversejs .order-3 {
  order: 3; }

#conversejs .order-4 {
  order: 4; }

#conversejs .order-5 {
  order: 5; }

#conversejs .order-6 {
  order: 6; }

#conversejs .order-7 {
  order: 7; }

#conversejs .order-8 {
  order: 8; }

#conversejs .order-9 {
  order: 9; }

#conversejs .order-10 {
  order: 10; }

#conversejs .order-11 {
  order: 11; }

#conversejs .order-12 {
  order: 12; }

#conversejs .offset-1 {
  margin-left: 8.33333%; }

#conversejs .offset-2 {
  margin-left: 16.66667%; }

#conversejs .offset-3 {
  margin-left: 25%; }

#conversejs .offset-4 {
  margin-left: 33.33333%; }

#conversejs .offset-5 {
  margin-left: 41.66667%; }

#conversejs .offset-6 {
  margin-left: 50%; }

#conversejs .offset-7 {
  margin-left: 58.33333%; }

#conversejs .offset-8 {
  margin-left: 66.66667%; }

#conversejs .offset-9 {
  margin-left: 75%; }

#conversejs .offset-10 {
  margin-left: 83.33333%; }

#conversejs .offset-11 {
  margin-left: 91.66667%; }

@media (min-width: 576px) {
  #conversejs .col-sm {
    flex-basis: 0;
    flex-grow: 1;
    max-width: 100%; }
  #conversejs .col-sm-auto {
    flex: 0 0 auto;
    width: auto;
    max-width: none; }
  #conversejs .col-sm-1 {
    flex: 0 0 8.33333%;
    max-width: 8.33333%; }
  #conversejs .col-sm-2 {
    flex: 0 0 16.66667%;
    max-width: 16.66667%; }
  #conversejs .col-sm-3 {
    flex: 0 0 25%;
    max-width: 25%; }
  #conversejs .col-sm-4 {
    flex: 0 0 33.33333%;
    max-width: 33.33333%; }
  #conversejs .col-sm-5 {
    flex: 0 0 41.66667%;
    max-width: 41.66667%; }
  #conversejs .col-sm-6 {
    flex: 0 0 50%;
    max-width: 50%; }
  #conversejs .col-sm-7 {
    flex: 0 0 58.33333%;
    max-width: 58.33333%; }
  #conversejs .col-sm-8 {
    flex: 0 0 66.66667%;
    max-width: 66.66667%; }
  #conversejs .col-sm-9 {
    flex: 0 0 75%;
    max-width: 75%; }
  #conversejs .col-sm-10 {
    flex: 0 0 83.33333%;
    max-width: 83.33333%; }
  #conversejs .col-sm-11 {
    flex: 0 0 91.66667%;
    max-width: 91.66667%; }
  #conversejs .col-sm-12 {
    flex: 0 0 100%;
    max-width: 100%; }
  #conversejs .order-sm-first {
    order: -1; }
  #conversejs .order-sm-last {
    order: 13; }
  #conversejs .order-sm-0 {
    order: 0; }
  #conversejs .order-sm-1 {
    order: 1; }
  #conversejs .order-sm-2 {
    order: 2; }
  #conversejs .order-sm-3 {
    order: 3; }
  #conversejs .order-sm-4 {
    order: 4; }
  #conversejs .order-sm-5 {
    order: 5; }
  #conversejs .order-sm-6 {
    order: 6; }
  #conversejs .order-sm-7 {
    order: 7; }
  #conversejs .order-sm-8 {
    order: 8; }
  #conversejs .order-sm-9 {
    order: 9; }
  #conversejs .order-sm-10 {
    order: 10; }
  #conversejs .order-sm-11 {
    order: 11; }
  #conversejs .order-sm-12 {
    order: 12; }
  #conversejs .offset-sm-0 {
    margin-left: 0; }
  #conversejs .offset-sm-1 {
    margin-left: 8.33333%; }
  #conversejs .offset-sm-2 {
    margin-left: 16.66667%; }
  #conversejs .offset-sm-3 {
    margin-left: 25%; }
  #conversejs .offset-sm-4 {
    margin-left: 33.33333%; }
  #conversejs .offset-sm-5 {
    margin-left: 41.66667%; }
  #conversejs .offset-sm-6 {
    margin-left: 50%; }
  #conversejs .offset-sm-7 {
    margin-left: 58.33333%; }
  #conversejs .offset-sm-8 {
    margin-left: 66.66667%; }
  #conversejs .offset-sm-9 {
    margin-left: 75%; }
  #conversejs .offset-sm-10 {
    margin-left: 83.33333%; }
  #conversejs .offset-sm-11 {
    margin-left: 91.66667%; } }

@media (min-width: 768px) {
  #conversejs .col-md {
    flex-basis: 0;
    flex-grow: 1;
    max-width: 100%; }
  #conversejs .col-md-auto {
    flex: 0 0 auto;
    width: auto;
    max-width: none; }
  #conversejs .col-md-1 {
    flex: 0 0 8.33333%;
    max-width: 8.33333%; }
  #conversejs .col-md-2 {
    flex: 0 0 16.66667%;
    max-width: 16.66667%; }
  #conversejs .col-md-3 {
    flex: 0 0 25%;
    max-width: 25%; }
  #conversejs .col-md-4 {
    flex: 0 0 33.33333%;
    max-width: 33.33333%; }
  #conversejs .col-md-5 {
    flex: 0 0 41.66667%;
    max-width: 41.66667%; }
  #conversejs .col-md-6 {
    flex: 0 0 50%;
    max-width: 50%; }
  #conversejs .col-md-7 {
    flex: 0 0 58.33333%;
    max-width: 58.33333%; }
  #conversejs .col-md-8 {
    flex: 0 0 66.66667%;
    max-width: 66.66667%; }
  #conversejs .col-md-9 {
    flex: 0 0 75%;
    max-width: 75%; }
  #conversejs .col-md-10 {
    flex: 0 0 83.33333%;
    max-width: 83.33333%; }
  #conversejs .col-md-11 {
    flex: 0 0 91.66667%;
    max-width: 91.66667%; }
  #conversejs .col-md-12 {
    flex: 0 0 100%;
    max-width: 100%; }
  #conversejs .order-md-first {
    order: -1; }
  #conversejs .order-md-last {
    order: 13; }
  #conversejs .order-md-0 {
    order: 0; }
  #conversejs .order-md-1 {
    order: 1; }
  #conversejs .order-md-2 {
    order: 2; }
  #conversejs .order-md-3 {
    order: 3; }
  #conversejs .order-md-4 {
    order: 4; }
  #conversejs .order-md-5 {
    order: 5; }
  #conversejs .order-md-6 {
    order: 6; }
  #conversejs .order-md-7 {
    order: 7; }
  #conversejs .order-md-8 {
    order: 8; }
  #conversejs .order-md-9 {
    order: 9; }
  #conversejs .order-md-10 {
    order: 10; }
  #conversejs .order-md-11 {
    order: 11; }
  #conversejs .order-md-12 {
    order: 12; }
  #conversejs .offset-md-0 {
    margin-left: 0; }
  #conversejs .offset-md-1 {
    margin-left: 8.33333%; }
  #conversejs .offset-md-2 {
    margin-left: 16.66667%; }
  #conversejs .offset-md-3 {
    margin-left: 25%; }
  #conversejs .offset-md-4 {
    margin-left: 33.33333%; }
  #conversejs .offset-md-5 {
    margin-left: 41.66667%; }
  #conversejs .offset-md-6 {
    margin-left: 50%; }
  #conversejs .offset-md-7 {
    margin-left: 58.33333%; }
  #conversejs .offset-md-8 {
    margin-left: 66.66667%; }
  #conversejs .offset-md-9 {
    margin-left: 75%; }
  #conversejs .offset-md-10 {
    margin-left: 83.33333%; }
  #conversejs .offset-md-11 {
    margin-left: 91.66667%; } }

@media (min-width: 992px) {
  #conversejs .col-lg {
    flex-basis: 0;
    flex-grow: 1;
    max-width: 100%; }
  #conversejs .col-lg-auto {
    flex: 0 0 auto;
    width: auto;
    max-width: none; }
  #conversejs .col-lg-1 {
    flex: 0 0 8.33333%;
    max-width: 8.33333%; }
  #conversejs .col-lg-2 {
    flex: 0 0 16.66667%;
    max-width: 16.66667%; }
  #conversejs .col-lg-3 {
    flex: 0 0 25%;
    max-width: 25%; }
  #conversejs .col-lg-4 {
    flex: 0 0 33.33333%;
    max-width: 33.33333%; }
  #conversejs .col-lg-5 {
    flex: 0 0 41.66667%;
    max-width: 41.66667%; }
  #conversejs .col-lg-6 {
    flex: 0 0 50%;
    max-width: 50%; }
  #conversejs .col-lg-7 {
    flex: 0 0 58.33333%;
    max-width: 58.33333%; }
  #conversejs .col-lg-8 {
    flex: 0 0 66.66667%;
    max-width: 66.66667%; }
  #conversejs .col-lg-9 {
    flex: 0 0 75%;
    max-width: 75%; }
  #conversejs .col-lg-10 {
    flex: 0 0 83.33333%;
    max-width: 83.33333%; }
  #conversejs .col-lg-11 {
    flex: 0 0 91.66667%;
    max-width: 91.66667%; }
  #conversejs .col-lg-12 {
    flex: 0 0 100%;
    max-width: 100%; }
  #conversejs .order-lg-first {
    order: -1; }
  #conversejs .order-lg-last {
    order: 13; }
  #conversejs .order-lg-0 {
    order: 0; }
  #conversejs .order-lg-1 {
    order: 1; }
  #conversejs .order-lg-2 {
    order: 2; }
  #conversejs .order-lg-3 {
    order: 3; }
  #conversejs .order-lg-4 {
    order: 4; }
  #conversejs .order-lg-5 {
    order: 5; }
  #conversejs .order-lg-6 {
    order: 6; }
  #conversejs .order-lg-7 {
    order: 7; }
  #conversejs .order-lg-8 {
    order: 8; }
  #conversejs .order-lg-9 {
    order: 9; }
  #conversejs .order-lg-10 {
    order: 10; }
  #conversejs .order-lg-11 {
    order: 11; }
  #conversejs .order-lg-12 {
    order: 12; }
  #conversejs .offset-lg-0 {
    margin-left: 0; }
  #conversejs .offset-lg-1 {
    margin-left: 8.33333%; }
  #conversejs .offset-lg-2 {
    margin-left: 16.66667%; }
  #conversejs .offset-lg-3 {
    margin-left: 25%; }
  #conversejs .offset-lg-4 {
    margin-left: 33.33333%; }
  #conversejs .offset-lg-5 {
    margin-left: 41.66667%; }
  #conversejs .offset-lg-6 {
    margin-left: 50%; }
  #conversejs .offset-lg-7 {
    margin-left: 58.33333%; }
  #conversejs .offset-lg-8 {
    margin-left: 66.66667%; }
  #conversejs .offset-lg-9 {
    margin-left: 75%; }
  #conversejs .offset-lg-10 {
    margin-left: 83.33333%; }
  #conversejs .offset-lg-11 {
    margin-left: 91.66667%; } }

@media (min-width: 1200px) {
  #conversejs .col-xl {
    flex-basis: 0;
    flex-grow: 1;
    max-width: 100%; }
  #conversejs .col-xl-auto {
    flex: 0 0 auto;
    width: auto;
    max-width: none; }
  #conversejs .col-xl-1 {
    flex: 0 0 8.33333%;
    max-width: 8.33333%; }
  #conversejs .col-xl-2 {
    flex: 0 0 16.66667%;
    max-width: 16.66667%; }
  #conversejs .col-xl-3 {
    flex: 0 0 25%;
    max-width: 25%; }
  #conversejs .col-xl-4 {
    flex: 0 0 33.33333%;
    max-width: 33.33333%; }
  #conversejs .col-xl-5 {
    flex: 0 0 41.66667%;
    max-width: 41.66667%; }
  #conversejs .col-xl-6 {
    flex: 0 0 50%;
    max-width: 50%; }
  #conversejs .col-xl-7 {
    flex: 0 0 58.33333%;
    max-width: 58.33333%; }
  #conversejs .col-xl-8 {
    flex: 0 0 66.66667%;
    max-width: 66.66667%; }
  #conversejs .col-xl-9 {
    flex: 0 0 75%;
    max-width: 75%; }
  #conversejs .col-xl-10 {
    flex: 0 0 83.33333%;
    max-width: 83.33333%; }
  #conversejs .col-xl-11 {
    flex: 0 0 91.66667%;
    max-width: 91.66667%; }
  #conversejs .col-xl-12 {
    flex: 0 0 100%;
    max-width: 100%; }
  #conversejs .order-xl-first {
    order: -1; }
  #conversejs .order-xl-last {
    order: 13; }
  #conversejs .order-xl-0 {
    order: 0; }
  #conversejs .order-xl-1 {
    order: 1; }
  #conversejs .order-xl-2 {
    order: 2; }
  #conversejs .order-xl-3 {
    order: 3; }
  #conversejs .order-xl-4 {
    order: 4; }
  #conversejs .order-xl-5 {
    order: 5; }
  #conversejs .order-xl-6 {
    order: 6; }
  #conversejs .order-xl-7 {
    order: 7; }
  #conversejs .order-xl-8 {
    order: 8; }
  #conversejs .order-xl-9 {
    order: 9; }
  #conversejs .order-xl-10 {
    order: 10; }
  #conversejs .order-xl-11 {
    order: 11; }
  #conversejs .order-xl-12 {
    order: 12; }
  #conversejs .offset-xl-0 {
    margin-left: 0; }
  #conversejs .offset-xl-1 {
    margin-left: 8.33333%; }
  #conversejs .offset-xl-2 {
    margin-left: 16.66667%; }
  #conversejs .offset-xl-3 {
    margin-left: 25%; }
  #conversejs .offset-xl-4 {
    margin-left: 33.33333%; }
  #conversejs .offset-xl-5 {
    margin-left: 41.66667%; }
  #conversejs .offset-xl-6 {
    margin-left: 50%; }
  #conversejs .offset-xl-7 {
    margin-left: 58.33333%; }
  #conversejs .offset-xl-8 {
    margin-left: 66.66667%; }
  #conversejs .offset-xl-9 {
    margin-left: 75%; }
  #conversejs .offset-xl-10 {
    margin-left: 83.33333%; }
  #conversejs .offset-xl-11 {
    margin-left: 91.66667%; } }

#conversejs .form-control {
  display: block;
  width: 100%;
  padding: 0.375rem 0.75rem;
  font-size: 1rem;
  line-height: 1.5;
  color: #495057;
  background-color: #fff;
  background-clip: padding-box;
  border: 1px solid #ced4da;
  border-radius: 0.25rem;
  transition: border-color 0.15s ease-in-out, box-shadow 0.15s ease-in-out; }
  #conversejs .form-control::-ms-expand {
    background-color: transparent;
    border: 0; }
  #conversejs .form-control:focus {
    color: #495057;
    background-color: #fff;
    border-color: #80bdff;
    outline: 0;
    box-shadow: 0 0 0 0.2rem rgba(0, 123, 255, 0.25); }
  #conversejs .form-control::placeholder {
    color: #6c757d;
    opacity: 1; }
  #conversejs .form-control:disabled, #conversejs .form-control[readonly] {
    background-color: #e9ecef;
    opacity: 1; }

#conversejs select.form-control:not([size]):not([multiple]) {
  height: calc(2.25rem + 2px); }

#conversejs select.form-control:focus::-ms-value {
  color: #495057;
  background-color: #fff; }

#conversejs .form-control-file,
#conversejs .form-control-range {
  display: block;
  width: 100%; }

#conversejs .col-form-label {
  padding-top: calc(0.375rem + 1px);
  padding-bottom: calc(0.375rem + 1px);
  margin-bottom: 0;
  font-size: inherit;
  line-height: 1.5; }

#conversejs .col-form-label-lg {
  padding-top: calc(0.5rem + 1px);
  padding-bottom: calc(0.5rem + 1px);
  font-size: 1.25rem;
  line-height: 1.5; }

#conversejs .col-form-label-sm {
  padding-top: calc(0.25rem + 1px);
  padding-bottom: calc(0.25rem + 1px);
  font-size: 0.875rem;
  line-height: 1.5; }

#conversejs .form-control-plaintext {
  display: block;
  width: 100%;
  padding-top: 0.375rem;
  padding-bottom: 0.375rem;
  margin-bottom: 0;
  line-height: 1.5;
  background-color: transparent;
  border: solid transparent;
  border-width: 1px 0; }
  #conversejs .form-control-plaintext.form-control-sm, #conversejs .input-group-sm > .form-control-plaintext.form-control,
  #conversejs .input-group-sm > .input-group-prepend > .form-control-plaintext.input-group-text,
  #conversejs .input-group-sm > .input-group-append > .form-control-plaintext.input-group-text,
  #conversejs .input-group-sm > .input-group-prepend > .form-control-plaintext.btn,
  #conversejs .input-group-sm > .input-group-append > .form-control-plaintext.btn, #conversejs .form-control-plaintext.form-control-lg, #conversejs .input-group-lg > .form-control-plaintext.form-control,
  #conversejs .input-group-lg > .input-group-prepend > .form-control-plaintext.input-group-text,
  #conversejs .input-group-lg > .input-group-append > .form-control-plaintext.input-group-text,
  #conversejs .input-group-lg > .input-group-prepend > .form-control-plaintext.btn,
  #conversejs .input-group-lg > .input-group-append > .form-control-plaintext.btn {
    padding-right: 0;
    padding-left: 0; }

#conversejs .form-control-sm, #conversejs .input-group-sm > .form-control,
#conversejs .input-group-sm > .input-group-prepend > .input-group-text,
#conversejs .input-group-sm > .input-group-append > .input-group-text,
#conversejs .input-group-sm > .input-group-prepend > .btn,
#conversejs .input-group-sm > .input-group-append > .btn {
  padding: 0.25rem 0.5rem;
  font-size: 0.875rem;
  line-height: 1.5;
  border-radius: 0.2rem; }

#conversejs select.form-control-sm:not([size]):not([multiple]), #conversejs .input-group-sm > select.form-control:not([size]):not([multiple]),
#conversejs .input-group-sm > .input-group-prepend > select.input-group-text:not([size]):not([multiple]),
#conversejs .input-group-sm > .input-group-append > select.input-group-text:not([size]):not([multiple]),
#conversejs .input-group-sm > .input-group-prepend > select.btn:not([size]):not([multiple]),
#conversejs .input-group-sm > .input-group-append > select.btn:not([size]):not([multiple]) {
  height: calc(1.8125rem + 2px); }

#conversejs .form-control-lg, #conversejs .input-group-lg > .form-control,
#conversejs .input-group-lg > .input-group-prepend > .input-group-text,
#conversejs .input-group-lg > .input-group-append > .input-group-text,
#conversejs .input-group-lg > .input-group-prepend > .btn,
#conversejs .input-group-lg > .input-group-append > .btn {
  padding: 0.5rem 1rem;
  font-size: 1.25rem;
  line-height: 1.5;
  border-radius: 0.3rem; }

#conversejs select.form-control-lg:not([size]):not([multiple]), #conversejs .input-group-lg > select.form-control:not([size]):not([multiple]),
#conversejs .input-group-lg > .input-group-prepend > select.input-group-text:not([size]):not([multiple]),
#conversejs .input-group-lg > .input-group-append > select.input-group-text:not([size]):not([multiple]),
#conversejs .input-group-lg > .input-group-prepend > select.btn:not([size]):not([multiple]),
#conversejs .input-group-lg > .input-group-append > select.btn:not([size]):not([multiple]) {
  height: calc(2.875rem + 2px); }

#conversejs .form-group {
  margin-bottom: 1rem; }

#conversejs .form-text {
  display: block;
  margin-top: 0.25rem; }

#conversejs .form-row {
  display: flex;
  flex-wrap: wrap;
  margin-right: -5px;
  margin-left: -5px; }
  #conversejs .form-row > .col,
  #conversejs .form-row > [class*="col-"] {
    padding-right: 5px;
    padding-left: 5px; }

#conversejs .form-check {
  position: relative;
  display: block;
  padding-left: 1.25rem; }

#conversejs .form-check-input {
  position: absolute;
  margin-top: 0.3rem;
  margin-left: -1.25rem; }
  #conversejs .form-check-input:disabled ~ .form-check-label {
    color: #6c757d; }

#conversejs .form-check-label {
  margin-bottom: 0; }

#conversejs .form-check-inline {
  display: inline-flex;
  align-items: center;
  padding-left: 0;
  margin-right: 0.75rem; }
  #conversejs .form-check-inline .form-check-input {
    position: static;
    margin-top: 0;
    margin-right: 0.3125rem;
    margin-left: 0; }

#conversejs .valid-feedback {
  display: none;
  width: 100%;
  margin-top: 0.25rem;
  font-size: 80%;
  color: #28a745; }

#conversejs .valid-tooltip {
  position: absolute;
  top: 100%;
  z-index: 5;
  display: none;
  max-width: 100%;
  padding: .5rem;
  margin-top: .1rem;
  font-size: .875rem;
  line-height: 1;
  color: #fff;
  background-color: rgba(40, 167, 69, 0.8);
  border-radius: .2rem; }

.was-validated #conversejs .form-control:valid, #conversejs .form-control.is-valid, .was-validated
#conversejs .custom-select:valid,
#conversejs .custom-select.is-valid {
  border-color: #28a745; }
  .was-validated #conversejs .form-control:valid:focus, #conversejs .form-control.is-valid:focus, .was-validated
  #conversejs .custom-select:valid:focus,
  #conversejs .custom-select.is-valid:focus {
    border-color: #28a745;
    box-shadow: 0 0 0 0.2rem rgba(40, 167, 69, 0.25); }
  .was-validated #conversejs .form-control:valid ~ .valid-feedback,
  .was-validated #conversejs .form-control:valid ~ .valid-tooltip, #conversejs .form-control.is-valid ~ .valid-feedback,
  #conversejs .form-control.is-valid ~ .valid-tooltip, .was-validated
  #conversejs .custom-select:valid ~ .valid-feedback,
  .was-validated
  #conversejs .custom-select:valid ~ .valid-tooltip,
  #conversejs .custom-select.is-valid ~ .valid-feedback,
  #conversejs .custom-select.is-valid ~ .valid-tooltip {
    display: block; }

.was-validated #conversejs .form-check-input:valid ~ .form-check-label, #conversejs .form-check-input.is-valid ~ .form-check-label {
  color: #28a745; }

.was-validated #conversejs .form-check-input:valid ~ .valid-feedback,
.was-validated #conversejs .form-check-input:valid ~ .valid-tooltip, #conversejs .form-check-input.is-valid ~ .valid-feedback,
#conversejs .form-check-input.is-valid ~ .valid-tooltip {
  display: block; }

.was-validated #conversejs .custom-control-input:valid ~ .custom-control-label, #conversejs .custom-control-input.is-valid ~ .custom-control-label {
  color: #28a745; }
  .was-validated #conversejs .custom-control-input:valid ~ .custom-control-label::before, #conversejs .custom-control-input.is-valid ~ .custom-control-label::before {
    background-color: #71dd8a; }

.was-validated #conversejs .custom-control-input:valid ~ .valid-feedback,
.was-validated #conversejs .custom-control-input:valid ~ .valid-tooltip, #conversejs .custom-control-input.is-valid ~ .valid-feedback,
#conversejs .custom-control-input.is-valid ~ .valid-tooltip {
  display: block; }

.was-validated #conversejs .custom-control-input:valid:checked ~ .custom-control-label::before, #conversejs .custom-control-input.is-valid:checked ~ .custom-control-label::before {
  background-color: #34ce57; }

.was-validated #conversejs .custom-control-input:valid:focus ~ .custom-control-label::before, #conversejs .custom-control-input.is-valid:focus ~ .custom-control-label::before {
  box-shadow: 0 0 0 1px #fff, 0 0 0 0.2rem rgba(40, 167, 69, 0.25); }

.was-validated #conversejs .custom-file-input:valid ~ .custom-file-label, #conversejs .custom-file-input.is-valid ~ .custom-file-label {
  border-color: #28a745; }
  .was-validated #conversejs .custom-file-input:valid ~ .custom-file-label::before, #conversejs .custom-file-input.is-valid ~ .custom-file-label::before {
    border-color: inherit; }

.was-validated #conversejs .custom-file-input:valid ~ .valid-feedback,
.was-validated #conversejs .custom-file-input:valid ~ .valid-tooltip, #conversejs .custom-file-input.is-valid ~ .valid-feedback,
#conversejs .custom-file-input.is-valid ~ .valid-tooltip {
  display: block; }

.was-validated #conversejs .custom-file-input:valid:focus ~ .custom-file-label, #conversejs .custom-file-input.is-valid:focus ~ .custom-file-label {
  box-shadow: 0 0 0 0.2rem rgba(40, 167, 69, 0.25); }

#conversejs .invalid-feedback {
  display: none;
  width: 100%;
  margin-top: 0.25rem;
  font-size: 80%;
  color: #dc3545; }

#conversejs .invalid-tooltip {
  position: absolute;
  top: 100%;
  z-index: 5;
  display: none;
  max-width: 100%;
  padding: .5rem;
  margin-top: .1rem;
  font-size: .875rem;
  line-height: 1;
  color: #fff;
  background-color: rgba(220, 53, 69, 0.8);
  border-radius: .2rem; }

.was-validated #conversejs .form-control:invalid, #conversejs .form-control.is-invalid, .was-validated
#conversejs .custom-select:invalid,
#conversejs .custom-select.is-invalid {
  border-color: #dc3545; }
  .was-validated #conversejs .form-control:invalid:focus, #conversejs .form-control.is-invalid:focus, .was-validated
  #conversejs .custom-select:invalid:focus,
  #conversejs .custom-select.is-invalid:focus {
    border-color: #dc3545;
    box-shadow: 0 0 0 0.2rem rgba(220, 53, 69, 0.25); }
  .was-validated #conversejs .form-control:invalid ~ .invalid-feedback,
  .was-validated #conversejs .form-control:invalid ~ .invalid-tooltip, #conversejs .form-control.is-invalid ~ .invalid-feedback,
  #conversejs .form-control.is-invalid ~ .invalid-tooltip, .was-validated
  #conversejs .custom-select:invalid ~ .invalid-feedback,
  .was-validated
  #conversejs .custom-select:invalid ~ .invalid-tooltip,
  #conversejs .custom-select.is-invalid ~ .invalid-feedback,
  #conversejs .custom-select.is-invalid ~ .invalid-tooltip {
    display: block; }

.was-validated #conversejs .form-check-input:invalid ~ .form-check-label, #conversejs .form-check-input.is-invalid ~ .form-check-label {
  color: #dc3545; }

.was-validated #conversejs .form-check-input:invalid ~ .invalid-feedback,
.was-validated #conversejs .form-check-input:invalid ~ .invalid-tooltip, #conversejs .form-check-input.is-invalid ~ .invalid-feedback,
#conversejs .form-check-input.is-invalid ~ .invalid-tooltip {
  display: block; }

.was-validated #conversejs .custom-control-input:invalid ~ .custom-control-label, #conversejs .custom-control-input.is-invalid ~ .custom-control-label {
  color: #dc3545; }
  .was-validated #conversejs .custom-control-input:invalid ~ .custom-control-label::before, #conversejs .custom-control-input.is-invalid ~ .custom-control-label::before {
    background-color: #efa2a9; }

.was-validated #conversejs .custom-control-input:invalid ~ .invalid-feedback,
.was-validated #conversejs .custom-control-input:invalid ~ .invalid-tooltip, #conversejs .custom-control-input.is-invalid ~ .invalid-feedback,
#conversejs .custom-control-input.is-invalid ~ .invalid-tooltip {
  display: block; }

.was-validated #conversejs .custom-control-input:invalid:checked ~ .custom-control-label::before, #conversejs .custom-control-input.is-invalid:checked ~ .custom-control-label::before {
  background-color: #e4606d; }

.was-validated #conversejs .custom-control-input:invalid:focus ~ .custom-control-label::before, #conversejs .custom-control-input.is-invalid:focus ~ .custom-control-label::before {
  box-shadow: 0 0 0 1px #fff, 0 0 0 0.2rem rgba(220, 53, 69, 0.25); }

.was-validated #conversejs .custom-file-input:invalid ~ .custom-file-label, #conversejs .custom-file-input.is-invalid ~ .custom-file-label {
  border-color: #dc3545; }
  .was-validated #conversejs .custom-file-input:invalid ~ .custom-file-label::before, #conversejs .custom-file-input.is-invalid ~ .custom-file-label::before {
    border-color: inherit; }

.was-validated #conversejs .custom-file-input:invalid ~ .invalid-feedback,
.was-validated #conversejs .custom-file-input:invalid ~ .invalid-tooltip, #conversejs .custom-file-input.is-invalid ~ .invalid-feedback,
#conversejs .custom-file-input.is-invalid ~ .invalid-tooltip {
  display: block; }

.was-validated #conversejs .custom-file-input:invalid:focus ~ .custom-file-label, #conversejs .custom-file-input.is-invalid:focus ~ .custom-file-label {
  box-shadow: 0 0 0 0.2rem rgba(220, 53, 69, 0.25); }

#conversejs .form-inline {
  display: flex;
  flex-flow: row wrap;
  align-items: center; }
  #conversejs .form-inline .form-check {
    width: 100%; }
  @media (min-width: 576px) {
    #conversejs .form-inline label {
      display: flex;
      align-items: center;
      justify-content: center;
      margin-bottom: 0; }
    #conversejs .form-inline .form-group {
      display: flex;
      flex: 0 0 auto;
      flex-flow: row wrap;
      align-items: center;
      margin-bottom: 0; }
    #conversejs .form-inline .form-control {
      display: inline-block;
      width: auto;
      vertical-align: middle; }
    #conversejs .form-inline .form-control-plaintext {
      display: inline-block; }
    #conversejs .form-inline .input-group {
      width: auto; }
    #conversejs .form-inline .form-check {
      display: flex;
      align-items: center;
      justify-content: center;
      width: auto;
      padding-left: 0; }
    #conversejs .form-inline .form-check-input {
      position: relative;
      margin-top: 0;
      margin-right: 0.25rem;
      margin-left: 0; }
    #conversejs .form-inline .custom-control {
      align-items: center;
      justify-content: center; }
    #conversejs .form-inline .custom-control-label {
      margin-bottom: 0; } }

#conversejs .btn {
  display: inline-block;
  font-weight: 400;
  text-align: center;
  white-space: nowrap;
  vertical-align: middle;
  user-select: none;
  border: 1px solid transparent;
  padding: 0.375rem 0.75rem;
  font-size: 1rem;
  line-height: 1.5;
  border-radius: 0.25rem;
  transition: color 0.15s ease-in-out, background-color 0.15s ease-in-out, border-color 0.15s ease-in-out, box-shadow 0.15s ease-in-out; }
  #conversejs .btn:hover, #conversejs .btn:focus {
    text-decoration: none; }
  #conversejs .btn:focus, #conversejs .btn.focus {
    outline: 0;
    box-shadow: 0 0 0 0.2rem rgba(0, 123, 255, 0.25); }
  #conversejs .btn.disabled, #conversejs .btn:disabled {
    opacity: 0.65; }
  #conversejs .btn:not(:disabled):not(.disabled) {
    cursor: pointer; }
  #conversejs .btn:not(:disabled):not(.disabled):active, #conversejs .btn:not(:disabled):not(.disabled).active {
    background-image: none; }

#conversejs a.btn.disabled,
#conversejs fieldset:disabled a.btn {
  pointer-events: none; }

#conversejs .btn-primary {
  color: #fff;
  background-color: #007bff;
  border-color: #007bff; }
  #conversejs .btn-primary:hover {
    color: #fff;
    background-color: #0069d9;
    border-color: #0062cc; }
  #conversejs .btn-primary:focus, #conversejs .btn-primary.focus {
    box-shadow: 0 0 0 0.2rem rgba(0, 123, 255, 0.5); }
  #conversejs .btn-primary.disabled, #conversejs .btn-primary:disabled {
    color: #fff;
    background-color: #007bff;
    border-color: #007bff; }
  #conversejs .btn-primary:not(:disabled):not(.disabled):active, #conversejs .btn-primary:not(:disabled):not(.disabled).active,
  .show > #conversejs .btn-primary.dropdown-toggle {
    color: #fff;
    background-color: #0062cc;
    border-color: #005cbf; }
    #conversejs .btn-primary:not(:disabled):not(.disabled):active:focus, #conversejs .btn-primary:not(:disabled):not(.disabled).active:focus,
    .show > #conversejs .btn-primary.dropdown-toggle:focus {
      box-shadow: 0 0 0 0.2rem rgba(0, 123, 255, 0.5); }

#conversejs .btn-secondary {
  color: #fff;
  background-color: #6c757d;
  border-color: #6c757d; }
  #conversejs .btn-secondary:hover {
    color: #fff;
    background-color: #5a6268;
    border-color: #545b62; }
  #conversejs .btn-secondary:focus, #conversejs .btn-secondary.focus {
    box-shadow: 0 0 0 0.2rem rgba(108, 117, 125, 0.5); }
  #conversejs .btn-secondary.disabled, #conversejs .btn-secondary:disabled {
    color: #fff;
    background-color: #6c757d;
    border-color: #6c757d; }
  #conversejs .btn-secondary:not(:disabled):not(.disabled):active, #conversejs .btn-secondary:not(:disabled):not(.disabled).active,
  .show > #conversejs .btn-secondary.dropdown-toggle {
    color: #fff;
    background-color: #545b62;
    border-color: #4e555b; }
    #conversejs .btn-secondary:not(:disabled):not(.disabled):active:focus, #conversejs .btn-secondary:not(:disabled):not(.disabled).active:focus,
    .show > #conversejs .btn-secondary.dropdown-toggle:focus {
      box-shadow: 0 0 0 0.2rem rgba(108, 117, 125, 0.5); }

#conversejs .btn-success {
  color: #fff;
  background-color: #28a745;
  border-color: #28a745; }
  #conversejs .btn-success:hover {
    color: #fff;
    background-color: #218838;
    border-color: #1e7e34; }
  #conversejs .btn-success:focus, #conversejs .btn-success.focus {
    box-shadow: 0 0 0 0.2rem rgba(40, 167, 69, 0.5); }
  #conversejs .btn-success.disabled, #conversejs .btn-success:disabled {
    color: #fff;
    background-color: #28a745;
    border-color: #28a745; }
  #conversejs .btn-success:not(:disabled):not(.disabled):active, #conversejs .btn-success:not(:disabled):not(.disabled).active,
  .show > #conversejs .btn-success.dropdown-toggle {
    color: #fff;
    background-color: #1e7e34;
    border-color: #1c7430; }
    #conversejs .btn-success:not(:disabled):not(.disabled):active:focus, #conversejs .btn-success:not(:disabled):not(.disabled).active:focus,
    .show > #conversejs .btn-success.dropdown-toggle:focus {
      box-shadow: 0 0 0 0.2rem rgba(40, 167, 69, 0.5); }

#conversejs .btn-info {
  color: #fff;
  background-color: #17a2b8;
  border-color: #17a2b8; }
  #conversejs .btn-info:hover {
    color: #fff;
    background-color: #138496;
    border-color: #117a8b; }
  #conversejs .btn-info:focus, #conversejs .btn-info.focus {
    box-shadow: 0 0 0 0.2rem rgba(23, 162, 184, 0.5); }
  #conversejs .btn-info.disabled, #conversejs .btn-info:disabled {
    color: #fff;
    background-color: #17a2b8;
    border-color: #17a2b8; }
  #conversejs .btn-info:not(:disabled):not(.disabled):active, #conversejs .btn-info:not(:disabled):not(.disabled).active,
  .show > #conversejs .btn-info.dropdown-toggle {
    color: #fff;
    background-color: #117a8b;
    border-color: #10707f; }
    #conversejs .btn-info:not(:disabled):not(.disabled):active:focus, #conversejs .btn-info:not(:disabled):not(.disabled).active:focus,
    .show > #conversejs .btn-info.dropdown-toggle:focus {
      box-shadow: 0 0 0 0.2rem rgba(23, 162, 184, 0.5); }

#conversejs .btn-warning {
  color: #212529;
  background-color: #ffc107;
  border-color: #ffc107; }
  #conversejs .btn-warning:hover {
    color: #212529;
    background-color: #e0a800;
    border-color: #d39e00; }
  #conversejs .btn-warning:focus, #conversejs .btn-warning.focus {
    box-shadow: 0 0 0 0.2rem rgba(255, 193, 7, 0.5); }
  #conversejs .btn-warning.disabled, #conversejs .btn-warning:disabled {
    color: #212529;
    background-color: #ffc107;
    border-color: #ffc107; }
  #conversejs .btn-warning:not(:disabled):not(.disabled):active, #conversejs .btn-warning:not(:disabled):not(.disabled).active,
  .show > #conversejs .btn-warning.dropdown-toggle {
    color: #212529;
    background-color: #d39e00;
    border-color: #c69500; }
    #conversejs .btn-warning:not(:disabled):not(.disabled):active:focus, #conversejs .btn-warning:not(:disabled):not(.disabled).active:focus,
    .show > #conversejs .btn-warning.dropdown-toggle:focus {
      box-shadow: 0 0 0 0.2rem rgba(255, 193, 7, 0.5); }

#conversejs .btn-danger {
  color: #fff;
  background-color: #dc3545;
  border-color: #dc3545; }
  #conversejs .btn-danger:hover {
    color: #fff;
    background-color: #c82333;
    border-color: #bd2130; }
  #conversejs .btn-danger:focus, #conversejs .btn-danger.focus {
    box-shadow: 0 0 0 0.2rem rgba(220, 53, 69, 0.5); }
  #conversejs .btn-danger.disabled, #conversejs .btn-danger:disabled {
    color: #fff;
    background-color: #dc3545;
    border-color: #dc3545; }
  #conversejs .btn-danger:not(:disabled):not(.disabled):active, #conversejs .btn-danger:not(:disabled):not(.disabled).active,
  .show > #conversejs .btn-danger.dropdown-toggle {
    color: #fff;
    background-color: #bd2130;
    border-color: #b21f2d; }
    #conversejs .btn-danger:not(:disabled):not(.disabled):active:focus, #conversejs .btn-danger:not(:disabled):not(.disabled).active:focus,
    .show > #conversejs .btn-danger.dropdown-toggle:focus {
      box-shadow: 0 0 0 0.2rem rgba(220, 53, 69, 0.5); }

#conversejs .btn-light {
  color: #212529;
  background-color: #f8f9fa;
  border-color: #f8f9fa; }
  #conversejs .btn-light:hover {
    color: #212529;
    background-color: #e2e6ea;
    border-color: #dae0e5; }
  #conversejs .btn-light:focus, #conversejs .btn-light.focus {
    box-shadow: 0 0 0 0.2rem rgba(248, 249, 250, 0.5); }
  #conversejs .btn-light.disabled, #conversejs .btn-light:disabled {
    color: #212529;
    background-color: #f8f9fa;
    border-color: #f8f9fa; }
  #conversejs .btn-light:not(:disabled):not(.disabled):active, #conversejs .btn-light:not(:disabled):not(.disabled).active,
  .show > #conversejs .btn-light.dropdown-toggle {
    color: #212529;
    background-color: #dae0e5;
    border-color: #d3d9df; }
    #conversejs .btn-light:not(:disabled):not(.disabled):active:focus, #conversejs .btn-light:not(:disabled):not(.disabled).active:focus,
    .show > #conversejs .btn-light.dropdown-toggle:focus {
      box-shadow: 0 0 0 0.2rem rgba(248, 249, 250, 0.5); }

#conversejs .btn-dark {
  color: #fff;
  background-color: #343a40;
  border-color: #343a40; }
  #conversejs .btn-dark:hover {
    color: #fff;
    background-color: #23272b;
    border-color: #1d2124; }
  #conversejs .btn-dark:focus, #conversejs .btn-dark.focus {
    box-shadow: 0 0 0 0.2rem rgba(52, 58, 64, 0.5); }
  #conversejs .btn-dark.disabled, #conversejs .btn-dark:disabled {
    color: #fff;
    background-color: #343a40;
    border-color: #343a40; }
  #conversejs .btn-dark:not(:disabled):not(.disabled):active, #conversejs .btn-dark:not(:disabled):not(.disabled).active,
  .show > #conversejs .btn-dark.dropdown-toggle {
    color: #fff;
    background-color: #1d2124;
    border-color: #171a1d; }
    #conversejs .btn-dark:not(:disabled):not(.disabled):active:focus, #conversejs .btn-dark:not(:disabled):not(.disabled).active:focus,
    .show > #conversejs .btn-dark.dropdown-toggle:focus {
      box-shadow: 0 0 0 0.2rem rgba(52, 58, 64, 0.5); }

#conversejs .btn-outline-primary {
  color: #007bff;
  background-color: transparent;
  background-image: none;
  border-color: #007bff; }
  #conversejs .btn-outline-primary:hover {
    color: #fff;
    background-color: #007bff;
    border-color: #007bff; }
  #conversejs .btn-outline-primary:focus, #conversejs .btn-outline-primary.focus {
    box-shadow: 0 0 0 0.2rem rgba(0, 123, 255, 0.5); }
  #conversejs .btn-outline-primary.disabled, #conversejs .btn-outline-primary:disabled {
    color: #007bff;
    background-color: transparent; }
  #conversejs .btn-outline-primary:not(:disabled):not(.disabled):active, #conversejs .btn-outline-primary:not(:disabled):not(.disabled).active,
  .show > #conversejs .btn-outline-primary.dropdown-toggle {
    color: #fff;
    background-color: #007bff;
    border-color: #007bff; }
    #conversejs .btn-outline-primary:not(:disabled):not(.disabled):active:focus, #conversejs .btn-outline-primary:not(:disabled):not(.disabled).active:focus,
    .show > #conversejs .btn-outline-primary.dropdown-toggle:focus {
      box-shadow: 0 0 0 0.2rem rgba(0, 123, 255, 0.5); }

#conversejs .btn-outline-secondary {
  color: #6c757d;
  background-color: transparent;
  background-image: none;
  border-color: #6c757d; }
  #conversejs .btn-outline-secondary:hover {
    color: #fff;
    background-color: #6c757d;
    border-color: #6c757d; }
  #conversejs .btn-outline-secondary:focus, #conversejs .btn-outline-secondary.focus {
    box-shadow: 0 0 0 0.2rem rgba(108, 117, 125, 0.5); }
  #conversejs .btn-outline-secondary.disabled, #conversejs .btn-outline-secondary:disabled {
    color: #6c757d;
    background-color: transparent; }
  #conversejs .btn-outline-secondary:not(:disabled):not(.disabled):active, #conversejs .btn-outline-secondary:not(:disabled):not(.disabled).active,
  .show > #conversejs .btn-outline-secondary.dropdown-toggle {
    color: #fff;
    background-color: #6c757d;
    border-color: #6c757d; }
    #conversejs .btn-outline-secondary:not(:disabled):not(.disabled):active:focus, #conversejs .btn-outline-secondary:not(:disabled):not(.disabled).active:focus,
    .show > #conversejs .btn-outline-secondary.dropdown-toggle:focus {
      box-shadow: 0 0 0 0.2rem rgba(108, 117, 125, 0.5); }

#conversejs .btn-outline-success {
  color: #28a745;
  background-color: transparent;
  background-image: none;
  border-color: #28a745; }
  #conversejs .btn-outline-success:hover {
    color: #fff;
    background-color: #28a745;
    border-color: #28a745; }
  #conversejs .btn-outline-success:focus, #conversejs .btn-outline-success.focus {
    box-shadow: 0 0 0 0.2rem rgba(40, 167, 69, 0.5); }
  #conversejs .btn-outline-success.disabled, #conversejs .btn-outline-success:disabled {
    color: #28a745;
    background-color: transparent; }
  #conversejs .btn-outline-success:not(:disabled):not(.disabled):active, #conversejs .btn-outline-success:not(:disabled):not(.disabled).active,
  .show > #conversejs .btn-outline-success.dropdown-toggle {
    color: #fff;
    background-color: #28a745;
    border-color: #28a745; }
    #conversejs .btn-outline-success:not(:disabled):not(.disabled):active:focus, #conversejs .btn-outline-success:not(:disabled):not(.disabled).active:focus,
    .show > #conversejs .btn-outline-success.dropdown-toggle:focus {
      box-shadow: 0 0 0 0.2rem rgba(40, 167, 69, 0.5); }

#conversejs .btn-outline-info {
  color: #17a2b8;
  background-color: transparent;
  background-image: none;
  border-color: #17a2b8; }
  #conversejs .btn-outline-info:hover {
    color: #fff;
    background-color: #17a2b8;
    border-color: #17a2b8; }
  #conversejs .btn-outline-info:focus, #conversejs .btn-outline-info.focus {
    box-shadow: 0 0 0 0.2rem rgba(23, 162, 184, 0.5); }
  #conversejs .btn-outline-info.disabled, #conversejs .btn-outline-info:disabled {
    color: #17a2b8;
    background-color: transparent; }
  #conversejs .btn-outline-info:not(:disabled):not(.disabled):active, #conversejs .btn-outline-info:not(:disabled):not(.disabled).active,
  .show > #conversejs .btn-outline-info.dropdown-toggle {
    color: #fff;
    background-color: #17a2b8;
    border-color: #17a2b8; }
    #conversejs .btn-outline-info:not(:disabled):not(.disabled):active:focus, #conversejs .btn-outline-info:not(:disabled):not(.disabled).active:focus,
    .show > #conversejs .btn-outline-info.dropdown-toggle:focus {
      box-shadow: 0 0 0 0.2rem rgba(23, 162, 184, 0.5); }

#conversejs .btn-outline-warning {
  color: #ffc107;
  background-color: transparent;
  background-image: none;
  border-color: #ffc107; }
  #conversejs .btn-outline-warning:hover {
    color: #212529;
    background-color: #ffc107;
    border-color: #ffc107; }
  #conversejs .btn-outline-warning:focus, #conversejs .btn-outline-warning.focus {
    box-shadow: 0 0 0 0.2rem rgba(255, 193, 7, 0.5); }
  #conversejs .btn-outline-warning.disabled, #conversejs .btn-outline-warning:disabled {
    color: #ffc107;
    background-color: transparent; }
  #conversejs .btn-outline-warning:not(:disabled):not(.disabled):active, #conversejs .btn-outline-warning:not(:disabled):not(.disabled).active,
  .show > #conversejs .btn-outline-warning.dropdown-toggle {
    color: #212529;
    background-color: #ffc107;
    border-color: #ffc107; }
    #conversejs .btn-outline-warning:not(:disabled):not(.disabled):active:focus, #conversejs .btn-outline-warning:not(:disabled):not(.disabled).active:focus,
    .show > #conversejs .btn-outline-warning.dropdown-toggle:focus {
      box-shadow: 0 0 0 0.2rem rgba(255, 193, 7, 0.5); }

#conversejs .btn-outline-danger {
  color: #dc3545;
  background-color: transparent;
  background-image: none;
  border-color: #dc3545; }
  #conversejs .btn-outline-danger:hover {
    color: #fff;
    background-color: #dc3545;
    border-color: #dc3545; }
  #conversejs .btn-outline-danger:focus, #conversejs .btn-outline-danger.focus {
    box-shadow: 0 0 0 0.2rem rgba(220, 53, 69, 0.5); }
  #conversejs .btn-outline-danger.disabled, #conversejs .btn-outline-danger:disabled {
    color: #dc3545;
    background-color: transparent; }
  #conversejs .btn-outline-danger:not(:disabled):not(.disabled):active, #conversejs .btn-outline-danger:not(:disabled):not(.disabled).active,
  .show > #conversejs .btn-outline-danger.dropdown-toggle {
    color: #fff;
    background-color: #dc3545;
    border-color: #dc3545; }
    #conversejs .btn-outline-danger:not(:disabled):not(.disabled):active:focus, #conversejs .btn-outline-danger:not(:disabled):not(.disabled).active:focus,
    .show > #conversejs .btn-outline-danger.dropdown-toggle:focus {
      box-shadow: 0 0 0 0.2rem rgba(220, 53, 69, 0.5); }

#conversejs .btn-outline-light {
  color: #f8f9fa;
  background-color: transparent;
  background-image: none;
  border-color: #f8f9fa; }
  #conversejs .btn-outline-light:hover {
    color: #212529;
    background-color: #f8f9fa;
    border-color: #f8f9fa; }
  #conversejs .btn-outline-light:focus, #conversejs .btn-outline-light.focus {
    box-shadow: 0 0 0 0.2rem rgba(248, 249, 250, 0.5); }
  #conversejs .btn-outline-light.disabled, #conversejs .btn-outline-light:disabled {
    color: #f8f9fa;
    background-color: transparent; }
  #conversejs .btn-outline-light:not(:disabled):not(.disabled):active, #conversejs .btn-outline-light:not(:disabled):not(.disabled).active,
  .show > #conversejs .btn-outline-light.dropdown-toggle {
    color: #212529;
    background-color: #f8f9fa;
    border-color: #f8f9fa; }
    #conversejs .btn-outline-light:not(:disabled):not(.disabled):active:focus, #conversejs .btn-outline-light:not(:disabled):not(.disabled).active:focus,
    .show > #conversejs .btn-outline-light.dropdown-toggle:focus {
      box-shadow: 0 0 0 0.2rem rgba(248, 249, 250, 0.5); }

#conversejs .btn-outline-dark {
  color: #343a40;
  background-color: transparent;
  background-image: none;
  border-color: #343a40; }
  #conversejs .btn-outline-dark:hover {
    color: #fff;
    background-color: #343a40;
    border-color: #343a40; }
  #conversejs .btn-outline-dark:focus, #conversejs .btn-outline-dark.focus {
    box-shadow: 0 0 0 0.2rem rgba(52, 58, 64, 0.5); }
  #conversejs .btn-outline-dark.disabled, #conversejs .btn-outline-dark:disabled {
    color: #343a40;
    background-color: transparent; }
  #conversejs .btn-outline-dark:not(:disabled):not(.disabled):active, #conversejs .btn-outline-dark:not(:disabled):not(.disabled).active,
  .show > #conversejs .btn-outline-dark.dropdown-toggle {
    color: #fff;
    background-color: #343a40;
    border-color: #343a40; }
    #conversejs .btn-outline-dark:not(:disabled):not(.disabled):active:focus, #conversejs .btn-outline-dark:not(:disabled):not(.disabled).active:focus,
    .show > #conversejs .btn-outline-dark.dropdown-toggle:focus {
      box-shadow: 0 0 0 0.2rem rgba(52, 58, 64, 0.5); }

#conversejs .btn-link {
  font-weight: 400;
  color: #007bff;
  background-color: transparent; }
  #conversejs .btn-link:hover {
    color: #0056b3;
    text-decoration: underline;
    background-color: transparent;
    border-color: transparent; }
  #conversejs .btn-link:focus, #conversejs .btn-link.focus {
    text-decoration: underline;
    border-color: transparent;
    box-shadow: none; }
  #conversejs .btn-link:disabled, #conversejs .btn-link.disabled {
    color: #6c757d; }

#conversejs .btn-lg, #conversejs .btn-group-lg > .btn {
  padding: 0.5rem 1rem;
  font-size: 1.25rem;
  line-height: 1.5;
  border-radius: 0.3rem; }

#conversejs .btn-sm, #conversejs .btn-group-sm > .btn {
  padding: 0.25rem 0.5rem;
  font-size: 0.875rem;
  line-height: 1.5;
  border-radius: 0.2rem; }

#conversejs .btn-block {
  display: block;
  width: 100%; }
  #conversejs .btn-block + .btn-block {
    margin-top: 0.5rem; }

#conversejs input[type="submit"].btn-block,
#conversejs input[type="reset"].btn-block,
#conversejs input[type="button"].btn-block {
  width: 100%; }

#conversejs .fade {
  opacity: 0;
  transition: opacity 0.15s linear; }
  #conversejs .fade.show {
    opacity: 1; }

#conversejs .collapse {
  display: none; }
  #conversejs .collapse.show {
    display: block; }

#conversejs tr.collapse.show {
  display: table-row; }

#conversejs tbody.collapse.show {
  display: table-row-group; }

#conversejs .collapsing {
  position: relative;
  height: 0;
  overflow: hidden;
  transition: height 0.35s ease; }

#conversejs .dropup,
#conversejs .dropdown {
  position: relative; }

#conversejs .dropdown-toggle::after {
  display: inline-block;
  width: 0;
  height: 0;
  margin-left: 0.255em;
  vertical-align: 0.255em;
  content: "";
  border-top: 0.3em solid;
  border-right: 0.3em solid transparent;
  border-bottom: 0;
  border-left: 0.3em solid transparent; }

#conversejs .dropdown-toggle:empty::after {
  margin-left: 0; }

#conversejs .dropdown-menu {
  position: absolute;
  top: 100%;
  left: 0;
  z-index: 1000;
  display: none;
  float: left;
  min-width: 10rem;
  padding: 0.5rem 0;
  margin: 0.125rem 0 0;
  font-size: 1rem;
  color: #212529;
  text-align: left;
  list-style: none;
  background-color: #fff;
  background-clip: padding-box;
  border: 1px solid rgba(0, 0, 0, 0.15);
  border-radius: 0.25rem; }

#conversejs .dropup .dropdown-menu {
  margin-top: 0;
  margin-bottom: 0.125rem; }

#conversejs .dropup .dropdown-toggle::after {
  display: inline-block;
  width: 0;
  height: 0;
  margin-left: 0.255em;
  vertical-align: 0.255em;
  content: "";
  border-top: 0;
  border-right: 0.3em solid transparent;
  border-bottom: 0.3em solid;
  border-left: 0.3em solid transparent; }

#conversejs .dropup .dropdown-toggle:empty::after {
  margin-left: 0; }

#conversejs .dropright .dropdown-menu {
  margin-top: 0;
  margin-left: 0.125rem; }

#conversejs .dropright .dropdown-toggle::after {
  display: inline-block;
  width: 0;
  height: 0;
  margin-left: 0.255em;
  vertical-align: 0.255em;
  content: "";
  border-top: 0.3em solid transparent;
  border-bottom: 0.3em solid transparent;
  border-left: 0.3em solid; }

#conversejs .dropright .dropdown-toggle:empty::after {
  margin-left: 0; }

#conversejs .dropright .dropdown-toggle::after {
  vertical-align: 0; }

#conversejs .dropleft .dropdown-menu {
  margin-top: 0;
  margin-right: 0.125rem; }

#conversejs .dropleft .dropdown-toggle::after {
  display: inline-block;
  width: 0;
  height: 0;
  margin-left: 0.255em;
  vertical-align: 0.255em;
  content: ""; }

#conversejs .dropleft .dropdown-toggle::after {
  display: none; }

#conversejs .dropleft .dropdown-toggle::before {
  display: inline-block;
  width: 0;
  height: 0;
  margin-right: 0.255em;
  vertical-align: 0.255em;
  content: "";
  border-top: 0.3em solid transparent;
  border-right: 0.3em solid;
  border-bottom: 0.3em solid transparent; }

#conversejs .dropleft .dropdown-toggle:empty::after {
  margin-left: 0; }

#conversejs .dropleft .dropdown-toggle::before {
  vertical-align: 0; }

#conversejs .dropdown-divider {
  height: 0;
  margin: 0.5rem 0;
  overflow: hidden;
  border-top: 1px solid #e9ecef; }

#conversejs .dropdown-item {
  display: block;
  width: 100%;
  padding: 0.25rem 1.5rem;
  clear: both;
  font-weight: 400;
  color: #212529;
  text-align: inherit;
  white-space: nowrap;
  background-color: transparent;
  border: 0; }
  #conversejs .dropdown-item:hover, #conversejs .dropdown-item:focus {
    color: #16181b;
    text-decoration: none;
    background-color: #f8f9fa; }
  #conversejs .dropdown-item.active, #conversejs .dropdown-item:active {
    color: #fff;
    text-decoration: none;
    background-color: #007bff; }
  #conversejs .dropdown-item.disabled, #conversejs .dropdown-item:disabled {
    color: #6c757d;
    background-color: transparent; }

#conversejs .dropdown-menu.show {
  display: block; }

#conversejs .dropdown-header {
  display: block;
  padding: 0.5rem 1.5rem;
  margin-bottom: 0;
  font-size: 0.875rem;
  color: #6c757d;
  white-space: nowrap; }

#conversejs .btn-group,
#conversejs .btn-group-vertical {
  position: relative;
  display: inline-flex;
  vertical-align: middle; }
  #conversejs .btn-group > .btn,
  #conversejs .btn-group-vertical > .btn {
    position: relative;
    flex: 0 1 auto; }
    #conversejs .btn-group > .btn:hover,
    #conversejs .btn-group-vertical > .btn:hover {
      z-index: 1; }
    #conversejs .btn-group > .btn:focus, #conversejs .btn-group > .btn:active, #conversejs .btn-group > .btn.active,
    #conversejs .btn-group-vertical > .btn:focus,
    #conversejs .btn-group-vertical > .btn:active,
    #conversejs .btn-group-vertical > .btn.active {
      z-index: 1; }
  #conversejs .btn-group .btn + .btn,
  #conversejs .btn-group .btn + .btn-group,
  #conversejs .btn-group .btn-group + .btn,
  #conversejs .btn-group .btn-group + .btn-group,
  #conversejs .btn-group-vertical .btn + .btn,
  #conversejs .btn-group-vertical .btn + .btn-group,
  #conversejs .btn-group-vertical .btn-group + .btn,
  #conversejs .btn-group-vertical .btn-group + .btn-group {
    margin-left: -1px; }

#conversejs .btn-toolbar {
  display: flex;
  flex-wrap: wrap;
  justify-content: flex-start; }
  #conversejs .btn-toolbar .input-group {
    width: auto; }

#conversejs .btn-group > .btn:first-child {
  margin-left: 0; }

#conversejs .btn-group > .btn:not(:last-child):not(.dropdown-toggle),
#conversejs .btn-group > .btn-group:not(:last-child) > .btn {
  border-top-right-radius: 0;
  border-bottom-right-radius: 0; }

#conversejs .btn-group > .btn:not(:first-child),
#conversejs .btn-group > .btn-group:not(:first-child) > .btn {
  border-top-left-radius: 0;
  border-bottom-left-radius: 0; }

#conversejs .dropdown-toggle-split {
  padding-right: 0.5625rem;
  padding-left: 0.5625rem; }
  #conversejs .dropdown-toggle-split::after {
    margin-left: 0; }

#conversejs .btn-sm + .dropdown-toggle-split, #conversejs .btn-group-sm > .btn + .dropdown-toggle-split {
  padding-right: 0.375rem;
  padding-left: 0.375rem; }

#conversejs .btn-lg + .dropdown-toggle-split, #conversejs .btn-group-lg > .btn + .dropdown-toggle-split {
  padding-right: 0.75rem;
  padding-left: 0.75rem; }

#conversejs .btn-group-vertical {
  flex-direction: column;
  align-items: flex-start;
  justify-content: center; }
  #conversejs .btn-group-vertical .btn,
  #conversejs .btn-group-vertical .btn-group {
    width: 100%; }
  #conversejs .btn-group-vertical > .btn + .btn,
  #conversejs .btn-group-vertical > .btn + .btn-group,
  #conversejs .btn-group-vertical > .btn-group + .btn,
  #conversejs .btn-group-vertical > .btn-group + .btn-group {
    margin-top: -1px;
    margin-left: 0; }
  #conversejs .btn-group-vertical > .btn:not(:last-child):not(.dropdown-toggle),
  #conversejs .btn-group-vertical > .btn-group:not(:last-child) > .btn {
    border-bottom-right-radius: 0;
    border-bottom-left-radius: 0; }
  #conversejs .btn-group-vertical > .btn:not(:first-child),
  #conversejs .btn-group-vertical > .btn-group:not(:first-child) > .btn {
    border-top-left-radius: 0;
    border-top-right-radius: 0; }

#conversejs .btn-group-toggle > .btn,
#conversejs .btn-group-toggle > .btn-group > .btn {
  margin-bottom: 0; }
  #conversejs .btn-group-toggle > .btn input[type="radio"],
  #conversejs .btn-group-toggle > .btn input[type="checkbox"],
  #conversejs .btn-group-toggle > .btn-group > .btn input[type="radio"],
  #conversejs .btn-group-toggle > .btn-group > .btn input[type="checkbox"] {
    position: absolute;
    clip: rect(0, 0, 0, 0);
    pointer-events: none; }

#conversejs .input-group {
  position: relative;
  display: flex;
  flex-wrap: wrap;
  align-items: stretch;
  width: 100%; }
  #conversejs .input-group > .form-control,
  #conversejs .input-group > .custom-select,
  #conversejs .input-group > .custom-file {
    position: relative;
    flex: 1 1 auto;
    width: 1%;
    margin-bottom: 0; }
    #conversejs .input-group > .form-control:focus,
    #conversejs .input-group > .custom-select:focus,
    #conversejs .input-group > .custom-file:focus {
      z-index: 3; }
    #conversejs .input-group > .form-control + .form-control,
    #conversejs .input-group > .form-control + .custom-select,
    #conversejs .input-group > .form-control + .custom-file,
    #conversejs .input-group > .custom-select + .form-control,
    #conversejs .input-group > .custom-select + .custom-select,
    #conversejs .input-group > .custom-select + .custom-file,
    #conversejs .input-group > .custom-file + .form-control,
    #conversejs .input-group > .custom-file + .custom-select,
    #conversejs .input-group > .custom-file + .custom-file {
      margin-left: -1px; }
  #conversejs .input-group > .form-control:not(:last-child),
  #conversejs .input-group > .custom-select:not(:last-child) {
    border-top-right-radius: 0;
    border-bottom-right-radius: 0; }
  #conversejs .input-group > .form-control:not(:first-child),
  #conversejs .input-group > .custom-select:not(:first-child) {
    border-top-left-radius: 0;
    border-bottom-left-radius: 0; }
  #conversejs .input-group > .custom-file {
    display: flex;
    align-items: center; }
    #conversejs .input-group > .custom-file:not(:last-child) .custom-file-label,
    #conversejs .input-group > .custom-file:not(:last-child) .custom-file-label::before {
      border-top-right-radius: 0;
      border-bottom-right-radius: 0; }
    #conversejs .input-group > .custom-file:not(:first-child) .custom-file-label,
    #conversejs .input-group > .custom-file:not(:first-child) .custom-file-label::before {
      border-top-left-radius: 0;
      border-bottom-left-radius: 0; }

#conversejs .input-group-prepend,
#conversejs .input-group-append {
  display: flex; }
  #conversejs .input-group-prepend .btn,
  #conversejs .input-group-append .btn {
    position: relative;
    z-index: 2; }
  #conversejs .input-group-prepend .btn + .btn,
  #conversejs .input-group-prepend .btn + .input-group-text,
  #conversejs .input-group-prepend .input-group-text + .input-group-text,
  #conversejs .input-group-prepend .input-group-text + .btn,
  #conversejs .input-group-append .btn + .btn,
  #conversejs .input-group-append .btn + .input-group-text,
  #conversejs .input-group-append .input-group-text + .input-group-text,
  #conversejs .input-group-append .input-group-text + .btn {
    margin-left: -1px; }

#conversejs .input-group-prepend {
  margin-right: -1px; }

#conversejs .input-group-append {
  margin-left: -1px; }

#conversejs .input-group-text {
  display: flex;
  align-items: center;
  padding: 0.375rem 0.75rem;
  margin-bottom: 0;
  font-size: 1rem;
  font-weight: 400;
  line-height: 1.5;
  color: #495057;
  text-align: center;
  white-space: nowrap;
  background-color: #e9ecef;
  border: 1px solid #ced4da;
  border-radius: 0.25rem; }
  #conversejs .input-group-text input[type="radio"],
  #conversejs .input-group-text input[type="checkbox"] {
    margin-top: 0; }

#conversejs .input-group > .input-group-prepend > .btn,
#conversejs .input-group > .input-group-prepend > .input-group-text,
#conversejs .input-group > .input-group-append:not(:last-child) > .btn,
#conversejs .input-group > .input-group-append:not(:last-child) > .input-group-text,
#conversejs .input-group > .input-group-append:last-child > .btn:not(:last-child):not(.dropdown-toggle),
#conversejs .input-group > .input-group-append:last-child > .input-group-text:not(:last-child) {
  border-top-right-radius: 0;
  border-bottom-right-radius: 0; }

#conversejs .input-group > .input-group-append > .btn,
#conversejs .input-group > .input-group-append > .input-group-text,
#conversejs .input-group > .input-group-prepend:not(:first-child) > .btn,
#conversejs .input-group > .input-group-prepend:not(:first-child) > .input-group-text,
#conversejs .input-group > .input-group-prepend:first-child > .btn:not(:first-child),
#conversejs .input-group > .input-group-prepend:first-child > .input-group-text:not(:first-child) {
  border-top-left-radius: 0;
  border-bottom-left-radius: 0; }

#conversejs .custom-control {
  position: relative;
  display: block;
  min-height: 1.5rem;
  padding-left: 1.5rem; }

#conversejs .custom-control-inline {
  display: inline-flex;
  margin-right: 1rem; }

#conversejs .custom-control-input {
  position: absolute;
  z-index: -1;
  opacity: 0; }
  #conversejs .custom-control-input:checked ~ .custom-control-label::before {
    color: #fff;
    background-color: #007bff; }
  #conversejs .custom-control-input:focus ~ .custom-control-label::before {
    box-shadow: 0 0 0 1px #fff, 0 0 0 0.2rem rgba(0, 123, 255, 0.25); }
  #conversejs .custom-control-input:active ~ .custom-control-label::before {
    color: #fff;
    background-color: #b3d7ff; }
  #conversejs .custom-control-input:disabled ~ .custom-control-label {
    color: #6c757d; }
    #conversejs .custom-control-input:disabled ~ .custom-control-label::before {
      background-color: #e9ecef; }

#conversejs .custom-control-label {
  margin-bottom: 0; }
  #conversejs .custom-control-label::before {
    position: absolute;
    top: 0.25rem;
    left: 0;
    display: block;
    width: 1rem;
    height: 1rem;
    pointer-events: none;
    content: "";
    user-select: none;
    background-color: #dee2e6; }
  #conversejs .custom-control-label::after {
    position: absolute;
    top: 0.25rem;
    left: 0;
    display: block;
    width: 1rem;
    height: 1rem;
    content: "";
    background-repeat: no-repeat;
    background-position: center center;
    background-size: 50% 50%; }

#conversejs .custom-checkbox .custom-control-label::before {
  border-radius: 0.25rem; }

#conversejs .custom-checkbox .custom-control-input:checked ~ .custom-control-label::before {
  background-color: #007bff; }

#conversejs .custom-checkbox .custom-control-input:checked ~ .custom-control-label::after {
  background-image: url("data:image/svg+xml;charset=utf8,%3Csvg xmlns='http://www.w3.org/2000/svg' viewBox='0 0 8 8'%3E%3Cpath fill='%23fff' d='M6.564.75l-3.59 3.612-1.538-1.55L0 4.26 2.974 7.25 8 2.193z'/%3E%3C/svg%3E"); }

#conversejs .custom-checkbox .custom-control-input:indeterminate ~ .custom-control-label::before {
  background-color: #007bff; }

#conversejs .custom-checkbox .custom-control-input:indeterminate ~ .custom-control-label::after {
  background-image: url("data:image/svg+xml;charset=utf8,%3Csvg xmlns='http://www.w3.org/2000/svg' viewBox='0 0 4 4'%3E%3Cpath stroke='%23fff' d='M0 2h4'/%3E%3C/svg%3E"); }

#conversejs .custom-checkbox .custom-control-input:disabled:checked ~ .custom-control-label::before {
  background-color: rgba(0, 123, 255, 0.5); }

#conversejs .custom-checkbox .custom-control-input:disabled:indeterminate ~ .custom-control-label::before {
  background-color: rgba(0, 123, 255, 0.5); }

#conversejs .custom-radio .custom-control-label::before {
  border-radius: 50%; }

#conversejs .custom-radio .custom-control-input:checked ~ .custom-control-label::before {
  background-color: #007bff; }

#conversejs .custom-radio .custom-control-input:checked ~ .custom-control-label::after {
  background-image: url("data:image/svg+xml;charset=utf8,%3Csvg xmlns='http://www.w3.org/2000/svg' viewBox='-4 -4 8 8'%3E%3Ccircle r='3' fill='%23fff'/%3E%3C/svg%3E"); }

#conversejs .custom-radio .custom-control-input:disabled:checked ~ .custom-control-label::before {
  background-color: rgba(0, 123, 255, 0.5); }

#conversejs .custom-select {
  display: inline-block;
  width: 100%;
  height: calc(2.25rem + 2px);
  padding: 0.375rem 1.75rem 0.375rem 0.75rem;
  line-height: 1.5;
  color: #495057;
  vertical-align: middle;
  background: #fff url("data:image/svg+xml;charset=utf8,%3Csvg xmlns='http://www.w3.org/2000/svg' viewBox='0 0 4 5'%3E%3Cpath fill='%23343a40' d='M2 0L0 2h4zm0 5L0 3h4z'/%3E%3C/svg%3E") no-repeat right 0.75rem center;
  background-size: 8px 10px;
  border: 1px solid #ced4da;
  border-radius: 0.25rem;
  appearance: none; }
  #conversejs .custom-select:focus {
    border-color: #80bdff;
    outline: 0;
    box-shadow: inset 0 1px 2px rgba(0, 0, 0, 0.075), 0 0 5px rgba(128, 189, 255, 0.5); }
    #conversejs .custom-select:focus::-ms-value {
      color: #495057;
      background-color: #fff; }
  #conversejs .custom-select[multiple], #conversejs .custom-select[size]:not([size="1"]) {
    height: auto;
    padding-right: 0.75rem;
    background-image: none; }
  #conversejs .custom-select:disabled {
    color: #6c757d;
    background-color: #e9ecef; }
  #conversejs .custom-select::-ms-expand {
    opacity: 0; }

#conversejs .custom-select-sm {
  height: calc(1.8125rem + 2px);
  padding-top: 0.375rem;
  padding-bottom: 0.375rem;
  font-size: 75%; }

#conversejs .custom-select-lg {
  height: calc(2.875rem + 2px);
  padding-top: 0.375rem;
  padding-bottom: 0.375rem;
  font-size: 125%; }

#conversejs .custom-file {
  position: relative;
  display: inline-block;
  width: 100%;
  height: calc(2.25rem + 2px);
  margin-bottom: 0; }

#conversejs .custom-file-input {
  position: relative;
  z-index: 2;
  width: 100%;
  height: calc(2.25rem + 2px);
  margin: 0;
  opacity: 0; }
  #conversejs .custom-file-input:focus ~ .custom-file-control {
    border-color: #80bdff;
    box-shadow: 0 0 0 0.2rem rgba(0, 123, 255, 0.25); }
    #conversejs .custom-file-input:focus ~ .custom-file-control::before {
      border-color: #80bdff; }
  #conversejs .custom-file-input:lang(en) ~ .custom-file-label::after {
    content: "Browse"; }

#conversejs .custom-file-label {
  position: absolute;
  top: 0;
  right: 0;
  left: 0;
  z-index: 1;
  height: calc(2.25rem + 2px);
  padding: 0.375rem 0.75rem;
  line-height: 1.5;
  color: #495057;
  background-color: #fff;
  border: 1px solid #ced4da;
  border-radius: 0.25rem; }
  #conversejs .custom-file-label::after {
    position: absolute;
    top: 0;
    right: 0;
    bottom: 0;
    z-index: 3;
    display: block;
    height: calc(calc(2.25rem + 2px) - 1px * 2);
    padding: 0.375rem 0.75rem;
    line-height: 1.5;
    color: #495057;
    content: "Browse";
    background-color: #e9ecef;
    border-left: 1px solid #ced4da;
    border-radius: 0 0.25rem 0.25rem 0; }

#conversejs .nav {
  display: flex;
  flex-wrap: wrap;
  padding-left: 0;
  margin-bottom: 0;
  list-style: none; }

#conversejs .nav-link {
  display: block;
  padding: 0.5rem 1rem; }
  #conversejs .nav-link:hover, #conversejs .nav-link:focus {
    text-decoration: none; }
  #conversejs .nav-link.disabled {
    color: #6c757d; }

#conversejs .nav-tabs {
  border-bottom: 1px solid #dee2e6; }
  #conversejs .nav-tabs .nav-item {
    margin-bottom: -1px; }
  #conversejs .nav-tabs .nav-link {
    border: 1px solid transparent;
    border-top-left-radius: 0.25rem;
    border-top-right-radius: 0.25rem; }
    #conversejs .nav-tabs .nav-link:hover, #conversejs .nav-tabs .nav-link:focus {
      border-color: #e9ecef #e9ecef #dee2e6; }
    #conversejs .nav-tabs .nav-link.disabled {
      color: #6c757d;
      background-color: transparent;
      border-color: transparent; }
  #conversejs .nav-tabs .nav-link.active,
  #conversejs .nav-tabs .nav-item.show .nav-link {
    color: #495057;
    background-color: #fff;
    border-color: #dee2e6 #dee2e6 #fff; }
  #conversejs .nav-tabs .dropdown-menu {
    margin-top: -1px;
    border-top-left-radius: 0;
    border-top-right-radius: 0; }

#conversejs .nav-pills .nav-link {
  border-radius: 0.25rem; }

#conversejs .nav-pills .nav-link.active,
#conversejs .nav-pills .show > .nav-link {
  color: #fff;
  background-color: #007bff; }

#conversejs .nav-fill .nav-item {
  flex: 1 1 auto;
  text-align: center; }

#conversejs .nav-justified .nav-item {
  flex-basis: 0;
  flex-grow: 1;
  text-align: center; }

#conversejs .tab-content > .tab-pane {
  display: none; }

#conversejs .tab-content > .active {
  display: block; }

#conversejs .navbar {
  position: relative;
  display: flex;
  flex-wrap: wrap;
  align-items: center;
  justify-content: space-between;
  padding: 0.5rem 1rem; }
  #conversejs .navbar > .container,
  #conversejs .navbar > .container-fluid {
    display: flex;
    flex-wrap: wrap;
    align-items: center;
    justify-content: space-between; }

#conversejs .navbar-brand {
  display: inline-block;
  padding-top: 0.3125rem;
  padding-bottom: 0.3125rem;
  margin-right: 1rem;
  font-size: 1.25rem;
  line-height: inherit;
  white-space: nowrap; }
  #conversejs .navbar-brand:hover, #conversejs .navbar-brand:focus {
    text-decoration: none; }

#conversejs .navbar-nav {
  display: flex;
  flex-direction: column;
  padding-left: 0;
  margin-bottom: 0;
  list-style: none; }
  #conversejs .navbar-nav .nav-link {
    padding-right: 0;
    padding-left: 0; }
  #conversejs .navbar-nav .dropdown-menu {
    position: static;
    float: none; }

#conversejs .navbar-text {
  display: inline-block;
  padding-top: 0.5rem;
  padding-bottom: 0.5rem; }

#conversejs .navbar-collapse {
  flex-basis: 100%;
  flex-grow: 1;
  align-items: center; }

#conversejs .navbar-toggler {
  padding: 0.25rem 0.75rem;
  font-size: 1.25rem;
  line-height: 1;
  background-color: transparent;
  border: 1px solid transparent;
  border-radius: 0.25rem; }
  #conversejs .navbar-toggler:hover, #conversejs .navbar-toggler:focus {
    text-decoration: none; }
  #conversejs .navbar-toggler:not(:disabled):not(.disabled) {
    cursor: pointer; }

#conversejs .navbar-toggler-icon {
  display: inline-block;
  width: 1.5em;
  height: 1.5em;
  vertical-align: middle;
  content: "";
  background: no-repeat center center;
  background-size: 100% 100%; }

@media (max-width: 575.98px) {
  #conversejs .navbar-expand-sm > .container,
  #conversejs .navbar-expand-sm > .container-fluid {
    padding-right: 0;
    padding-left: 0; } }

@media (min-width: 576px) {
  #conversejs .navbar-expand-sm {
    flex-flow: row nowrap;
    justify-content: flex-start; }
    #conversejs .navbar-expand-sm .navbar-nav {
      flex-direction: row; }
      #conversejs .navbar-expand-sm .navbar-nav .dropdown-menu {
        position: absolute; }
      #conversejs .navbar-expand-sm .navbar-nav .dropdown-menu-right {
        right: 0;
        left: auto; }
      #conversejs .navbar-expand-sm .navbar-nav .nav-link {
        padding-right: 0.5rem;
        padding-left: 0.5rem; }
    #conversejs .navbar-expand-sm > .container,
    #conversejs .navbar-expand-sm > .container-fluid {
      flex-wrap: nowrap; }
    #conversejs .navbar-expand-sm .navbar-collapse {
      display: flex !important;
      flex-basis: auto; }
    #conversejs .navbar-expand-sm .navbar-toggler {
      display: none; }
    #conversejs .navbar-expand-sm .dropup .dropdown-menu {
      top: auto;
      bottom: 100%; } }

@media (max-width: 767.98px) {
  #conversejs .navbar-expand-md > .container,
  #conversejs .navbar-expand-md > .container-fluid {
    padding-right: 0;
    padding-left: 0; } }

@media (min-width: 768px) {
  #conversejs .navbar-expand-md {
    flex-flow: row nowrap;
    justify-content: flex-start; }
    #conversejs .navbar-expand-md .navbar-nav {
      flex-direction: row; }
      #conversejs .navbar-expand-md .navbar-nav .dropdown-menu {
        position: absolute; }
      #conversejs .navbar-expand-md .navbar-nav .dropdown-menu-right {
        right: 0;
        left: auto; }
      #conversejs .navbar-expand-md .navbar-nav .nav-link {
        padding-right: 0.5rem;
        padding-left: 0.5rem; }
    #conversejs .navbar-expand-md > .container,
    #conversejs .navbar-expand-md > .container-fluid {
      flex-wrap: nowrap; }
    #conversejs .navbar-expand-md .navbar-collapse {
      display: flex !important;
      flex-basis: auto; }
    #conversejs .navbar-expand-md .navbar-toggler {
      display: none; }
    #conversejs .navbar-expand-md .dropup .dropdown-menu {
      top: auto;
      bottom: 100%; } }

@media (max-width: 991.98px) {
  #conversejs .navbar-expand-lg > .container,
  #conversejs .navbar-expand-lg > .container-fluid {
    padding-right: 0;
    padding-left: 0; } }

@media (min-width: 992px) {
  #conversejs .navbar-expand-lg {
    flex-flow: row nowrap;
    justify-content: flex-start; }
    #conversejs .navbar-expand-lg .navbar-nav {
      flex-direction: row; }
      #conversejs .navbar-expand-lg .navbar-nav .dropdown-menu {
        position: absolute; }
      #conversejs .navbar-expand-lg .navbar-nav .dropdown-menu-right {
        right: 0;
        left: auto; }
      #conversejs .navbar-expand-lg .navbar-nav .nav-link {
        padding-right: 0.5rem;
        padding-left: 0.5rem; }
    #conversejs .navbar-expand-lg > .container,
    #conversejs .navbar-expand-lg > .container-fluid {
      flex-wrap: nowrap; }
    #conversejs .navbar-expand-lg .navbar-collapse {
      display: flex !important;
      flex-basis: auto; }
    #conversejs .navbar-expand-lg .navbar-toggler {
      display: none; }
    #conversejs .navbar-expand-lg .dropup .dropdown-menu {
      top: auto;
      bottom: 100%; } }

@media (max-width: 1199.98px) {
  #conversejs .navbar-expand-xl > .container,
  #conversejs .navbar-expand-xl > .container-fluid {
    padding-right: 0;
    padding-left: 0; } }

@media (min-width: 1200px) {
  #conversejs .navbar-expand-xl {
    flex-flow: row nowrap;
    justify-content: flex-start; }
    #conversejs .navbar-expand-xl .navbar-nav {
      flex-direction: row; }
      #conversejs .navbar-expand-xl .navbar-nav .dropdown-menu {
        position: absolute; }
      #conversejs .navbar-expand-xl .navbar-nav .dropdown-menu-right {
        right: 0;
        left: auto; }
      #conversejs .navbar-expand-xl .navbar-nav .nav-link {
        padding-right: 0.5rem;
        padding-left: 0.5rem; }
    #conversejs .navbar-expand-xl > .container,
    #conversejs .navbar-expand-xl > .container-fluid {
      flex-wrap: nowrap; }
    #conversejs .navbar-expand-xl .navbar-collapse {
      display: flex !important;
      flex-basis: auto; }
    #conversejs .navbar-expand-xl .navbar-toggler {
      display: none; }
    #conversejs .navbar-expand-xl .dropup .dropdown-menu {
      top: auto;
      bottom: 100%; } }

#conversejs .navbar-expand {
  flex-flow: row nowrap;
  justify-content: flex-start; }
  #conversejs .navbar-expand > .container,
  #conversejs .navbar-expand > .container-fluid {
    padding-right: 0;
    padding-left: 0; }
  #conversejs .navbar-expand .navbar-nav {
    flex-direction: row; }
    #conversejs .navbar-expand .navbar-nav .dropdown-menu {
      position: absolute; }
    #conversejs .navbar-expand .navbar-nav .dropdown-menu-right {
      right: 0;
      left: auto; }
    #conversejs .navbar-expand .navbar-nav .nav-link {
      padding-right: 0.5rem;
      padding-left: 0.5rem; }
  #conversejs .navbar-expand > .container,
  #conversejs .navbar-expand > .container-fluid {
    flex-wrap: nowrap; }
  #conversejs .navbar-expand .navbar-collapse {
    display: flex !important;
    flex-basis: auto; }
  #conversejs .navbar-expand .navbar-toggler {
    display: none; }
  #conversejs .navbar-expand .dropup .dropdown-menu {
    top: auto;
    bottom: 100%; }

#conversejs .navbar-light .navbar-brand {
  color: rgba(0, 0, 0, 0.9); }
  #conversejs .navbar-light .navbar-brand:hover, #conversejs .navbar-light .navbar-brand:focus {
    color: rgba(0, 0, 0, 0.9); }

#conversejs .navbar-light .navbar-nav .nav-link {
  color: rgba(0, 0, 0, 0.5); }
  #conversejs .navbar-light .navbar-nav .nav-link:hover, #conversejs .navbar-light .navbar-nav .nav-link:focus {
    color: rgba(0, 0, 0, 0.7); }
  #conversejs .navbar-light .navbar-nav .nav-link.disabled {
    color: rgba(0, 0, 0, 0.3); }

#conversejs .navbar-light .navbar-nav .show > .nav-link,
#conversejs .navbar-light .navbar-nav .active > .nav-link,
#conversejs .navbar-light .navbar-nav .nav-link.show,
#conversejs .navbar-light .navbar-nav .nav-link.active {
  color: rgba(0, 0, 0, 0.9); }

#conversejs .navbar-light .navbar-toggler {
  color: rgba(0, 0, 0, 0.5);
  border-color: rgba(0, 0, 0, 0.1); }

#conversejs .navbar-light .navbar-toggler-icon {
  background-image: url("data:image/svg+xml;charset=utf8,%3Csvg viewBox='0 0 30 30' xmlns='http://www.w3.org/2000/svg'%3E%3Cpath stroke='rgba(0, 0, 0, 0.5)' stroke-width='2' stroke-linecap='round' stroke-miterlimit='10' d='M4 7h22M4 15h22M4 23h22'/%3E%3C/svg%3E"); }

#conversejs .navbar-light .navbar-text {
  color: rgba(0, 0, 0, 0.5); }
  #conversejs .navbar-light .navbar-text a {
    color: rgba(0, 0, 0, 0.9); }
    #conversejs .navbar-light .navbar-text a:hover, #conversejs .navbar-light .navbar-text a:focus {
      color: rgba(0, 0, 0, 0.9); }

#conversejs .navbar-dark .navbar-brand {
  color: #fff; }
  #conversejs .navbar-dark .navbar-brand:hover, #conversejs .navbar-dark .navbar-brand:focus {
    color: #fff; }

#conversejs .navbar-dark .navbar-nav .nav-link {
  color: rgba(255, 255, 255, 0.5); }
  #conversejs .navbar-dark .navbar-nav .nav-link:hover, #conversejs .navbar-dark .navbar-nav .nav-link:focus {
    color: rgba(255, 255, 255, 0.75); }
  #conversejs .navbar-dark .navbar-nav .nav-link.disabled {
    color: rgba(255, 255, 255, 0.25); }

#conversejs .navbar-dark .navbar-nav .show > .nav-link,
#conversejs .navbar-dark .navbar-nav .active > .nav-link,
#conversejs .navbar-dark .navbar-nav .nav-link.show,
#conversejs .navbar-dark .navbar-nav .nav-link.active {
  color: #fff; }

#conversejs .navbar-dark .navbar-toggler {
  color: rgba(255, 255, 255, 0.5);
  border-color: rgba(255, 255, 255, 0.1); }

#conversejs .navbar-dark .navbar-toggler-icon {
  background-image: url("data:image/svg+xml;charset=utf8,%3Csvg viewBox='0 0 30 30' xmlns='http://www.w3.org/2000/svg'%3E%3Cpath stroke='rgba(255, 255, 255, 0.5)' stroke-width='2' stroke-linecap='round' stroke-miterlimit='10' d='M4 7h22M4 15h22M4 23h22'/%3E%3C/svg%3E"); }

#conversejs .navbar-dark .navbar-text {
  color: rgba(255, 255, 255, 0.5); }
  #conversejs .navbar-dark .navbar-text a {
    color: #fff; }
    #conversejs .navbar-dark .navbar-text a:hover, #conversejs .navbar-dark .navbar-text a:focus {
      color: #fff; }

#conversejs .card {
  position: relative;
  display: flex;
  flex-direction: column;
  min-width: 0;
  word-wrap: break-word;
  background-color: #fff;
  background-clip: border-box;
  border: 1px solid rgba(0, 0, 0, 0.125);
  border-radius: 0.25rem; }
  #conversejs .card > hr {
    margin-right: 0;
    margin-left: 0; }
  #conversejs .card > .list-group:first-child .list-group-item:first-child {
    border-top-left-radius: 0.25rem;
    border-top-right-radius: 0.25rem; }
  #conversejs .card > .list-group:last-child .list-group-item:last-child {
    border-bottom-right-radius: 0.25rem;
    border-bottom-left-radius: 0.25rem; }

#conversejs .card-body {
  flex: 1 1 auto;
  padding: 1.25rem; }

#conversejs .card-title {
  margin-bottom: 0.75rem; }

#conversejs .card-subtitle {
  margin-top: -0.375rem;
  margin-bottom: 0; }

#conversejs .card-text:last-child {
  margin-bottom: 0; }

#conversejs .card-link:hover {
  text-decoration: none; }

#conversejs .card-link + .card-link {
  margin-left: 1.25rem; }

#conversejs .card-header {
  padding: 0.75rem 1.25rem;
  margin-bottom: 0;
  background-color: rgba(0, 0, 0, 0.03);
  border-bottom: 1px solid rgba(0, 0, 0, 0.125); }
  #conversejs .card-header:first-child {
    border-radius: calc(0.25rem - 1px) calc(0.25rem - 1px) 0 0; }
  #conversejs .card-header + .list-group .list-group-item:first-child {
    border-top: 0; }

#conversejs .card-footer {
  padding: 0.75rem 1.25rem;
  background-color: rgba(0, 0, 0, 0.03);
  border-top: 1px solid rgba(0, 0, 0, 0.125); }
  #conversejs .card-footer:last-child {
    border-radius: 0 0 calc(0.25rem - 1px) calc(0.25rem - 1px); }

#conversejs .card-header-tabs {
  margin-right: -0.625rem;
  margin-bottom: -0.75rem;
  margin-left: -0.625rem;
  border-bottom: 0; }

#conversejs .card-header-pills {
  margin-right: -0.625rem;
  margin-left: -0.625rem; }

#conversejs .card-img-overlay {
  position: absolute;
  top: 0;
  right: 0;
  bottom: 0;
  left: 0;
  padding: 1.25rem; }

#conversejs .card-img {
  width: 100%;
  border-radius: calc(0.25rem - 1px); }

#conversejs .card-img-top {
  width: 100%;
  border-top-left-radius: calc(0.25rem - 1px);
  border-top-right-radius: calc(0.25rem - 1px); }

#conversejs .card-img-bottom {
  width: 100%;
  border-bottom-right-radius: calc(0.25rem - 1px);
  border-bottom-left-radius: calc(0.25rem - 1px); }

#conversejs .card-deck {
  display: flex;
  flex-direction: column; }
  #conversejs .card-deck .card {
    margin-bottom: 15px; }
  @media (min-width: 576px) {
    #conversejs .card-deck {
      flex-flow: row wrap;
      margin-right: -15px;
      margin-left: -15px; }
      #conversejs .card-deck .card {
        display: flex;
        flex: 1 0 0%;
        flex-direction: column;
        margin-right: 15px;
        margin-bottom: 0;
        margin-left: 15px; } }

#conversejs .card-group {
  display: flex;
  flex-direction: column; }
  #conversejs .card-group > .card {
    margin-bottom: 15px; }
  @media (min-width: 576px) {
    #conversejs .card-group {
      flex-flow: row wrap; }
      #conversejs .card-group > .card {
        flex: 1 0 0%;
        margin-bottom: 0; }
        #conversejs .card-group > .card + .card {
          margin-left: 0;
          border-left: 0; }
        #conversejs .card-group > .card:first-child {
          border-top-right-radius: 0;
          border-bottom-right-radius: 0; }
          #conversejs .card-group > .card:first-child .card-img-top,
          #conversejs .card-group > .card:first-child .card-header {
            border-top-right-radius: 0; }
          #conversejs .card-group > .card:first-child .card-img-bottom,
          #conversejs .card-group > .card:first-child .card-footer {
            border-bottom-right-radius: 0; }
        #conversejs .card-group > .card:last-child {
          border-top-left-radius: 0;
          border-bottom-left-radius: 0; }
          #conversejs .card-group > .card:last-child .card-img-top,
          #conversejs .card-group > .card:last-child .card-header {
            border-top-left-radius: 0; }
          #conversejs .card-group > .card:last-child .card-img-bottom,
          #conversejs .card-group > .card:last-child .card-footer {
            border-bottom-left-radius: 0; }
        #conversejs .card-group > .card:only-child {
          border-radius: 0.25rem; }
          #conversejs .card-group > .card:only-child .card-img-top,
          #conversejs .card-group > .card:only-child .card-header {
            border-top-left-radius: 0.25rem;
            border-top-right-radius: 0.25rem; }
          #conversejs .card-group > .card:only-child .card-img-bottom,
          #conversejs .card-group > .card:only-child .card-footer {
            border-bottom-right-radius: 0.25rem;
            border-bottom-left-radius: 0.25rem; }
        #conversejs .card-group > .card:not(:first-child):not(:last-child):not(:only-child) {
          border-radius: 0; }
          #conversejs .card-group > .card:not(:first-child):not(:last-child):not(:only-child) .card-img-top,
          #conversejs .card-group > .card:not(:first-child):not(:last-child):not(:only-child) .card-img-bottom,
          #conversejs .card-group > .card:not(:first-child):not(:last-child):not(:only-child) .card-header,
          #conversejs .card-group > .card:not(:first-child):not(:last-child):not(:only-child) .card-footer {
            border-radius: 0; } }

#conversejs .card-columns .card {
  margin-bottom: 0.75rem; }

@media (min-width: 576px) {
  #conversejs .card-columns {
    column-count: 3;
    column-gap: 1.25rem; }
    #conversejs .card-columns .card {
      display: inline-block;
      width: 100%; } }

#conversejs .breadcrumb {
  display: flex;
  flex-wrap: wrap;
  padding: 0.75rem 1rem;
  margin-bottom: 1rem;
  list-style: none;
  background-color: #e9ecef;
  border-radius: 0.25rem; }

#conversejs .breadcrumb-item + .breadcrumb-item::before {
  display: inline-block;
  padding-right: 0.5rem;
  padding-left: 0.5rem;
  color: #6c757d;
  content: "/"; }

#conversejs .breadcrumb-item + .breadcrumb-item:hover::before {
  text-decoration: underline; }

#conversejs .breadcrumb-item + .breadcrumb-item:hover::before {
  text-decoration: none; }

#conversejs .breadcrumb-item.active {
  color: #6c757d; }

#conversejs .badge {
  display: inline-block;
  padding: 0.25em 0.4em;
  font-size: 75%;
  font-weight: 700;
  line-height: 1;
  text-align: center;
  white-space: nowrap;
  vertical-align: baseline;
  border-radius: 0.25rem; }
  #conversejs .badge:empty {
    display: none; }

#conversejs .btn .badge {
  position: relative;
  top: -1px; }

#conversejs .badge-pill {
  padding-right: 0.6em;
  padding-left: 0.6em;
  border-radius: 10rem; }

#conversejs .badge-primary {
  color: #fff;
  background-color: #007bff; }
  #conversejs .badge-primary[href]:hover, #conversejs .badge-primary[href]:focus {
    color: #fff;
    text-decoration: none;
    background-color: #0062cc; }

#conversejs .badge-secondary {
  color: #fff;
  background-color: #6c757d; }
  #conversejs .badge-secondary[href]:hover, #conversejs .badge-secondary[href]:focus {
    color: #fff;
    text-decoration: none;
    background-color: #545b62; }

#conversejs .badge-success {
  color: #fff;
  background-color: #28a745; }
  #conversejs .badge-success[href]:hover, #conversejs .badge-success[href]:focus {
    color: #fff;
    text-decoration: none;
    background-color: #1e7e34; }

#conversejs .badge-info {
  color: #fff;
  background-color: #17a2b8; }
  #conversejs .badge-info[href]:hover, #conversejs .badge-info[href]:focus {
    color: #fff;
    text-decoration: none;
    background-color: #117a8b; }

#conversejs .badge-warning {
  color: #212529;
  background-color: #ffc107; }
  #conversejs .badge-warning[href]:hover, #conversejs .badge-warning[href]:focus {
    color: #212529;
    text-decoration: none;
    background-color: #d39e00; }

#conversejs .badge-danger {
  color: #fff;
  background-color: #dc3545; }
  #conversejs .badge-danger[href]:hover, #conversejs .badge-danger[href]:focus {
    color: #fff;
    text-decoration: none;
    background-color: #bd2130; }

#conversejs .badge-light {
  color: #212529;
  background-color: #f8f9fa; }
  #conversejs .badge-light[href]:hover, #conversejs .badge-light[href]:focus {
    color: #212529;
    text-decoration: none;
    background-color: #dae0e5; }

#conversejs .badge-dark {
  color: #fff;
  background-color: #343a40; }
  #conversejs .badge-dark[href]:hover, #conversejs .badge-dark[href]:focus {
    color: #fff;
    text-decoration: none;
    background-color: #1d2124; }

#conversejs .alert {
  position: relative;
  padding: 0.75rem 1.25rem;
  margin-bottom: 1rem;
  border: 1px solid transparent;
  border-radius: 0.25rem; }

#conversejs .alert-heading {
  color: inherit; }

#conversejs .alert-link {
  font-weight: 700; }

#conversejs .alert-dismissible {
  padding-right: 4rem; }
  #conversejs .alert-dismissible .close {
    position: absolute;
    top: 0;
    right: 0;
    padding: 0.75rem 1.25rem;
    color: inherit; }

#conversejs .alert-primary {
  color: #004085;
  background-color: #cce5ff;
  border-color: #b8daff; }
  #conversejs .alert-primary hr {
    border-top-color: #9fcdff; }
  #conversejs .alert-primary .alert-link {
    color: #002752; }

#conversejs .alert-secondary {
  color: #383d41;
  background-color: #e2e3e5;
  border-color: #d6d8db; }
  #conversejs .alert-secondary hr {
    border-top-color: #c8cbcf; }
  #conversejs .alert-secondary .alert-link {
    color: #202326; }

#conversejs .alert-success {
  color: #155724;
  background-color: #d4edda;
  border-color: #c3e6cb; }
  #conversejs .alert-success hr {
    border-top-color: #b1dfbb; }
  #conversejs .alert-success .alert-link {
    color: #0b2e13; }

#conversejs .alert-info {
  color: #0c5460;
  background-color: #d1ecf1;
  border-color: #bee5eb; }
  #conversejs .alert-info hr {
    border-top-color: #abdde5; }
  #conversejs .alert-info .alert-link {
    color: #062c33; }

#conversejs .alert-warning {
  color: #856404;
  background-color: #fff3cd;
  border-color: #ffeeba; }
  #conversejs .alert-warning hr {
    border-top-color: #ffe8a1; }
  #conversejs .alert-warning .alert-link {
    color: #533f03; }

#conversejs .alert-danger {
  color: #721c24;
  background-color: #f8d7da;
  border-color: #f5c6cb; }
  #conversejs .alert-danger hr {
    border-top-color: #f1b0b7; }
  #conversejs .alert-danger .alert-link {
    color: #491217; }

#conversejs .alert-light {
  color: #818182;
  background-color: #fefefe;
  border-color: #fdfdfe; }
  #conversejs .alert-light hr {
    border-top-color: #ececf6; }
  #conversejs .alert-light .alert-link {
    color: #686868; }

#conversejs .alert-dark {
  color: #1b1e21;
  background-color: #d6d8d9;
  border-color: #c6c8ca; }
  #conversejs .alert-dark hr {
    border-top-color: #b9bbbe; }
  #conversejs .alert-dark .alert-link {
    color: #040505; }

#conversejs .media {
  display: flex;
  align-items: flex-start; }

#conversejs .media-body {
  flex: 1; }

#conversejs .list-group {
  display: flex;
  flex-direction: column;
  padding-left: 0;
  margin-bottom: 0; }

#conversejs .list-group-item-action {
  width: 100%;
  color: #495057;
  text-align: inherit; }
  #conversejs .list-group-item-action:hover, #conversejs .list-group-item-action:focus {
    color: #495057;
    text-decoration: none;
    background-color: #f8f9fa; }
  #conversejs .list-group-item-action:active {
    color: #212529;
    background-color: #e9ecef; }

#conversejs .list-group-item {
  position: relative;
  display: block;
  padding: 0.75rem 1.25rem;
  margin-bottom: -1px;
  background-color: #fff;
  border: 1px solid rgba(0, 0, 0, 0.125); }
  #conversejs .list-group-item:first-child {
    border-top-left-radius: 0.25rem;
    border-top-right-radius: 0.25rem; }
  #conversejs .list-group-item:last-child {
    margin-bottom: 0;
    border-bottom-right-radius: 0.25rem;
    border-bottom-left-radius: 0.25rem; }
  #conversejs .list-group-item:hover, #conversejs .list-group-item:focus {
    z-index: 1;
    text-decoration: none; }
  #conversejs .list-group-item.disabled, #conversejs .list-group-item:disabled {
    color: #6c757d;
    background-color: #fff; }
  #conversejs .list-group-item.active {
    z-index: 2;
    color: #fff;
    background-color: #007bff;
    border-color: #007bff; }

#conversejs .list-group-flush .list-group-item {
  border-right: 0;
  border-left: 0;
  border-radius: 0; }

#conversejs .list-group-flush:first-child .list-group-item:first-child {
  border-top: 0; }

#conversejs .list-group-flush:last-child .list-group-item:last-child {
  border-bottom: 0; }

#conversejs .list-group-item-primary {
  color: #004085;
  background-color: #b8daff; }
  #conversejs .list-group-item-primary.list-group-item-action:hover, #conversejs .list-group-item-primary.list-group-item-action:focus {
    color: #004085;
    background-color: #9fcdff; }
  #conversejs .list-group-item-primary.list-group-item-action.active {
    color: #fff;
    background-color: #004085;
    border-color: #004085; }

#conversejs .list-group-item-secondary {
  color: #383d41;
  background-color: #d6d8db; }
  #conversejs .list-group-item-secondary.list-group-item-action:hover, #conversejs .list-group-item-secondary.list-group-item-action:focus {
    color: #383d41;
    background-color: #c8cbcf; }
  #conversejs .list-group-item-secondary.list-group-item-action.active {
    color: #fff;
    background-color: #383d41;
    border-color: #383d41; }

#conversejs .list-group-item-success {
  color: #155724;
  background-color: #c3e6cb; }
  #conversejs .list-group-item-success.list-group-item-action:hover, #conversejs .list-group-item-success.list-group-item-action:focus {
    color: #155724;
    background-color: #b1dfbb; }
  #conversejs .list-group-item-success.list-group-item-action.active {
    color: #fff;
    background-color: #155724;
    border-color: #155724; }

#conversejs .list-group-item-info {
  color: #0c5460;
  background-color: #bee5eb; }
  #conversejs .list-group-item-info.list-group-item-action:hover, #conversejs .list-group-item-info.list-group-item-action:focus {
    color: #0c5460;
    background-color: #abdde5; }
  #conversejs .list-group-item-info.list-group-item-action.active {
    color: #fff;
    background-color: #0c5460;
    border-color: #0c5460; }

#conversejs .list-group-item-warning {
  color: #856404;
  background-color: #ffeeba; }
  #conversejs .list-group-item-warning.list-group-item-action:hover, #conversejs .list-group-item-warning.list-group-item-action:focus {
    color: #856404;
    background-color: #ffe8a1; }
  #conversejs .list-group-item-warning.list-group-item-action.active {
    color: #fff;
    background-color: #856404;
    border-color: #856404; }

#conversejs .list-group-item-danger {
  color: #721c24;
  background-color: #f5c6cb; }
  #conversejs .list-group-item-danger.list-group-item-action:hover, #conversejs .list-group-item-danger.list-group-item-action:focus {
    color: #721c24;
    background-color: #f1b0b7; }
  #conversejs .list-group-item-danger.list-group-item-action.active {
    color: #fff;
    background-color: #721c24;
    border-color: #721c24; }

#conversejs .list-group-item-light {
  color: #818182;
  background-color: #fdfdfe; }
  #conversejs .list-group-item-light.list-group-item-action:hover, #conversejs .list-group-item-light.list-group-item-action:focus {
    color: #818182;
    background-color: #ececf6; }
  #conversejs .list-group-item-light.list-group-item-action.active {
    color: #fff;
    background-color: #818182;
    border-color: #818182; }

#conversejs .list-group-item-dark {
  color: #1b1e21;
  background-color: #c6c8ca; }
  #conversejs .list-group-item-dark.list-group-item-action:hover, #conversejs .list-group-item-dark.list-group-item-action:focus {
    color: #1b1e21;
    background-color: #b9bbbe; }
  #conversejs .list-group-item-dark.list-group-item-action.active {
    color: #fff;
    background-color: #1b1e21;
    border-color: #1b1e21; }

#conversejs .close {
  float: right;
  font-size: 1.5rem;
  font-weight: 700;
  line-height: 1;
  color: #000;
  text-shadow: 0 1px 0 #fff;
  opacity: .5; }
  #conversejs .close:hover, #conversejs .close:focus {
    color: #000;
    text-decoration: none;
    opacity: .75; }
  #conversejs .close:not(:disabled):not(.disabled) {
    cursor: pointer; }

#conversejs button.close {
  padding: 0;
  background-color: transparent;
  border: 0;
  -webkit-appearance: none; }

#conversejs .modal-open {
  overflow: hidden; }

#conversejs .modal {
  position: fixed;
  top: 0;
  right: 0;
  bottom: 0;
  left: 0;
  z-index: 1050;
  display: none;
  overflow: hidden;
  outline: 0; }
  .modal-open #conversejs .modal {
    overflow-x: hidden;
    overflow-y: auto; }

#conversejs .modal-dialog {
  position: relative;
  width: auto;
  margin: 0.5rem;
  pointer-events: none; }
  .modal.fade #conversejs .modal-dialog {
    transition: transform 0.3s ease-out;
    transform: translate(0, -25%); }
  .modal.show #conversejs .modal-dialog {
    transform: translate(0, 0); }

#conversejs .modal-dialog-centered {
  display: flex;
  align-items: center;
  min-height: calc(100% - (0.5rem * 2)); }

#conversejs .modal-content {
  position: relative;
  display: flex;
  flex-direction: column;
  width: 100%;
  pointer-events: auto;
  background-color: #fff;
  background-clip: padding-box;
  border: 1px solid rgba(0, 0, 0, 0.2);
  border-radius: 0.3rem;
  outline: 0; }

#conversejs .modal-backdrop {
  position: fixed;
  top: 0;
  right: 0;
  bottom: 0;
  left: 0;
  z-index: 1040;
  background-color: #000; }
  #conversejs .modal-backdrop.fade {
    opacity: 0; }
  #conversejs .modal-backdrop.show {
    opacity: 0.5; }

#conversejs .modal-header {
  display: flex;
  align-items: flex-start;
  justify-content: space-between;
  padding: 1rem;
  border-bottom: 1px solid #e9ecef;
  border-top-left-radius: 0.3rem;
  border-top-right-radius: 0.3rem; }
  #conversejs .modal-header .close {
    padding: 1rem;
    margin: -1rem -1rem -1rem auto; }

#conversejs .modal-title {
  margin-bottom: 0;
  line-height: 1.5; }

#conversejs .modal-body {
  position: relative;
  flex: 1 1 auto;
  padding: 1rem; }

#conversejs .modal-footer {
  display: flex;
  align-items: center;
  justify-content: flex-end;
  padding: 1rem;
  border-top: 1px solid #e9ecef; }
  #conversejs .modal-footer > :not(:first-child) {
    margin-left: .25rem; }
  #conversejs .modal-footer > :not(:last-child) {
    margin-right: .25rem; }

#conversejs .modal-scrollbar-measure {
  position: absolute;
  top: -9999px;
  width: 50px;
  height: 50px;
  overflow: scroll; }

@media (min-width: 576px) {
  #conversejs .modal-dialog {
    max-width: 500px;
    margin: 1.75rem auto; }
  #conversejs .modal-dialog-centered {
    min-height: calc(100% - (1.75rem * 2)); }
  #conversejs .modal-sm {
    max-width: 300px; } }

@media (min-width: 992px) {
  #conversejs .modal-lg {
    max-width: 800px; } }

#conversejs .tooltip {
  position: absolute;
  z-index: 1070;
  display: block;
  margin: 0;
  font-family: -apple-system, BlinkMacSystemFont, "Segoe UI", Roboto, "Helvetica Neue", Arial, sans-serif, "Apple Color Emoji", "Segoe UI Emoji", "Segoe UI Symbol";
  font-style: normal;
  font-weight: 400;
  line-height: 1.5;
  text-align: left;
  text-align: start;
  text-decoration: none;
  text-shadow: none;
  text-transform: none;
  letter-spacing: normal;
  word-break: normal;
  word-spacing: normal;
  white-space: normal;
  line-break: auto;
  font-size: 0.875rem;
  word-wrap: break-word;
  opacity: 0; }
  #conversejs .tooltip.show {
    opacity: 0.9; }
  #conversejs .tooltip .arrow {
    position: absolute;
    display: block;
    width: 0.8rem;
    height: 0.4rem; }
    #conversejs .tooltip .arrow::before {
      position: absolute;
      content: "";
      border-color: transparent;
      border-style: solid; }

#conversejs .bs-tooltip-top, #conversejs .bs-tooltip-auto[x-placement^="top"] {
  padding: 0.4rem 0; }
  #conversejs .bs-tooltip-top .arrow, #conversejs .bs-tooltip-auto[x-placement^="top"] .arrow {
    bottom: 0; }
    #conversejs .bs-tooltip-top .arrow::before, #conversejs .bs-tooltip-auto[x-placement^="top"] .arrow::before {
      top: 0;
      border-width: 0.4rem 0.4rem 0;
      border-top-color: #000; }

#conversejs .bs-tooltip-right, #conversejs .bs-tooltip-auto[x-placement^="right"] {
  padding: 0 0.4rem; }
  #conversejs .bs-tooltip-right .arrow, #conversejs .bs-tooltip-auto[x-placement^="right"] .arrow {
    left: 0;
    width: 0.4rem;
    height: 0.8rem; }
    #conversejs .bs-tooltip-right .arrow::before, #conversejs .bs-tooltip-auto[x-placement^="right"] .arrow::before {
      right: 0;
      border-width: 0.4rem 0.4rem 0.4rem 0;
      border-right-color: #000; }

#conversejs .bs-tooltip-bottom, #conversejs .bs-tooltip-auto[x-placement^="bottom"] {
  padding: 0.4rem 0; }
  #conversejs .bs-tooltip-bottom .arrow, #conversejs .bs-tooltip-auto[x-placement^="bottom"] .arrow {
    top: 0; }
    #conversejs .bs-tooltip-bottom .arrow::before, #conversejs .bs-tooltip-auto[x-placement^="bottom"] .arrow::before {
      bottom: 0;
      border-width: 0 0.4rem 0.4rem;
      border-bottom-color: #000; }

#conversejs .bs-tooltip-left, #conversejs .bs-tooltip-auto[x-placement^="left"] {
  padding: 0 0.4rem; }
  #conversejs .bs-tooltip-left .arrow, #conversejs .bs-tooltip-auto[x-placement^="left"] .arrow {
    right: 0;
    width: 0.4rem;
    height: 0.8rem; }
    #conversejs .bs-tooltip-left .arrow::before, #conversejs .bs-tooltip-auto[x-placement^="left"] .arrow::before {
      left: 0;
      border-width: 0.4rem 0 0.4rem 0.4rem;
      border-left-color: #000; }

#conversejs .tooltip-inner {
  max-width: 200px;
  padding: 0.25rem 0.5rem;
  color: #fff;
  text-align: center;
  background-color: #000;
  border-radius: 0.25rem; }

#conversejs .popover {
  position: absolute;
  top: 0;
  left: 0;
  z-index: 1060;
  display: block;
  max-width: 276px;
  font-family: -apple-system, BlinkMacSystemFont, "Segoe UI", Roboto, "Helvetica Neue", Arial, sans-serif, "Apple Color Emoji", "Segoe UI Emoji", "Segoe UI Symbol";
  font-style: normal;
  font-weight: 400;
  line-height: 1.5;
  text-align: left;
  text-align: start;
  text-decoration: none;
  text-shadow: none;
  text-transform: none;
  letter-spacing: normal;
  word-break: normal;
  word-spacing: normal;
  white-space: normal;
  line-break: auto;
  font-size: 0.875rem;
  word-wrap: break-word;
  background-color: #fff;
  background-clip: padding-box;
  border: 1px solid rgba(0, 0, 0, 0.2);
  border-radius: 0.3rem; }
  #conversejs .popover .arrow {
    position: absolute;
    display: block;
    width: 1rem;
    height: 0.5rem;
    margin: 0 0.3rem; }
    #conversejs .popover .arrow::before, #conversejs .popover .arrow::after {
      position: absolute;
      display: block;
      content: "";
      border-color: transparent;
      border-style: solid; }

#conversejs .bs-popover-top, #conversejs .bs-popover-auto[x-placement^="top"] {
  margin-bottom: 0.5rem; }
  #conversejs .bs-popover-top .arrow, #conversejs .bs-popover-auto[x-placement^="top"] .arrow {
    bottom: calc((0.5rem + 1px) * -1); }
  #conversejs .bs-popover-top .arrow::before, #conversejs .bs-popover-auto[x-placement^="top"] .arrow::before,
  #conversejs .bs-popover-top .arrow::after,
  #conversejs .bs-popover-auto[x-placement^="top"] .arrow::after {
    border-width: 0.5rem 0.5rem 0; }
  #conversejs .bs-popover-top .arrow::before, #conversejs .bs-popover-auto[x-placement^="top"] .arrow::before {
    bottom: 0;
    border-top-color: rgba(0, 0, 0, 0.25); }
  
  #conversejs .bs-popover-top .arrow::after,
  #conversejs .bs-popover-auto[x-placement^="top"] .arrow::after {
    bottom: 1px;
    border-top-color: #fff; }

#conversejs .bs-popover-right, #conversejs .bs-popover-auto[x-placement^="right"] {
  margin-left: 0.5rem; }
  #conversejs .bs-popover-right .arrow, #conversejs .bs-popover-auto[x-placement^="right"] .arrow {
    left: calc((0.5rem + 1px) * -1);
    width: 0.5rem;
    height: 1rem;
    margin: 0.3rem 0; }
  #conversejs .bs-popover-right .arrow::before, #conversejs .bs-popover-auto[x-placement^="right"] .arrow::before,
  #conversejs .bs-popover-right .arrow::after,
  #conversejs .bs-popover-auto[x-placement^="right"] .arrow::after {
    border-width: 0.5rem 0.5rem 0.5rem 0; }
  #conversejs .bs-popover-right .arrow::before, #conversejs .bs-popover-auto[x-placement^="right"] .arrow::before {
    left: 0;
    border-right-color: rgba(0, 0, 0, 0.25); }
  
  #conversejs .bs-popover-right .arrow::after,
  #conversejs .bs-popover-auto[x-placement^="right"] .arrow::after {
    left: 1px;
    border-right-color: #fff; }

#conversejs .bs-popover-bottom, #conversejs .bs-popover-auto[x-placement^="bottom"] {
  margin-top: 0.5rem; }
  #conversejs .bs-popover-bottom .arrow, #conversejs .bs-popover-auto[x-placement^="bottom"] .arrow {
    top: calc((0.5rem + 1px) * -1); }
  #conversejs .bs-popover-bottom .arrow::before, #conversejs .bs-popover-auto[x-placement^="bottom"] .arrow::before,
  #conversejs .bs-popover-bottom .arrow::after,
  #conversejs .bs-popover-auto[x-placement^="bottom"] .arrow::after {
    border-width: 0 0.5rem 0.5rem 0.5rem; }
  #conversejs .bs-popover-bottom .arrow::before, #conversejs .bs-popover-auto[x-placement^="bottom"] .arrow::before {
    top: 0;
    border-bottom-color: rgba(0, 0, 0, 0.25); }
  
  #conversejs .bs-popover-bottom .arrow::after,
  #conversejs .bs-popover-auto[x-placement^="bottom"] .arrow::after {
    top: 1px;
    border-bottom-color: #fff; }
  #conversejs .bs-popover-bottom .popover-header::before, #conversejs .bs-popover-auto[x-placement^="bottom"] .popover-header::before {
    position: absolute;
    top: 0;
    left: 50%;
    display: block;
    width: 1rem;
    margin-left: -0.5rem;
    content: "";
    border-bottom: 1px solid #f7f7f7; }

#conversejs .bs-popover-left, #conversejs .bs-popover-auto[x-placement^="left"] {
  margin-right: 0.5rem; }
  #conversejs .bs-popover-left .arrow, #conversejs .bs-popover-auto[x-placement^="left"] .arrow {
    right: calc((0.5rem + 1px) * -1);
    width: 0.5rem;
    height: 1rem;
    margin: 0.3rem 0; }
  #conversejs .bs-popover-left .arrow::before, #conversejs .bs-popover-auto[x-placement^="left"] .arrow::before,
  #conversejs .bs-popover-left .arrow::after,
  #conversejs .bs-popover-auto[x-placement^="left"] .arrow::after {
    border-width: 0.5rem 0 0.5rem 0.5rem; }
  #conversejs .bs-popover-left .arrow::before, #conversejs .bs-popover-auto[x-placement^="left"] .arrow::before {
    right: 0;
    border-left-color: rgba(0, 0, 0, 0.25); }
  
  #conversejs .bs-popover-left .arrow::after,
  #conversejs .bs-popover-auto[x-placement^="left"] .arrow::after {
    right: 1px;
    border-left-color: #fff; }

#conversejs .popover-header {
  padding: 0.5rem 0.75rem;
  margin-bottom: 0;
  font-size: 1rem;
  color: inherit;
  background-color: #f7f7f7;
  border-bottom: 1px solid #ebebeb;
  border-top-left-radius: calc(0.3rem - 1px);
  border-top-right-radius: calc(0.3rem - 1px); }
  #conversejs .popover-header:empty {
    display: none; }

#conversejs .popover-body {
  padding: 0.5rem 0.75rem;
  color: #212529; }

#conversejs .align-baseline {
  vertical-align: baseline !important; }

#conversejs .align-top {
  vertical-align: top !important; }

#conversejs .align-middle {
  vertical-align: middle !important; }

#conversejs .align-bottom {
  vertical-align: bottom !important; }

#conversejs .align-text-bottom {
  vertical-align: text-bottom !important; }

#conversejs .align-text-top {
  vertical-align: text-top !important; }

#conversejs .bg-primary {
  background-color: #007bff !important; }

#conversejs a.bg-primary:hover, #conversejs a.bg-primary:focus,
#conversejs button.bg-primary:hover,
#conversejs button.bg-primary:focus {
  background-color: #0062cc !important; }

#conversejs .bg-secondary {
  background-color: #6c757d !important; }

#conversejs a.bg-secondary:hover, #conversejs a.bg-secondary:focus,
#conversejs button.bg-secondary:hover,
#conversejs button.bg-secondary:focus {
  background-color: #545b62 !important; }

#conversejs .bg-success {
  background-color: #28a745 !important; }

#conversejs a.bg-success:hover, #conversejs a.bg-success:focus,
#conversejs button.bg-success:hover,
#conversejs button.bg-success:focus {
  background-color: #1e7e34 !important; }

#conversejs .bg-info {
  background-color: #17a2b8 !important; }

#conversejs a.bg-info:hover, #conversejs a.bg-info:focus,
#conversejs button.bg-info:hover,
#conversejs button.bg-info:focus {
  background-color: #117a8b !important; }

#conversejs .bg-warning {
  background-color: #ffc107 !important; }

#conversejs a.bg-warning:hover, #conversejs a.bg-warning:focus,
#conversejs button.bg-warning:hover,
#conversejs button.bg-warning:focus {
  background-color: #d39e00 !important; }

#conversejs .bg-danger {
  background-color: #dc3545 !important; }

#conversejs a.bg-danger:hover, #conversejs a.bg-danger:focus,
#conversejs button.bg-danger:hover,
#conversejs button.bg-danger:focus {
  background-color: #bd2130 !important; }

#conversejs .bg-light {
  background-color: #f8f9fa !important; }

#conversejs a.bg-light:hover, #conversejs a.bg-light:focus,
#conversejs button.bg-light:hover,
#conversejs button.bg-light:focus {
  background-color: #dae0e5 !important; }

#conversejs .bg-dark {
  background-color: #343a40 !important; }

#conversejs a.bg-dark:hover, #conversejs a.bg-dark:focus,
#conversejs button.bg-dark:hover,
#conversejs button.bg-dark:focus {
  background-color: #1d2124 !important; }

#conversejs .bg-white {
  background-color: #fff !important; }

#conversejs .bg-transparent {
  background-color: transparent !important; }

#conversejs .border {
  border: 1px solid #dee2e6 !important; }

#conversejs .border-top {
  border-top: 1px solid #dee2e6 !important; }

#conversejs .border-right {
  border-right: 1px solid #dee2e6 !important; }

#conversejs .border-bottom {
  border-bottom: 1px solid #dee2e6 !important; }

#conversejs .border-left {
  border-left: 1px solid #dee2e6 !important; }

#conversejs .border-0 {
  border: 0 !important; }

#conversejs .border-top-0 {
  border-top: 0 !important; }

#conversejs .border-right-0 {
  border-right: 0 !important; }

#conversejs .border-bottom-0 {
  border-bottom: 0 !important; }

#conversejs .border-left-0 {
  border-left: 0 !important; }

#conversejs .border-primary {
  border-color: #007bff !important; }

#conversejs .border-secondary {
  border-color: #6c757d !important; }

#conversejs .border-success {
  border-color: #28a745 !important; }

#conversejs .border-info {
  border-color: #17a2b8 !important; }

#conversejs .border-warning {
  border-color: #ffc107 !important; }

#conversejs .border-danger {
  border-color: #dc3545 !important; }

#conversejs .border-light {
  border-color: #f8f9fa !important; }

#conversejs .border-dark {
  border-color: #343a40 !important; }

#conversejs .border-white {
  border-color: #fff !important; }

#conversejs .rounded {
  border-radius: 0.25rem !important; }

#conversejs .rounded-top {
  border-top-left-radius: 0.25rem !important;
  border-top-right-radius: 0.25rem !important; }

#conversejs .rounded-right {
  border-top-right-radius: 0.25rem !important;
  border-bottom-right-radius: 0.25rem !important; }

#conversejs .rounded-bottom {
  border-bottom-right-radius: 0.25rem !important;
  border-bottom-left-radius: 0.25rem !important; }

#conversejs .rounded-left {
  border-top-left-radius: 0.25rem !important;
  border-bottom-left-radius: 0.25rem !important; }

#conversejs .rounded-circle {
  border-radius: 50% !important; }

#conversejs .rounded-0 {
  border-radius: 0 !important; }

#conversejs .clearfix::after {
  display: block;
  clear: both;
  content: ""; }

#conversejs .d-none {
  display: none !important; }

#conversejs .d-inline {
  display: inline !important; }

#conversejs .d-inline-block {
  display: inline-block !important; }

#conversejs .d-block {
  display: block !important; }

#conversejs .d-table {
  display: table !important; }

#conversejs .d-table-row {
  display: table-row !important; }

#conversejs .d-table-cell {
  display: table-cell !important; }

#conversejs .d-flex {
  display: flex !important; }

#conversejs .d-inline-flex {
  display: inline-flex !important; }

@media (min-width: 576px) {
  #conversejs .d-sm-none {
    display: none !important; }
  #conversejs .d-sm-inline {
    display: inline !important; }
  #conversejs .d-sm-inline-block {
    display: inline-block !important; }
  #conversejs .d-sm-block {
    display: block !important; }
  #conversejs .d-sm-table {
    display: table !important; }
  #conversejs .d-sm-table-row {
    display: table-row !important; }
  #conversejs .d-sm-table-cell {
    display: table-cell !important; }
  #conversejs .d-sm-flex {
    display: flex !important; }
  #conversejs .d-sm-inline-flex {
    display: inline-flex !important; } }

@media (min-width: 768px) {
  #conversejs .d-md-none {
    display: none !important; }
  #conversejs .d-md-inline {
    display: inline !important; }
  #conversejs .d-md-inline-block {
    display: inline-block !important; }
  #conversejs .d-md-block {
    display: block !important; }
  #conversejs .d-md-table {
    display: table !important; }
  #conversejs .d-md-table-row {
    display: table-row !important; }
  #conversejs .d-md-table-cell {
    display: table-cell !important; }
  #conversejs .d-md-flex {
    display: flex !important; }
  #conversejs .d-md-inline-flex {
    display: inline-flex !important; } }

@media (min-width: 992px) {
  #conversejs .d-lg-none {
    display: none !important; }
  #conversejs .d-lg-inline {
    display: inline !important; }
  #conversejs .d-lg-inline-block {
    display: inline-block !important; }
  #conversejs .d-lg-block {
    display: block !important; }
  #conversejs .d-lg-table {
    display: table !important; }
  #conversejs .d-lg-table-row {
    display: table-row !important; }
  #conversejs .d-lg-table-cell {
    display: table-cell !important; }
  #conversejs .d-lg-flex {
    display: flex !important; }
  #conversejs .d-lg-inline-flex {
    display: inline-flex !important; } }

@media (min-width: 1200px) {
  #conversejs .d-xl-none {
    display: none !important; }
  #conversejs .d-xl-inline {
    display: inline !important; }
  #conversejs .d-xl-inline-block {
    display: inline-block !important; }
  #conversejs .d-xl-block {
    display: block !important; }
  #conversejs .d-xl-table {
    display: table !important; }
  #conversejs .d-xl-table-row {
    display: table-row !important; }
  #conversejs .d-xl-table-cell {
    display: table-cell !important; }
  #conversejs .d-xl-flex {
    display: flex !important; }
  #conversejs .d-xl-inline-flex {
    display: inline-flex !important; } }

@media print {
  #conversejs .d-print-none {
    display: none !important; }
  #conversejs .d-print-inline {
    display: inline !important; }
  #conversejs .d-print-inline-block {
    display: inline-block !important; }
  #conversejs .d-print-block {
    display: block !important; }
  #conversejs .d-print-table {
    display: table !important; }
  #conversejs .d-print-table-row {
    display: table-row !important; }
  #conversejs .d-print-table-cell {
    display: table-cell !important; }
  #conversejs .d-print-flex {
    display: flex !important; }
  #conversejs .d-print-inline-flex {
    display: inline-flex !important; } }

#conversejs .embed-responsive {
  position: relative;
  display: block;
  width: 100%;
  padding: 0;
  overflow: hidden; }
  #conversejs .embed-responsive::before {
    display: block;
    content: ""; }
  #conversejs .embed-responsive .embed-responsive-item,
  #conversejs .embed-responsive iframe,
  #conversejs .embed-responsive embed,
  #conversejs .embed-responsive object,
  #conversejs .embed-responsive video {
    position: absolute;
    top: 0;
    bottom: 0;
    left: 0;
    width: 100%;
    height: 100%;
    border: 0; }

#conversejs .embed-responsive-21by9::before {
  padding-top: 42.85714%; }

#conversejs .embed-responsive-16by9::before {
  padding-top: 56.25%; }

#conversejs .embed-responsive-4by3::before {
  padding-top: 75%; }

#conversejs .embed-responsive-1by1::before {
  padding-top: 100%; }

#conversejs .flex-row {
  flex-direction: row !important; }

#conversejs .flex-column {
  flex-direction: column !important; }

#conversejs .flex-row-reverse {
  flex-direction: row-reverse !important; }

#conversejs .flex-column-reverse {
  flex-direction: column-reverse !important; }

#conversejs .flex-wrap {
  flex-wrap: wrap !important; }

#conversejs .flex-nowrap {
  flex-wrap: nowrap !important; }

#conversejs .flex-wrap-reverse {
  flex-wrap: wrap-reverse !important; }

#conversejs .justify-content-start {
  justify-content: flex-start !important; }

#conversejs .justify-content-end {
  justify-content: flex-end !important; }

#conversejs .justify-content-center {
  justify-content: center !important; }

#conversejs .justify-content-between {
  justify-content: space-between !important; }

#conversejs .justify-content-around {
  justify-content: space-around !important; }

#conversejs .align-items-start {
  align-items: flex-start !important; }

#conversejs .align-items-end {
  align-items: flex-end !important; }

#conversejs .align-items-center {
  align-items: center !important; }

#conversejs .align-items-baseline {
  align-items: baseline !important; }

#conversejs .align-items-stretch {
  align-items: stretch !important; }

#conversejs .align-content-start {
  align-content: flex-start !important; }

#conversejs .align-content-end {
  align-content: flex-end !important; }

#conversejs .align-content-center {
  align-content: center !important; }

#conversejs .align-content-between {
  align-content: space-between !important; }

#conversejs .align-content-around {
  align-content: space-around !important; }

#conversejs .align-content-stretch {
  align-content: stretch !important; }

#conversejs .align-self-auto {
  align-self: auto !important; }

#conversejs .align-self-start {
  align-self: flex-start !important; }

#conversejs .align-self-end {
  align-self: flex-end !important; }

#conversejs .align-self-center {
  align-self: center !important; }

#conversejs .align-self-baseline {
  align-self: baseline !important; }

#conversejs .align-self-stretch {
  align-self: stretch !important; }

@media (min-width: 576px) {
  #conversejs .flex-sm-row {
    flex-direction: row !important; }
  #conversejs .flex-sm-column {
    flex-direction: column !important; }
  #conversejs .flex-sm-row-reverse {
    flex-direction: row-reverse !important; }
  #conversejs .flex-sm-column-reverse {
    flex-direction: column-reverse !important; }
  #conversejs .flex-sm-wrap {
    flex-wrap: wrap !important; }
  #conversejs .flex-sm-nowrap {
    flex-wrap: nowrap !important; }
  #conversejs .flex-sm-wrap-reverse {
    flex-wrap: wrap-reverse !important; }
  #conversejs .justify-content-sm-start {
    justify-content: flex-start !important; }
  #conversejs .justify-content-sm-end {
    justify-content: flex-end !important; }
  #conversejs .justify-content-sm-center {
    justify-content: center !important; }
  #conversejs .justify-content-sm-between {
    justify-content: space-between !important; }
  #conversejs .justify-content-sm-around {
    justify-content: space-around !important; }
  #conversejs .align-items-sm-start {
    align-items: flex-start !important; }
  #conversejs .align-items-sm-end {
    align-items: flex-end !important; }
  #conversejs .align-items-sm-center {
    align-items: center !important; }
  #conversejs .align-items-sm-baseline {
    align-items: baseline !important; }
  #conversejs .align-items-sm-stretch {
    align-items: stretch !important; }
  #conversejs .align-content-sm-start {
    align-content: flex-start !important; }
  #conversejs .align-content-sm-end {
    align-content: flex-end !important; }
  #conversejs .align-content-sm-center {
    align-content: center !important; }
  #conversejs .align-content-sm-between {
    align-content: space-between !important; }
  #conversejs .align-content-sm-around {
    align-content: space-around !important; }
  #conversejs .align-content-sm-stretch {
    align-content: stretch !important; }
  #conversejs .align-self-sm-auto {
    align-self: auto !important; }
  #conversejs .align-self-sm-start {
    align-self: flex-start !important; }
  #conversejs .align-self-sm-end {
    align-self: flex-end !important; }
  #conversejs .align-self-sm-center {
    align-self: center !important; }
  #conversejs .align-self-sm-baseline {
    align-self: baseline !important; }
  #conversejs .align-self-sm-stretch {
    align-self: stretch !important; } }

@media (min-width: 768px) {
  #conversejs .flex-md-row {
    flex-direction: row !important; }
  #conversejs .flex-md-column {
    flex-direction: column !important; }
  #conversejs .flex-md-row-reverse {
    flex-direction: row-reverse !important; }
  #conversejs .flex-md-column-reverse {
    flex-direction: column-reverse !important; }
  #conversejs .flex-md-wrap {
    flex-wrap: wrap !important; }
  #conversejs .flex-md-nowrap {
    flex-wrap: nowrap !important; }
  #conversejs .flex-md-wrap-reverse {
    flex-wrap: wrap-reverse !important; }
  #conversejs .justify-content-md-start {
    justify-content: flex-start !important; }
  #conversejs .justify-content-md-end {
    justify-content: flex-end !important; }
  #conversejs .justify-content-md-center {
    justify-content: center !important; }
  #conversejs .justify-content-md-between {
    justify-content: space-between !important; }
  #conversejs .justify-content-md-around {
    justify-content: space-around !important; }
  #conversejs .align-items-md-start {
    align-items: flex-start !important; }
  #conversejs .align-items-md-end {
    align-items: flex-end !important; }
  #conversejs .align-items-md-center {
    align-items: center !important; }
  #conversejs .align-items-md-baseline {
    align-items: baseline !important; }
  #conversejs .align-items-md-stretch {
    align-items: stretch !important; }
  #conversejs .align-content-md-start {
    align-content: flex-start !important; }
  #conversejs .align-content-md-end {
    align-content: flex-end !important; }
  #conversejs .align-content-md-center {
    align-content: center !important; }
  #conversejs .align-content-md-between {
    align-content: space-between !important; }
  #conversejs .align-content-md-around {
    align-content: space-around !important; }
  #conversejs .align-content-md-stretch {
    align-content: stretch !important; }
  #conversejs .align-self-md-auto {
    align-self: auto !important; }
  #conversejs .align-self-md-start {
    align-self: flex-start !important; }
  #conversejs .align-self-md-end {
    align-self: flex-end !important; }
  #conversejs .align-self-md-center {
    align-self: center !important; }
  #conversejs .align-self-md-baseline {
    align-self: baseline !important; }
  #conversejs .align-self-md-stretch {
    align-self: stretch !important; } }

@media (min-width: 992px) {
  #conversejs .flex-lg-row {
    flex-direction: row !important; }
  #conversejs .flex-lg-column {
    flex-direction: column !important; }
  #conversejs .flex-lg-row-reverse {
    flex-direction: row-reverse !important; }
  #conversejs .flex-lg-column-reverse {
    flex-direction: column-reverse !important; }
  #conversejs .flex-lg-wrap {
    flex-wrap: wrap !important; }
  #conversejs .flex-lg-nowrap {
    flex-wrap: nowrap !important; }
  #conversejs .flex-lg-wrap-reverse {
    flex-wrap: wrap-reverse !important; }
  #conversejs .justify-content-lg-start {
    justify-content: flex-start !important; }
  #conversejs .justify-content-lg-end {
    justify-content: flex-end !important; }
  #conversejs .justify-content-lg-center {
    justify-content: center !important; }
  #conversejs .justify-content-lg-between {
    justify-content: space-between !important; }
  #conversejs .justify-content-lg-around {
    justify-content: space-around !important; }
  #conversejs .align-items-lg-start {
    align-items: flex-start !important; }
  #conversejs .align-items-lg-end {
    align-items: flex-end !important; }
  #conversejs .align-items-lg-center {
    align-items: center !important; }
  #conversejs .align-items-lg-baseline {
    align-items: baseline !important; }
  #conversejs .align-items-lg-stretch {
    align-items: stretch !important; }
  #conversejs .align-content-lg-start {
    align-content: flex-start !important; }
  #conversejs .align-content-lg-end {
    align-content: flex-end !important; }
  #conversejs .align-content-lg-center {
    align-content: center !important; }
  #conversejs .align-content-lg-between {
    align-content: space-between !important; }
  #conversejs .align-content-lg-around {
    align-content: space-around !important; }
  #conversejs .align-content-lg-stretch {
    align-content: stretch !important; }
  #conversejs .align-self-lg-auto {
    align-self: auto !important; }
  #conversejs .align-self-lg-start {
    align-self: flex-start !important; }
  #conversejs .align-self-lg-end {
    align-self: flex-end !important; }
  #conversejs .align-self-lg-center {
    align-self: center !important; }
  #conversejs .align-self-lg-baseline {
    align-self: baseline !important; }
  #conversejs .align-self-lg-stretch {
    align-self: stretch !important; } }

@media (min-width: 1200px) {
  #conversejs .flex-xl-row {
    flex-direction: row !important; }
  #conversejs .flex-xl-column {
    flex-direction: column !important; }
  #conversejs .flex-xl-row-reverse {
    flex-direction: row-reverse !important; }
  #conversejs .flex-xl-column-reverse {
    flex-direction: column-reverse !important; }
  #conversejs .flex-xl-wrap {
    flex-wrap: wrap !important; }
  #conversejs .flex-xl-nowrap {
    flex-wrap: nowrap !important; }
  #conversejs .flex-xl-wrap-reverse {
    flex-wrap: wrap-reverse !important; }
  #conversejs .justify-content-xl-start {
    justify-content: flex-start !important; }
  #conversejs .justify-content-xl-end {
    justify-content: flex-end !important; }
  #conversejs .justify-content-xl-center {
    justify-content: center !important; }
  #conversejs .justify-content-xl-between {
    justify-content: space-between !important; }
  #conversejs .justify-content-xl-around {
    justify-content: space-around !important; }
  #conversejs .align-items-xl-start {
    align-items: flex-start !important; }
  #conversejs .align-items-xl-end {
    align-items: flex-end !important; }
  #conversejs .align-items-xl-center {
    align-items: center !important; }
  #conversejs .align-items-xl-baseline {
    align-items: baseline !important; }
  #conversejs .align-items-xl-stretch {
    align-items: stretch !important; }
  #conversejs .align-content-xl-start {
    align-content: flex-start !important; }
  #conversejs .align-content-xl-end {
    align-content: flex-end !important; }
  #conversejs .align-content-xl-center {
    align-content: center !important; }
  #conversejs .align-content-xl-between {
    align-content: space-between !important; }
  #conversejs .align-content-xl-around {
    align-content: space-around !important; }
  #conversejs .align-content-xl-stretch {
    align-content: stretch !important; }
  #conversejs .align-self-xl-auto {
    align-self: auto !important; }
  #conversejs .align-self-xl-start {
    align-self: flex-start !important; }
  #conversejs .align-self-xl-end {
    align-self: flex-end !important; }
  #conversejs .align-self-xl-center {
    align-self: center !important; }
  #conversejs .align-self-xl-baseline {
    align-self: baseline !important; }
  #conversejs .align-self-xl-stretch {
    align-self: stretch !important; } }

#conversejs .float-left {
  float: left !important; }

#conversejs .float-right {
  float: right !important; }

#conversejs .float-none {
  float: none !important; }

@media (min-width: 576px) {
  #conversejs .float-sm-left {
    float: left !important; }
  #conversejs .float-sm-right {
    float: right !important; }
  #conversejs .float-sm-none {
    float: none !important; } }

@media (min-width: 768px) {
  #conversejs .float-md-left {
    float: left !important; }
  #conversejs .float-md-right {
    float: right !important; }
  #conversejs .float-md-none {
    float: none !important; } }

@media (min-width: 992px) {
  #conversejs .float-lg-left {
    float: left !important; }
  #conversejs .float-lg-right {
    float: right !important; }
  #conversejs .float-lg-none {
    float: none !important; } }

@media (min-width: 1200px) {
  #conversejs .float-xl-left {
    float: left !important; }
  #conversejs .float-xl-right {
    float: right !important; }
  #conversejs .float-xl-none {
    float: none !important; } }

#conversejs .position-static {
  position: static !important; }

#conversejs .position-relative {
  position: relative !important; }

#conversejs .position-absolute {
  position: absolute !important; }

#conversejs .position-fixed {
  position: fixed !important; }

#conversejs .position-sticky {
  position: sticky !important; }

#conversejs .fixed-top {
  position: fixed;
  top: 0;
  right: 0;
  left: 0;
  z-index: 1030; }

#conversejs .fixed-bottom {
  position: fixed;
  right: 0;
  bottom: 0;
  left: 0;
  z-index: 1030; }

@supports (position: sticky) {
  #conversejs .sticky-top {
    position: sticky;
    top: 0;
    z-index: 1020; } }

#conversejs .sr-only {
  position: absolute;
  width: 1px;
  height: 1px;
  padding: 0;
  overflow: hidden;
  clip: rect(0, 0, 0, 0);
  white-space: nowrap;
  clip-path: inset(50%);
  border: 0; }

#conversejs .sr-only-focusable:active, #conversejs .sr-only-focusable:focus {
  position: static;
  width: auto;
  height: auto;
  overflow: visible;
  clip: auto;
  white-space: normal;
  clip-path: none; }

#conversejs .w-25 {
  width: 25% !important; }

#conversejs .w-50 {
  width: 50% !important; }

#conversejs .w-75 {
  width: 75% !important; }

#conversejs .w-100 {
  width: 100% !important; }

#conversejs .h-25 {
  height: 25% !important; }

#conversejs .h-50 {
  height: 50% !important; }

#conversejs .h-75 {
  height: 75% !important; }

#conversejs .h-100 {
  height: 100% !important; }

#conversejs .mw-100 {
  max-width: 100% !important; }

#conversejs .mh-100 {
  max-height: 100% !important; }

#conversejs .m-0 {
  margin: 0 !important; }

#conversejs .mt-0,
#conversejs .my-0 {
  margin-top: 0 !important; }

#conversejs .mr-0,
#conversejs .mx-0 {
  margin-right: 0 !important; }

#conversejs .mb-0,
#conversejs .my-0 {
  margin-bottom: 0 !important; }

#conversejs .ml-0,
#conversejs .mx-0 {
  margin-left: 0 !important; }

#conversejs .m-1 {
  margin: 0.25rem !important; }

#conversejs .mt-1,
#conversejs .my-1 {
  margin-top: 0.25rem !important; }

#conversejs .mr-1,
#conversejs .mx-1 {
  margin-right: 0.25rem !important; }

#conversejs .mb-1,
#conversejs .my-1 {
  margin-bottom: 0.25rem !important; }

#conversejs .ml-1,
#conversejs .mx-1 {
  margin-left: 0.25rem !important; }

#conversejs .m-2 {
  margin: 0.5rem !important; }

#conversejs .mt-2,
#conversejs .my-2 {
  margin-top: 0.5rem !important; }

#conversejs .mr-2,
#conversejs .mx-2 {
  margin-right: 0.5rem !important; }

#conversejs .mb-2,
#conversejs .my-2 {
  margin-bottom: 0.5rem !important; }

#conversejs .ml-2,
#conversejs .mx-2 {
  margin-left: 0.5rem !important; }

#conversejs .m-3 {
  margin: 1rem !important; }

#conversejs .mt-3,
#conversejs .my-3 {
  margin-top: 1rem !important; }

#conversejs .mr-3,
#conversejs .mx-3 {
  margin-right: 1rem !important; }

#conversejs .mb-3,
#conversejs .my-3 {
  margin-bottom: 1rem !important; }

#conversejs .ml-3,
#conversejs .mx-3 {
  margin-left: 1rem !important; }

#conversejs .m-4 {
  margin: 1.5rem !important; }

#conversejs .mt-4,
#conversejs .my-4 {
  margin-top: 1.5rem !important; }

#conversejs .mr-4,
#conversejs .mx-4 {
  margin-right: 1.5rem !important; }

#conversejs .mb-4,
#conversejs .my-4 {
  margin-bottom: 1.5rem !important; }

#conversejs .ml-4,
#conversejs .mx-4 {
  margin-left: 1.5rem !important; }

#conversejs .m-5 {
  margin: 3rem !important; }

#conversejs .mt-5,
#conversejs .my-5 {
  margin-top: 3rem !important; }

#conversejs .mr-5,
#conversejs .mx-5 {
  margin-right: 3rem !important; }

#conversejs .mb-5,
#conversejs .my-5 {
  margin-bottom: 3rem !important; }

#conversejs .ml-5,
#conversejs .mx-5 {
  margin-left: 3rem !important; }

#conversejs .p-0 {
  padding: 0 !important; }

#conversejs .pt-0,
#conversejs .py-0 {
  padding-top: 0 !important; }

#conversejs .pr-0,
#conversejs .px-0 {
  padding-right: 0 !important; }

#conversejs .pb-0,
#conversejs .py-0 {
  padding-bottom: 0 !important; }

#conversejs .pl-0,
#conversejs .px-0 {
  padding-left: 0 !important; }

#conversejs .p-1 {
  padding: 0.25rem !important; }

#conversejs .pt-1,
#conversejs .py-1 {
  padding-top: 0.25rem !important; }

#conversejs .pr-1,
#conversejs .px-1 {
  padding-right: 0.25rem !important; }

#conversejs .pb-1,
#conversejs .py-1 {
  padding-bottom: 0.25rem !important; }

#conversejs .pl-1,
#conversejs .px-1 {
  padding-left: 0.25rem !important; }

#conversejs .p-2 {
  padding: 0.5rem !important; }

#conversejs .pt-2,
#conversejs .py-2 {
  padding-top: 0.5rem !important; }

#conversejs .pr-2,
#conversejs .px-2 {
  padding-right: 0.5rem !important; }

#conversejs .pb-2,
#conversejs .py-2 {
  padding-bottom: 0.5rem !important; }

#conversejs .pl-2,
#conversejs .px-2 {
  padding-left: 0.5rem !important; }

#conversejs .p-3 {
  padding: 1rem !important; }

#conversejs .pt-3,
#conversejs .py-3 {
  padding-top: 1rem !important; }

#conversejs .pr-3,
#conversejs .px-3 {
  padding-right: 1rem !important; }

#conversejs .pb-3,
#conversejs .py-3 {
  padding-bottom: 1rem !important; }

#conversejs .pl-3,
#conversejs .px-3 {
  padding-left: 1rem !important; }

#conversejs .p-4 {
  padding: 1.5rem !important; }

#conversejs .pt-4,
#conversejs .py-4 {
  padding-top: 1.5rem !important; }

#conversejs .pr-4,
#conversejs .px-4 {
  padding-right: 1.5rem !important; }

#conversejs .pb-4,
#conversejs .py-4 {
  padding-bottom: 1.5rem !important; }

#conversejs .pl-4,
#conversejs .px-4 {
  padding-left: 1.5rem !important; }

#conversejs .p-5 {
  padding: 3rem !important; }

#conversejs .pt-5,
#conversejs .py-5 {
  padding-top: 3rem !important; }

#conversejs .pr-5,
#conversejs .px-5 {
  padding-right: 3rem !important; }

#conversejs .pb-5,
#conversejs .py-5 {
  padding-bottom: 3rem !important; }

#conversejs .pl-5,
#conversejs .px-5 {
  padding-left: 3rem !important; }

#conversejs .m-auto {
  margin: auto !important; }

#conversejs .mt-auto,
#conversejs .my-auto {
  margin-top: auto !important; }

#conversejs .mr-auto,
#conversejs .mx-auto {
  margin-right: auto !important; }

#conversejs .mb-auto,
#conversejs .my-auto {
  margin-bottom: auto !important; }

#conversejs .ml-auto,
#conversejs .mx-auto {
  margin-left: auto !important; }

@media (min-width: 576px) {
  #conversejs .m-sm-0 {
    margin: 0 !important; }
  #conversejs .mt-sm-0,
  #conversejs .my-sm-0 {
    margin-top: 0 !important; }
  #conversejs .mr-sm-0,
  #conversejs .mx-sm-0 {
    margin-right: 0 !important; }
  #conversejs .mb-sm-0,
  #conversejs .my-sm-0 {
    margin-bottom: 0 !important; }
  #conversejs .ml-sm-0,
  #conversejs .mx-sm-0 {
    margin-left: 0 !important; }
  #conversejs .m-sm-1 {
    margin: 0.25rem !important; }
  #conversejs .mt-sm-1,
  #conversejs .my-sm-1 {
    margin-top: 0.25rem !important; }
  #conversejs .mr-sm-1,
  #conversejs .mx-sm-1 {
    margin-right: 0.25rem !important; }
  #conversejs .mb-sm-1,
  #conversejs .my-sm-1 {
    margin-bottom: 0.25rem !important; }
  #conversejs .ml-sm-1,
  #conversejs .mx-sm-1 {
    margin-left: 0.25rem !important; }
  #conversejs .m-sm-2 {
    margin: 0.5rem !important; }
  #conversejs .mt-sm-2,
  #conversejs .my-sm-2 {
    margin-top: 0.5rem !important; }
  #conversejs .mr-sm-2,
  #conversejs .mx-sm-2 {
    margin-right: 0.5rem !important; }
  #conversejs .mb-sm-2,
  #conversejs .my-sm-2 {
    margin-bottom: 0.5rem !important; }
  #conversejs .ml-sm-2,
  #conversejs .mx-sm-2 {
    margin-left: 0.5rem !important; }
  #conversejs .m-sm-3 {
    margin: 1rem !important; }
  #conversejs .mt-sm-3,
  #conversejs .my-sm-3 {
    margin-top: 1rem !important; }
  #conversejs .mr-sm-3,
  #conversejs .mx-sm-3 {
    margin-right: 1rem !important; }
  #conversejs .mb-sm-3,
  #conversejs .my-sm-3 {
    margin-bottom: 1rem !important; }
  #conversejs .ml-sm-3,
  #conversejs .mx-sm-3 {
    margin-left: 1rem !important; }
  #conversejs .m-sm-4 {
    margin: 1.5rem !important; }
  #conversejs .mt-sm-4,
  #conversejs .my-sm-4 {
    margin-top: 1.5rem !important; }
  #conversejs .mr-sm-4,
  #conversejs .mx-sm-4 {
    margin-right: 1.5rem !important; }
  #conversejs .mb-sm-4,
  #conversejs .my-sm-4 {
    margin-bottom: 1.5rem !important; }
  #conversejs .ml-sm-4,
  #conversejs .mx-sm-4 {
    margin-left: 1.5rem !important; }
  #conversejs .m-sm-5 {
    margin: 3rem !important; }
  #conversejs .mt-sm-5,
  #conversejs .my-sm-5 {
    margin-top: 3rem !important; }
  #conversejs .mr-sm-5,
  #conversejs .mx-sm-5 {
    margin-right: 3rem !important; }
  #conversejs .mb-sm-5,
  #conversejs .my-sm-5 {
    margin-bottom: 3rem !important; }
  #conversejs .ml-sm-5,
  #conversejs .mx-sm-5 {
    margin-left: 3rem !important; }
  #conversejs .p-sm-0 {
    padding: 0 !important; }
  #conversejs .pt-sm-0,
  #conversejs .py-sm-0 {
    padding-top: 0 !important; }
  #conversejs .pr-sm-0,
  #conversejs .px-sm-0 {
    padding-right: 0 !important; }
  #conversejs .pb-sm-0,
  #conversejs .py-sm-0 {
    padding-bottom: 0 !important; }
  #conversejs .pl-sm-0,
  #conversejs .px-sm-0 {
    padding-left: 0 !important; }
  #conversejs .p-sm-1 {
    padding: 0.25rem !important; }
  #conversejs .pt-sm-1,
  #conversejs .py-sm-1 {
    padding-top: 0.25rem !important; }
  #conversejs .pr-sm-1,
  #conversejs .px-sm-1 {
    padding-right: 0.25rem !important; }
  #conversejs .pb-sm-1,
  #conversejs .py-sm-1 {
    padding-bottom: 0.25rem !important; }
  #conversejs .pl-sm-1,
  #conversejs .px-sm-1 {
    padding-left: 0.25rem !important; }
  #conversejs .p-sm-2 {
    padding: 0.5rem !important; }
  #conversejs .pt-sm-2,
  #conversejs .py-sm-2 {
    padding-top: 0.5rem !important; }
  #conversejs .pr-sm-2,
  #conversejs .px-sm-2 {
    padding-right: 0.5rem !important; }
  #conversejs .pb-sm-2,
  #conversejs .py-sm-2 {
    padding-bottom: 0.5rem !important; }
  #conversejs .pl-sm-2,
  #conversejs .px-sm-2 {
    padding-left: 0.5rem !important; }
  #conversejs .p-sm-3 {
    padding: 1rem !important; }
  #conversejs .pt-sm-3,
  #conversejs .py-sm-3 {
    padding-top: 1rem !important; }
  #conversejs .pr-sm-3,
  #conversejs .px-sm-3 {
    padding-right: 1rem !important; }
  #conversejs .pb-sm-3,
  #conversejs .py-sm-3 {
    padding-bottom: 1rem !important; }
  #conversejs .pl-sm-3,
  #conversejs .px-sm-3 {
    padding-left: 1rem !important; }
  #conversejs .p-sm-4 {
    padding: 1.5rem !important; }
  #conversejs .pt-sm-4,
  #conversejs .py-sm-4 {
    padding-top: 1.5rem !important; }
  #conversejs .pr-sm-4,
  #conversejs .px-sm-4 {
    padding-right: 1.5rem !important; }
  #conversejs .pb-sm-4,
  #conversejs .py-sm-4 {
    padding-bottom: 1.5rem !important; }
  #conversejs .pl-sm-4,
  #conversejs .px-sm-4 {
    padding-left: 1.5rem !important; }
  #conversejs .p-sm-5 {
    padding: 3rem !important; }
  #conversejs .pt-sm-5,
  #conversejs .py-sm-5 {
    padding-top: 3rem !important; }
  #conversejs .pr-sm-5,
  #conversejs .px-sm-5 {
    padding-right: 3rem !important; }
  #conversejs .pb-sm-5,
  #conversejs .py-sm-5 {
    padding-bottom: 3rem !important; }
  #conversejs .pl-sm-5,
  #conversejs .px-sm-5 {
    padding-left: 3rem !important; }
  #conversejs .m-sm-auto {
    margin: auto !important; }
  #conversejs .mt-sm-auto,
  #conversejs .my-sm-auto {
    margin-top: auto !important; }
  #conversejs .mr-sm-auto,
  #conversejs .mx-sm-auto {
    margin-right: auto !important; }
  #conversejs .mb-sm-auto,
  #conversejs .my-sm-auto {
    margin-bottom: auto !important; }
  #conversejs .ml-sm-auto,
  #conversejs .mx-sm-auto {
    margin-left: auto !important; } }

@media (min-width: 768px) {
  #conversejs .m-md-0 {
    margin: 0 !important; }
  #conversejs .mt-md-0,
  #conversejs .my-md-0 {
    margin-top: 0 !important; }
  #conversejs .mr-md-0,
  #conversejs .mx-md-0 {
    margin-right: 0 !important; }
  #conversejs .mb-md-0,
  #conversejs .my-md-0 {
    margin-bottom: 0 !important; }
  #conversejs .ml-md-0,
  #conversejs .mx-md-0 {
    margin-left: 0 !important; }
  #conversejs .m-md-1 {
    margin: 0.25rem !important; }
  #conversejs .mt-md-1,
  #conversejs .my-md-1 {
    margin-top: 0.25rem !important; }
  #conversejs .mr-md-1,
  #conversejs .mx-md-1 {
    margin-right: 0.25rem !important; }
  #conversejs .mb-md-1,
  #conversejs .my-md-1 {
    margin-bottom: 0.25rem !important; }
  #conversejs .ml-md-1,
  #conversejs .mx-md-1 {
    margin-left: 0.25rem !important; }
  #conversejs .m-md-2 {
    margin: 0.5rem !important; }
  #conversejs .mt-md-2,
  #conversejs .my-md-2 {
    margin-top: 0.5rem !important; }
  #conversejs .mr-md-2,
  #conversejs .mx-md-2 {
    margin-right: 0.5rem !important; }
  #conversejs .mb-md-2,
  #conversejs .my-md-2 {
    margin-bottom: 0.5rem !important; }
  #conversejs .ml-md-2,
  #conversejs .mx-md-2 {
    margin-left: 0.5rem !important; }
  #conversejs .m-md-3 {
    margin: 1rem !important; }
  #conversejs .mt-md-3,
  #conversejs .my-md-3 {
    margin-top: 1rem !important; }
  #conversejs .mr-md-3,
  #conversejs .mx-md-3 {
    margin-right: 1rem !important; }
  #conversejs .mb-md-3,
  #conversejs .my-md-3 {
    margin-bottom: 1rem !important; }
  #conversejs .ml-md-3,
  #conversejs .mx-md-3 {
    margin-left: 1rem !important; }
  #conversejs .m-md-4 {
    margin: 1.5rem !important; }
  #conversejs .mt-md-4,
  #conversejs .my-md-4 {
    margin-top: 1.5rem !important; }
  #conversejs .mr-md-4,
  #conversejs .mx-md-4 {
    margin-right: 1.5rem !important; }
  #conversejs .mb-md-4,
  #conversejs .my-md-4 {
    margin-bottom: 1.5rem !important; }
  #conversejs .ml-md-4,
  #conversejs .mx-md-4 {
    margin-left: 1.5rem !important; }
  #conversejs .m-md-5 {
    margin: 3rem !important; }
  #conversejs .mt-md-5,
  #conversejs .my-md-5 {
    margin-top: 3rem !important; }
  #conversejs .mr-md-5,
  #conversejs .mx-md-5 {
    margin-right: 3rem !important; }
  #conversejs .mb-md-5,
  #conversejs .my-md-5 {
    margin-bottom: 3rem !important; }
  #conversejs .ml-md-5,
  #conversejs .mx-md-5 {
    margin-left: 3rem !important; }
  #conversejs .p-md-0 {
    padding: 0 !important; }
  #conversejs .pt-md-0,
  #conversejs .py-md-0 {
    padding-top: 0 !important; }
  #conversejs .pr-md-0,
  #conversejs .px-md-0 {
    padding-right: 0 !important; }
  #conversejs .pb-md-0,
  #conversejs .py-md-0 {
    padding-bottom: 0 !important; }
  #conversejs .pl-md-0,
  #conversejs .px-md-0 {
    padding-left: 0 !important; }
  #conversejs .p-md-1 {
    padding: 0.25rem !important; }
  #conversejs .pt-md-1,
  #conversejs .py-md-1 {
    padding-top: 0.25rem !important; }
  #conversejs .pr-md-1,
  #conversejs .px-md-1 {
    padding-right: 0.25rem !important; }
  #conversejs .pb-md-1,
  #conversejs .py-md-1 {
    padding-bottom: 0.25rem !important; }
  #conversejs .pl-md-1,
  #conversejs .px-md-1 {
    padding-left: 0.25rem !important; }
  #conversejs .p-md-2 {
    padding: 0.5rem !important; }
  #conversejs .pt-md-2,
  #conversejs .py-md-2 {
    padding-top: 0.5rem !important; }
  #conversejs .pr-md-2,
  #conversejs .px-md-2 {
    padding-right: 0.5rem !important; }
  #conversejs .pb-md-2,
  #conversejs .py-md-2 {
    padding-bottom: 0.5rem !important; }
  #conversejs .pl-md-2,
  #conversejs .px-md-2 {
    padding-left: 0.5rem !important; }
  #conversejs .p-md-3 {
    padding: 1rem !important; }
  #conversejs .pt-md-3,
  #conversejs .py-md-3 {
    padding-top: 1rem !important; }
  #conversejs .pr-md-3,
  #conversejs .px-md-3 {
    padding-right: 1rem !important; }
  #conversejs .pb-md-3,
  #conversejs .py-md-3 {
    padding-bottom: 1rem !important; }
  #conversejs .pl-md-3,
  #conversejs .px-md-3 {
    padding-left: 1rem !important; }
  #conversejs .p-md-4 {
    padding: 1.5rem !important; }
  #conversejs .pt-md-4,
  #conversejs .py-md-4 {
    padding-top: 1.5rem !important; }
  #conversejs .pr-md-4,
  #conversejs .px-md-4 {
    padding-right: 1.5rem !important; }
  #conversejs .pb-md-4,
  #conversejs .py-md-4 {
    padding-bottom: 1.5rem !important; }
  #conversejs .pl-md-4,
  #conversejs .px-md-4 {
    padding-left: 1.5rem !important; }
  #conversejs .p-md-5 {
    padding: 3rem !important; }
  #conversejs .pt-md-5,
  #conversejs .py-md-5 {
    padding-top: 3rem !important; }
  #conversejs .pr-md-5,
  #conversejs .px-md-5 {
    padding-right: 3rem !important; }
  #conversejs .pb-md-5,
  #conversejs .py-md-5 {
    padding-bottom: 3rem !important; }
  #conversejs .pl-md-5,
  #conversejs .px-md-5 {
    padding-left: 3rem !important; }
  #conversejs .m-md-auto {
    margin: auto !important; }
  #conversejs .mt-md-auto,
  #conversejs .my-md-auto {
    margin-top: auto !important; }
  #conversejs .mr-md-auto,
  #conversejs .mx-md-auto {
    margin-right: auto !important; }
  #conversejs .mb-md-auto,
  #conversejs .my-md-auto {
    margin-bottom: auto !important; }
  #conversejs .ml-md-auto,
  #conversejs .mx-md-auto {
    margin-left: auto !important; } }

@media (min-width: 992px) {
  #conversejs .m-lg-0 {
    margin: 0 !important; }
  #conversejs .mt-lg-0,
  #conversejs .my-lg-0 {
    margin-top: 0 !important; }
  #conversejs .mr-lg-0,
  #conversejs .mx-lg-0 {
    margin-right: 0 !important; }
  #conversejs .mb-lg-0,
  #conversejs .my-lg-0 {
    margin-bottom: 0 !important; }
  #conversejs .ml-lg-0,
  #conversejs .mx-lg-0 {
    margin-left: 0 !important; }
  #conversejs .m-lg-1 {
    margin: 0.25rem !important; }
  #conversejs .mt-lg-1,
  #conversejs .my-lg-1 {
    margin-top: 0.25rem !important; }
  #conversejs .mr-lg-1,
  #conversejs .mx-lg-1 {
    margin-right: 0.25rem !important; }
  #conversejs .mb-lg-1,
  #conversejs .my-lg-1 {
    margin-bottom: 0.25rem !important; }
  #conversejs .ml-lg-1,
  #conversejs .mx-lg-1 {
    margin-left: 0.25rem !important; }
  #conversejs .m-lg-2 {
    margin: 0.5rem !important; }
  #conversejs .mt-lg-2,
  #conversejs .my-lg-2 {
    margin-top: 0.5rem !important; }
  #conversejs .mr-lg-2,
  #conversejs .mx-lg-2 {
    margin-right: 0.5rem !important; }
  #conversejs .mb-lg-2,
  #conversejs .my-lg-2 {
    margin-bottom: 0.5rem !important; }
  #conversejs .ml-lg-2,
  #conversejs .mx-lg-2 {
    margin-left: 0.5rem !important; }
  #conversejs .m-lg-3 {
    margin: 1rem !important; }
  #conversejs .mt-lg-3,
  #conversejs .my-lg-3 {
    margin-top: 1rem !important; }
  #conversejs .mr-lg-3,
  #conversejs .mx-lg-3 {
    margin-right: 1rem !important; }
  #conversejs .mb-lg-3,
  #conversejs .my-lg-3 {
    margin-bottom: 1rem !important; }
  #conversejs .ml-lg-3,
  #conversejs .mx-lg-3 {
    margin-left: 1rem !important; }
  #conversejs .m-lg-4 {
    margin: 1.5rem !important; }
  #conversejs .mt-lg-4,
  #conversejs .my-lg-4 {
    margin-top: 1.5rem !important; }
  #conversejs .mr-lg-4,
  #conversejs .mx-lg-4 {
    margin-right: 1.5rem !important; }
  #conversejs .mb-lg-4,
  #conversejs .my-lg-4 {
    margin-bottom: 1.5rem !important; }
  #conversejs .ml-lg-4,
  #conversejs .mx-lg-4 {
    margin-left: 1.5rem !important; }
  #conversejs .m-lg-5 {
    margin: 3rem !important; }
  #conversejs .mt-lg-5,
  #conversejs .my-lg-5 {
    margin-top: 3rem !important; }
  #conversejs .mr-lg-5,
  #conversejs .mx-lg-5 {
    margin-right: 3rem !important; }
  #conversejs .mb-lg-5,
  #conversejs .my-lg-5 {
    margin-bottom: 3rem !important; }
  #conversejs .ml-lg-5,
  #conversejs .mx-lg-5 {
    margin-left: 3rem !important; }
  #conversejs .p-lg-0 {
    padding: 0 !important; }
  #conversejs .pt-lg-0,
  #conversejs .py-lg-0 {
    padding-top: 0 !important; }
  #conversejs .pr-lg-0,
  #conversejs .px-lg-0 {
    padding-right: 0 !important; }
  #conversejs .pb-lg-0,
  #conversejs .py-lg-0 {
    padding-bottom: 0 !important; }
  #conversejs .pl-lg-0,
  #conversejs .px-lg-0 {
    padding-left: 0 !important; }
  #conversejs .p-lg-1 {
    padding: 0.25rem !important; }
  #conversejs .pt-lg-1,
  #conversejs .py-lg-1 {
    padding-top: 0.25rem !important; }
  #conversejs .pr-lg-1,
  #conversejs .px-lg-1 {
    padding-right: 0.25rem !important; }
  #conversejs .pb-lg-1,
  #conversejs .py-lg-1 {
    padding-bottom: 0.25rem !important; }
  #conversejs .pl-lg-1,
  #conversejs .px-lg-1 {
    padding-left: 0.25rem !important; }
  #conversejs .p-lg-2 {
    padding: 0.5rem !important; }
  #conversejs .pt-lg-2,
  #conversejs .py-lg-2 {
    padding-top: 0.5rem !important; }
  #conversejs .pr-lg-2,
  #conversejs .px-lg-2 {
    padding-right: 0.5rem !important; }
  #conversejs .pb-lg-2,
  #conversejs .py-lg-2 {
    padding-bottom: 0.5rem !important; }
  #conversejs .pl-lg-2,
  #conversejs .px-lg-2 {
    padding-left: 0.5rem !important; }
  #conversejs .p-lg-3 {
    padding: 1rem !important; }
  #conversejs .pt-lg-3,
  #conversejs .py-lg-3 {
    padding-top: 1rem !important; }
  #conversejs .pr-lg-3,
  #conversejs .px-lg-3 {
    padding-right: 1rem !important; }
  #conversejs .pb-lg-3,
  #conversejs .py-lg-3 {
    padding-bottom: 1rem !important; }
  #conversejs .pl-lg-3,
  #conversejs .px-lg-3 {
    padding-left: 1rem !important; }
  #conversejs .p-lg-4 {
    padding: 1.5rem !important; }
  #conversejs .pt-lg-4,
  #conversejs .py-lg-4 {
    padding-top: 1.5rem !important; }
  #conversejs .pr-lg-4,
  #conversejs .px-lg-4 {
    padding-right: 1.5rem !important; }
  #conversejs .pb-lg-4,
  #conversejs .py-lg-4 {
    padding-bottom: 1.5rem !important; }
  #conversejs .pl-lg-4,
  #conversejs .px-lg-4 {
    padding-left: 1.5rem !important; }
  #conversejs .p-lg-5 {
    padding: 3rem !important; }
  #conversejs .pt-lg-5,
  #conversejs .py-lg-5 {
    padding-top: 3rem !important; }
  #conversejs .pr-lg-5,
  #conversejs .px-lg-5 {
    padding-right: 3rem !important; }
  #conversejs .pb-lg-5,
  #conversejs .py-lg-5 {
    padding-bottom: 3rem !important; }
  #conversejs .pl-lg-5,
  #conversejs .px-lg-5 {
    padding-left: 3rem !important; }
  #conversejs .m-lg-auto {
    margin: auto !important; }
  #conversejs .mt-lg-auto,
  #conversejs .my-lg-auto {
    margin-top: auto !important; }
  #conversejs .mr-lg-auto,
  #conversejs .mx-lg-auto {
    margin-right: auto !important; }
  #conversejs .mb-lg-auto,
  #conversejs .my-lg-auto {
    margin-bottom: auto !important; }
  #conversejs .ml-lg-auto,
  #conversejs .mx-lg-auto {
    margin-left: auto !important; } }

@media (min-width: 1200px) {
  #conversejs .m-xl-0 {
    margin: 0 !important; }
  #conversejs .mt-xl-0,
  #conversejs .my-xl-0 {
    margin-top: 0 !important; }
  #conversejs .mr-xl-0,
  #conversejs .mx-xl-0 {
    margin-right: 0 !important; }
  #conversejs .mb-xl-0,
  #conversejs .my-xl-0 {
    margin-bottom: 0 !important; }
  #conversejs .ml-xl-0,
  #conversejs .mx-xl-0 {
    margin-left: 0 !important; }
  #conversejs .m-xl-1 {
    margin: 0.25rem !important; }
  #conversejs .mt-xl-1,
  #conversejs .my-xl-1 {
    margin-top: 0.25rem !important; }
  #conversejs .mr-xl-1,
  #conversejs .mx-xl-1 {
    margin-right: 0.25rem !important; }
  #conversejs .mb-xl-1,
  #conversejs .my-xl-1 {
    margin-bottom: 0.25rem !important; }
  #conversejs .ml-xl-1,
  #conversejs .mx-xl-1 {
    margin-left: 0.25rem !important; }
  #conversejs .m-xl-2 {
    margin: 0.5rem !important; }
  #conversejs .mt-xl-2,
  #conversejs .my-xl-2 {
    margin-top: 0.5rem !important; }
  #conversejs .mr-xl-2,
  #conversejs .mx-xl-2 {
    margin-right: 0.5rem !important; }
  #conversejs .mb-xl-2,
  #conversejs .my-xl-2 {
    margin-bottom: 0.5rem !important; }
  #conversejs .ml-xl-2,
  #conversejs .mx-xl-2 {
    margin-left: 0.5rem !important; }
  #conversejs .m-xl-3 {
    margin: 1rem !important; }
  #conversejs .mt-xl-3,
  #conversejs .my-xl-3 {
    margin-top: 1rem !important; }
  #conversejs .mr-xl-3,
  #conversejs .mx-xl-3 {
    margin-right: 1rem !important; }
  #conversejs .mb-xl-3,
  #conversejs .my-xl-3 {
    margin-bottom: 1rem !important; }
  #conversejs .ml-xl-3,
  #conversejs .mx-xl-3 {
    margin-left: 1rem !important; }
  #conversejs .m-xl-4 {
    margin: 1.5rem !important; }
  #conversejs .mt-xl-4,
  #conversejs .my-xl-4 {
    margin-top: 1.5rem !important; }
  #conversejs .mr-xl-4,
  #conversejs .mx-xl-4 {
    margin-right: 1.5rem !important; }
  #conversejs .mb-xl-4,
  #conversejs .my-xl-4 {
    margin-bottom: 1.5rem !important; }
  #conversejs .ml-xl-4,
  #conversejs .mx-xl-4 {
    margin-left: 1.5rem !important; }
  #conversejs .m-xl-5 {
    margin: 3rem !important; }
  #conversejs .mt-xl-5,
  #conversejs .my-xl-5 {
    margin-top: 3rem !important; }
  #conversejs .mr-xl-5,
  #conversejs .mx-xl-5 {
    margin-right: 3rem !important; }
  #conversejs .mb-xl-5,
  #conversejs .my-xl-5 {
    margin-bottom: 3rem !important; }
  #conversejs .ml-xl-5,
  #conversejs .mx-xl-5 {
    margin-left: 3rem !important; }
  #conversejs .p-xl-0 {
    padding: 0 !important; }
  #conversejs .pt-xl-0,
  #conversejs .py-xl-0 {
    padding-top: 0 !important; }
  #conversejs .pr-xl-0,
  #conversejs .px-xl-0 {
    padding-right: 0 !important; }
  #conversejs .pb-xl-0,
  #conversejs .py-xl-0 {
    padding-bottom: 0 !important; }
  #conversejs .pl-xl-0,
  #conversejs .px-xl-0 {
    padding-left: 0 !important; }
  #conversejs .p-xl-1 {
    padding: 0.25rem !important; }
  #conversejs .pt-xl-1,
  #conversejs .py-xl-1 {
    padding-top: 0.25rem !important; }
  #conversejs .pr-xl-1,
  #conversejs .px-xl-1 {
    padding-right: 0.25rem !important; }
  #conversejs .pb-xl-1,
  #conversejs .py-xl-1 {
    padding-bottom: 0.25rem !important; }
  #conversejs .pl-xl-1,
  #conversejs .px-xl-1 {
    padding-left: 0.25rem !important; }
  #conversejs .p-xl-2 {
    padding: 0.5rem !important; }
  #conversejs .pt-xl-2,
  #conversejs .py-xl-2 {
    padding-top: 0.5rem !important; }
  #conversejs .pr-xl-2,
  #conversejs .px-xl-2 {
    padding-right: 0.5rem !important; }
  #conversejs .pb-xl-2,
  #conversejs .py-xl-2 {
    padding-bottom: 0.5rem !important; }
  #conversejs .pl-xl-2,
  #conversejs .px-xl-2 {
    padding-left: 0.5rem !important; }
  #conversejs .p-xl-3 {
    padding: 1rem !important; }
  #conversejs .pt-xl-3,
  #conversejs .py-xl-3 {
    padding-top: 1rem !important; }
  #conversejs .pr-xl-3,
  #conversejs .px-xl-3 {
    padding-right: 1rem !important; }
  #conversejs .pb-xl-3,
  #conversejs .py-xl-3 {
    padding-bottom: 1rem !important; }
  #conversejs .pl-xl-3,
  #conversejs .px-xl-3 {
    padding-left: 1rem !important; }
  #conversejs .p-xl-4 {
    padding: 1.5rem !important; }
  #conversejs .pt-xl-4,
  #conversejs .py-xl-4 {
    padding-top: 1.5rem !important; }
  #conversejs .pr-xl-4,
  #conversejs .px-xl-4 {
    padding-right: 1.5rem !important; }
  #conversejs .pb-xl-4,
  #conversejs .py-xl-4 {
    padding-bottom: 1.5rem !important; }
  #conversejs .pl-xl-4,
  #conversejs .px-xl-4 {
    padding-left: 1.5rem !important; }
  #conversejs .p-xl-5 {
    padding: 3rem !important; }
  #conversejs .pt-xl-5,
  #conversejs .py-xl-5 {
    padding-top: 3rem !important; }
  #conversejs .pr-xl-5,
  #conversejs .px-xl-5 {
    padding-right: 3rem !important; }
  #conversejs .pb-xl-5,
  #conversejs .py-xl-5 {
    padding-bottom: 3rem !important; }
  #conversejs .pl-xl-5,
  #conversejs .px-xl-5 {
    padding-left: 3rem !important; }
  #conversejs .m-xl-auto {
    margin: auto !important; }
  #conversejs .mt-xl-auto,
  #conversejs .my-xl-auto {
    margin-top: auto !important; }
  #conversejs .mr-xl-auto,
  #conversejs .mx-xl-auto {
    margin-right: auto !important; }
  #conversejs .mb-xl-auto,
  #conversejs .my-xl-auto {
    margin-bottom: auto !important; }
  #conversejs .ml-xl-auto,
  #conversejs .mx-xl-auto {
    margin-left: auto !important; } }

#conversejs .text-justify {
  text-align: justify !important; }

#conversejs .text-nowrap {
  white-space: nowrap !important; }

#conversejs .text-truncate {
  overflow: hidden;
  text-overflow: ellipsis;
  white-space: nowrap; }

#conversejs .text-left {
  text-align: left !important; }

#conversejs .text-right {
  text-align: right !important; }

#conversejs .text-center {
  text-align: center !important; }

@media (min-width: 576px) {
  #conversejs .text-sm-left {
    text-align: left !important; }
  #conversejs .text-sm-right {
    text-align: right !important; }
  #conversejs .text-sm-center {
    text-align: center !important; } }

@media (min-width: 768px) {
  #conversejs .text-md-left {
    text-align: left !important; }
  #conversejs .text-md-right {
    text-align: right !important; }
  #conversejs .text-md-center {
    text-align: center !important; } }

@media (min-width: 992px) {
  #conversejs .text-lg-left {
    text-align: left !important; }
  #conversejs .text-lg-right {
    text-align: right !important; }
  #conversejs .text-lg-center {
    text-align: center !important; } }

@media (min-width: 1200px) {
  #conversejs .text-xl-left {
    text-align: left !important; }
  #conversejs .text-xl-right {
    text-align: right !important; }
  #conversejs .text-xl-center {
    text-align: center !important; } }

#conversejs .text-lowercase {
  text-transform: lowercase !important; }

#conversejs .text-uppercase {
  text-transform: uppercase !important; }

#conversejs .text-capitalize {
  text-transform: capitalize !important; }

#conversejs .font-weight-light {
  font-weight: 300 !important; }

#conversejs .font-weight-normal {
  font-weight: 400 !important; }

#conversejs .font-weight-bold {
  font-weight: 700 !important; }

#conversejs .font-italic {
  font-style: italic !important; }

#conversejs .text-white {
  color: #fff !important; }

#conversejs .text-primary {
  color: #007bff !important; }

#conversejs a.text-primary:hover, #conversejs a.text-primary:focus {
  color: #0062cc !important; }

#conversejs .text-secondary {
  color: #6c757d !important; }

#conversejs a.text-secondary:hover, #conversejs a.text-secondary:focus {
  color: #545b62 !important; }

#conversejs .text-success {
  color: #28a745 !important; }

#conversejs a.text-success:hover, #conversejs a.text-success:focus {
  color: #1e7e34 !important; }

#conversejs .text-info {
  color: #17a2b8 !important; }

#conversejs a.text-info:hover, #conversejs a.text-info:focus {
  color: #117a8b !important; }

#conversejs .text-warning {
  color: #ffc107 !important; }

#conversejs a.text-warning:hover, #conversejs a.text-warning:focus {
  color: #d39e00 !important; }

#conversejs .text-danger {
  color: #dc3545 !important; }

#conversejs a.text-danger:hover, #conversejs a.text-danger:focus {
  color: #bd2130 !important; }

#conversejs .text-light {
  color: #f8f9fa !important; }

#conversejs a.text-light:hover, #conversejs a.text-light:focus {
  color: #dae0e5 !important; }

#conversejs .text-dark {
  color: #343a40 !important; }

#conversejs a.text-dark:hover, #conversejs a.text-dark:focus {
  color: #1d2124 !important; }

#conversejs .text-muted {
  color: #6c757d !important; }

#conversejs .text-hide {
  font: 0/0 a;
  color: transparent;
  text-shadow: none;
  background-color: transparent;
  border: 0; }

#conversejs .visible {
  visibility: visible !important; }

#conversejs .invisible {
  visibility: hidden !important; }

#conversejs, .converse-content {
  --subdued-color: #A8ABA1;
  --subdued-color-lighten-25-percent: #e6e7e4;
  --chat-status-online: #3AA569;
  --chat-status-busy: #E77051;
  --chat-status-away: #E7A151;
  --brand-heading-color: #387592;
  --completion-light-color: #FFB9A7;
  --completion-normal-color: #E77051;
  --completion-dark-color: #D24E2B;
  --link-color: #578EA9;
  --link-color-darken-20-percent: #345566;
  --link-color-lighten-10-percent: #79a5ba;
  --dark-link-color: #206485;
  --global-background-color: #578EA9;
  --inverse-link-color: white;
  --text-shadow-color: #FAFAFA;
  --text-color: #666;
  --text-color-lighten-15-percent: #8c8c8c;
  --message-text-color: #555;
  --save-button-color: #3AA569;
  --chat-textarea-color: #666;
  --chat-textarea-height: 60px;
  --send-button-height: 27px;
  --send-button-margin: 3px;
  --roster-height: 194px;
  --roster-group-toggle-hover-color: #585B51;
  --flyout-padding: 1.2em;
  --chat-head-color: #3AA569;
  --chat-head-color-lighten-50-percent: #e7f7ee;
  --chat-head-text-color: white;
  --highlight-color: #DCF9F6;
  --primary-color: #578EA9;
  --primary-color-dark:  #397491;
  --secondary-color: #818479;
  --secondary-color-dark: #585B51;
  --warning-color: #E7A151;
  --warning-color-dark: #D2842B;
  --danger-color: #D24E2B;
  --danger-color-dark: #A93415;
  --light-background-color: #FCFDFD;
  --error-color: #D24E2B;
  --info-color: #1E9652;
  --button-border-radius: 5px;
  --chatbox-border-radius: 4px;
  --controlbox-width: 250px;
  --controlbox-head-color: #578EA9;
  --controlbox-head-color-lighten-45-percent: #eff4f7;
  --chat-gutter: 0.5em;
  --minimized-chats-width: 130px;
  --mobile-chat-width: 100%;
  --mobile-chat-height: 400px;
  --normal-font: "Helvetica", "Arial", sans-serif;
  --heading-font: futura, 'Century Gothic', 'URW Gothic L', Verdana, sans-serif;
  --chatroom-head-color: #E77051;
  --chatroom-head-color-lighten-25-percent: #f6ccc1;
  --chatroom-head-color-lighten-30-percent: #fadfd7;
  --chatroom-width: 400px;
  --headline-head-color: #E7A151;
  --headline-message-color: #D2842B;
  --chatbox-button-size: 14px;
  --fullpage-chatbox-button-size: 16px;
  --font-size-tiny: 10px;
  --font-size-small: 12px;
  --font-size: 14px;
  --font-size-large: 16px;
  --font-size-huge: 20px;
  --message-font-size: var(--font-size);
  --line-height-small: 14px;
  --line-height: 16px;
  --line-height-large: 20px;
  --line-height-huge: 27px;
  --occupants-padding: 1em;
  --embedded-emoji-picker-height: 200px;
  --fullpage-chat-head-height: 62px;
  --fullpage-chat-height: 100vh;
  --fullpage-chat-width: 100%;
  --fullpage-emoji-picker-height: 200px;
  --fullpage-max-chat-textarea-height: 15em;
  --overlayed-chat-head-height: 55px;
  --overlayed-chat-height: 450px;
  --overlayed-chat-width: 250px;
  --overlayed-chatbox-hover-height: 1em;
  --overlayed-emoji-picker-height: 100px;
  --overlayed-max-chat-textarea-height: 200px;
  --overlayed-badge-color: #818479;
  --list-toggle-color: #585B51;
  --list-toggle-hover-color: #818479;
  --list-item-action-color: #e3eef3;
  --list-circle-color: #89d6ab;
  --list-minus-circle-color: #f0a794;
  --list-dot-circle-color: #f6dec1; }

body.reset {
  margin: 0; }

@font-face {
  font-family: 'Converse-js';
  src: url("webfonts/icomoon/fonts/icomoon.eot?wvi0ht");
  src: url("webfonts/icomoon/fonts/icomoon.eot?wvi0ht#iefix") format("embedded-opentype"), url("webfonts/icomoon/fonts/icomoon.ttf?wvi0ht") format("truetype"), url("webfonts/icomoon/fonts/icomoon.woff?wvi0ht") format("woff"), url("webfonts/icomoon/fonts/icomoon.svg?wvi0ht#icomoon") format("svg");
  font-weight: normal;
  font-style: normal; }

.icon-conversejs {
  padding-right: 0.5em;
  font-family: 'Converse-js';
  font-size: 80%;
  speak: none;
  font-style: normal;
  font-weight: normal;
  font-variant: normal;
  text-transform: none;
  line-height: 1;
  /* Better Font Rendering =========== */
  -webkit-font-smoothing: antialiased;
  -moz-osx-font-smoothing: grayscale; }

.icon-conversejs:before {
  content: "\e600"; }

.converse-brand {
  display: flex;
  justify-content: space-between;
  -webkit-animation-name: fadein;
  -moz-animation-name: fadein;
  animation-name: fadein;
  -webkit-animation-fill-mode: forwards;
  -moz-animation-fill-mode: forwards;
  animation-fill-mode: forwards;
  -webkit-animation-duration: 750ms;
  -moz-animation-duration: 750ms;
  animation-duration: 750ms;
  -webkit-animation-timing-function: ease;
  -moz-animation-timing-function: ease;
  animation-timing-function: ease; }

.converse-brand__padding {
  position: relative;
  width: 100%;
  min-height: 1px;
  padding-right: 15px;
  padding-left: 15px;
  padding: 0; }
  @media (min-width: 768px) {
    .converse-brand__padding {
      flex: 0 0 33.33333%;
      max-width: 33.33333%; } }
  @media (min-width: 992px) {
    .converse-brand__padding {
      flex: 0 0 25%;
      max-width: 25%; } }
  @media (min-width: 1200px) {
    .converse-brand__padding {
      flex: 0 0 16.66667%;
      max-width: 16.66667%; } }

.converse-brand__heading {
  position: relative;
  width: 100%;
  min-height: 1px;
  padding-right: 15px;
  padding-left: 15px;
  padding: 0; }
  @media (min-width: 768px) {
    .converse-brand__heading {
      font-size: 4em;
      flex: 0 0 66.66667%;
      max-width: 66.66667%; } }
  @media (min-width: 992px) {
    .converse-brand__heading {
      font-size: 5em;
      flex: 0 0 75%;
      max-width: 75%; } }
  @media (min-width: 1200px) {
    .converse-brand__heading {
      font-size: 6em;
      flex: 0 0 83.33333%;
      max-width: 83.33333%; } }

.converse-brand__text {
  font-family: var(--heading-font);
  font-weight: normal;
  width: 50%;
  margin: auto;
  margin-top: 10%;
  text-align: center; }
  .converse-brand__text .icon-conversejs {
    font-size: 60%; }

.converse-brand__byline {
  font-size: var(--font-size-small);
  width: 50%;
  margin: auto;
  text-align: center; }
  .converse-brand__byline a {
    text-decoration: none;
    color: var(--chatroom-head-color-lighten-25-percent); }

#conversejs {
  bottom: 0;
  height: 100%;
  position: fixed;
  padding-left: env(safe-area-inset-left);
  padding-right: env(safe-area-inset-right);
  color: var(--text-color);
  font-family: "Helvetica", "Arial", sans-serif;
  font-size: var(--font-size);
  direction: ltr;
  z-index: 1031; }
  #conversejs .nopadding {
    padding: 0 !important; }
  #conversejs.converse-overlayed > .row {
    flex-direction: row-reverse; }
  #conversejs.converse-fullscreen .converse-chatboxes, #conversejs.converse-mobile .converse-chatboxes {
    width: 100vw;
    left: -15px; }
  #conversejs.converse-overlayed {
    height: 3em; }
  #conversejs .brand-heading {
    font-family: var(--heading-font); }
    #conversejs .brand-heading .icon-conversejs {
      font-size: 80%; }
  #conversejs .popover {
    position: fixed; }
  #conversejs .converse-chatboxes {
    z-index: 1031;
    position: fixed;
    bottom: 0;
    right: 0; }
  #conversejs ::-webkit-input-placeholder {
    /* Chrome/Opera/Safari */
    color: var(--subdued-color); }
  #conversejs ::-moz-placeholder {
    /* Firefox 19+ */
    color: var(--subdued-color); }
  #conversejs :-ms-input-placeholder {
    /* IE 10+ */
    color: var(--subdued-color); }
  #conversejs :-moz-placeholder {
    /* Firefox 18- */
    color: var(--subdued-color); }
  #conversejs ::placeholder {
    color: var(--subdued-color); }
  #conversejs ::selection {
    background-color: var(--highlight-color); }
  #conversejs ::-moz-selection {
    background-color: var(--highlight-color); }
  @media screen and (max-width: 480px) {
    #conversejs {
      margin: 0;
      right: 10px;
      left: 10px;
      bottom: 5px; } }
  @media screen and (max-height: 450px) {
    #conversejs {
      margin: 0;
      right: 10px;
      left: 10px;
      bottom: 5px; } }
  #conversejs ul li {
    height: auto; }
  #conversejs div, #conversejs span, #conversejs h1, #conversejs h2, #conversejs h3, #conversejs h4, #conversejs h5, #conversejs h6, #conversejs p, #conversejs blockquote,
  #conversejs pre, #conversejs a, #conversejs em, #conversejs img, #conversejs strong, #conversejs dl, #conversejs dt, #conversejs dd, #conversejs ol, #conversejs ul, #conversejs li,
  #conversejs fieldset, #conversejs form, #conversejs legend, #conversejs table, #conversejs caption, #conversejs tbody,
  #conversejs tfoot, #conversejs thead, #conversejs tr, #conversejs th, #conversejs td, #conversejs article, #conversejs aside, #conversejs canvas, #conversejs details,
  #conversejs embed, #conversejs figure, #conversejs figcaption, #conversejs footer, #conversejs header, #conversejs hgroup, #conversejs menu,
  #conversejs nav, #conversejs output, #conversejs ruby, #conversejs section, #conversejs summary, #conversejs time, #conversejs mark, #conversejs audio, #conversejs video {
    margin: 0;
    padding: 0;
    border: 0;
    font: inherit;
    vertical-align: baseline; }
  #conversejs textarea,
  #conversejs input[type=submit], #conversejs input[type=button],
  #conversejs input[type=text], #conversejs input[type=password],
  #conversejs button {
    font-size: var(--font-size);
    padding: 0.25em;
    min-height: 0; }
  #conversejs strong {
    font-weight: 700; }
  #conversejs em {
    font-style: italic; }
  #conversejs ol, #conversejs ul {
    list-style: none; }
  #conversejs li {
    height: 10px; }
  #conversejs ul, #conversejs ol, #conversejs dl {
    font: inherit;
    margin: 0; }
  #conversejs a, #conversejs a:visited, #conversejs a:not([href]):not([tabindex]) {
    text-decoration: none;
    color: var(--link-color);
    text-shadow: none; }
    #conversejs a:hover, #conversejs a:visited:hover, #conversejs a:not([href]):not([tabindex]):hover {
      color: var(--link-color-darken-20-percent);
      text-decoration: none;
      text-shadow: none; }
    #conversejs a.fa, #conversejs a.far, #conversejs a.fas, #conversejs a:visited.fa, #conversejs a:visited.far, #conversejs a:visited.fas, #conversejs a:not([href]):not([tabindex]).fa, #conversejs a:not([href]):not([tabindex]).far, #conversejs a:not([href]):not([tabindex]).fas {
      color: var(--subdued-color); }
      #conversejs a.fa:hover, #conversejs a.far:hover, #conversejs a.fas:hover, #conversejs a:visited.fa:hover, #conversejs a:visited.far:hover, #conversejs a:visited.fas:hover, #conversejs a:not([href]):not([tabindex]).fa:hover, #conversejs a:not([href]):not([tabindex]).far:hover, #conversejs a:not([href]):not([tabindex]).fas:hover {
        color: var(--gray-color); }
  #conversejs canvas {
    border-radius: var(--chatbox-border-radius); }
  #conversejs .fa, #conversejs .far, #conversejs .fas {
    color: var(--subdued-color); }
  #conversejs .fa:hover, #conversejs .far:hover, #conversejs .fas:hover {
    color: var(--gray-color); }
  #conversejs .modal {
    background-color: rgba(0, 0, 0, 0.4); }
    #conversejs .modal .modal-body p {
      padding: 0.25rem 0; }
    #conversejs .modal .modal-footer {
      justify-content: flex-start; }
  #conversejs .selected {
    color: var(--link-color) !important; }
  #conversejs .circle {
    border-radius: 50%; }
  #conversejs .badge {
    line-height: 1;
    font-weight: normal;
    font-size: 90%; }
  #conversejs .btn {
    font-family: var(--heading-font);
    font-weight: normal;
    color: #fff; }
    #conversejs .btn .fa, #conversejs .btn .far, #conversejs .btn .fas {
      color: #fff;
      margin-right: 0.5em; }
  #conversejs .no-text-select {
    -webkit-touch-callout: none;
    -webkit-user-select: none;
    -moz-user-select: none;
    -ms-user-select: none;
    user-select: none; }

@keyframes colorchange-chatmessage {
  0% {
    background-color: #8dd8ae; }
  25% {
    background-color: rgba(141, 216, 174, 0.75); }
  50% {
    background-color: rgba(141, 216, 174, 0.5); }
  75% {
    background-color: rgba(141, 216, 174, 0.25); }
  100% {
    background-color: transparent; } }

@-webkit-keyframes colorchange-chatmessage {
  0% {
    background-color: #8dd8ae; }
  25% {
    background-color: rgba(141, 216, 174, 0.75); }
  50% {
    background-color: rgba(141, 216, 174, 0.5); }
  75% {
    background-color: rgba(141, 216, 174, 0.25); }
  100% {
    background-color: transparent; } }

@keyframes colorchange-chatmessage-muc {
  0% {
    background-color: #ffb5a2; }
  25% {
    background-color: rgba(255, 181, 162, 0.75); }
  50% {
    background-color: rgba(255, 181, 162, 0.5); }
  75% {
    background-color: rgba(255, 181, 162, 0.25); }
  100% {
    background-color: transparent; } }

@-webkit-keyframes colorchange-chatmessage-muc {
  0% {
    background-color: #ffb5a2; }
  25% {
    background-color: rgba(255, 181, 162, 0.75); }
  50% {
    background-color: rgba(255, 181, 162, 0.5); }
  75% {
    background-color: rgba(255, 181, 162, 0.25); }
  100% {
    background-color: transparent; } }

@keyframes fadein {
  0% {
    opacity: 0; }
  100% {
    opacity: 1; } }

@-webkit-keyframes fadein {
  0% {
    opacity: 0; }
  100% {
    opacity: 1; } }

@-webkit-keyframes fadeOut {
  0% {
    opacity: 1;
    visibility: visible; }
  100% {
    opacity: 0;
    visibility: hidden; } }

@keyframes fadeOut {
  0% {
    opacity: 1;
    visibility: visible; }
  100% {
    opacity: 0;
    visibility: hidden; } }
  #conversejs .fade-in {
    opacity: 0;
    /* make things invisible upon start */
    -webkit-animation-name: fadein;
    -moz-animation-name: fadein;
    animation-name: fadein;
    -webkit-animation-fill-mode: forwards;
    -moz-animation-fill-mode: forwards;
    animation-fill-mode: forwards;
    -webkit-animation-duration: 0.75s;
    -moz-animation-duration: 0.75s;
    animation-duration: 0.75s;
    -webkit-animation-timing-function: ease;
    -moz-animation-timing-function: ease;
    animation-timing-function: ease; }
  #conversejs .visible {
    opacity: 0;
    /* make things invisible upon start */
    -webkit-animation-name: fadein;
    -moz-animation-name: fadein;
    animation-name: fadein;
    -webkit-animation-fill-mode: forwards;
    -moz-animation-fill-mode: forwards;
    animation-fill-mode: forwards;
    -webkit-animation-duration: 500ms;
    -moz-animation-duration: 500ms;
    animation-duration: 500ms;
    -webkit-animation-timing-function: ease;
    -moz-animation-timing-function: ease;
    animation-timing-function: ease; }
  #conversejs .hidden {
    opacity: 0 !important;
    display: none !important; }
  #conversejs .fade-out {
    animation-duration: 1s;
    animation-fill-mode: forwards;
    animation-name: fadeOut;
    animation-timing-function: ease-in-out; }
  #conversejs .collapsed {
    height: 0 !important;
    overflow: hidden !important;
    padding: 0 !important; }
  #conversejs .locked {
    padding-right: 22px; }

@-webkit-keyframes spin {
  from {
    -webkit-transform: rotate(0deg); }
  to {
    -webkit-transform: rotate(359deg); } }

@-moz-keyframes spin {
  from {
    -moz-transform: rotate(0deg); }
  to {
    -moz-transform: rotate(359deg); } }

@keyframes spin {
  from {
    -webkit-transform: rotate(0deg);
    -moz-transform: rotate(0deg);
    -ms-transform: rotate(0deg);
    -o-transform: rotate(0deg);
    transform: rotate(0deg); }
  to {
    -webkit-transform: rotate(359deg);
    -moz-transform: rotate(359deg);
    -ms-transform: rotate(359deg);
    -o-transform: rotate(359deg);
    transform: rotate(359deg); } }
  #conversejs .spinner {
    -webkit-animation: spin 2s infinite, linear;
    -moz-animation: spin 2s infinite, linear;
    animation: spin 2s infinite, linear;
    width: 1em;
    display: block;
    text-align: center;
    margin: 2em;
    font-size: 24px; }
  #conversejs .left {
    float: left; }
  #conversejs .right {
    float: right; }
  #conversejs .centered {
    text-align: center;
    display: block;
    margin: auto; }
  #conversejs .hor_centered {
    text-align: center;
    display: block;
    margin: 0 auto;
    clear: both; }
  #conversejs .error {
    color: var(--error-color); }
  #conversejs .info {
    color: var(--info-color); }
  #conversejs .reg-feedback {
    font-size: 85%;
    margin-bottom: 1em; }
  #conversejs .reg-feedback,
  #conversejs #converse-login .conn-feedback {
    display: block;
    text-align: center;
    width: 100%; }
  #conversejs .avatar {
    border-radius: 10%;
    border: 1px solid lightgrey;
    background: white; }
  #conversejs .activated {
    display: block !important; }
  #conversejs .nav-pills .nav-link.active,
  #conversejs .nav-pills .show > .nav-link {
    background-color: var(--primary-color); }
  #conversejs .list-group-item.active {
    background-color: var(--primary-color);
    border-color: var(--primary-color-dark); }
  #conversejs .btn-primary, #conversejs .button-primary, #conversejs .badge-primary {
    color: white;
    background-color: var(--primary-color);
    border-color: transparent; }
    #conversejs .btn-primary:hover, #conversejs .button-primary:hover, #conversejs .badge-primary:hover {
      background-color: var(--primary-color-dark);
      border-color: transparent; }
    #conversejs .btn-primary.active, #conversejs .button-primary.active, #conversejs .badge-primary.active {
      background-color: var(--primary-color-dark) !important;
      border-color: transparent !important; }
  #conversejs .btn-info, #conversejs .badge-info {
    color: white;
    background-color: var(--primary-color);
    border-color: var(--primary-color); }
    #conversejs .btn-info:hover, #conversejs .badge-info:hover {
      background-color: var(--primary-color-dark);
      border-color: var(--primary-color-dark); }
  #conversejs .button-cancel,
  #conversejs .btn-secondary, #conversejs .badge-secondary {
    color: white;
    background-color: var(--secondary-color);
    border-color: var(--secondary-color); }
    #conversejs .button-cancel:hover,
    #conversejs .btn-secondary:hover, #conversejs .badge-secondary:hover {
      background-color: var(--secondary-color-dark);
      border-color: var(--secondary-color-dark); }
  #conversejs .btn-warning {
    color: white;
    background-color: var(--warning-color);
    border-color: var(--warning-color); }
    #conversejs .btn-warning:hover {
      color: white;
      background-color: var(--warning-color-dark);
      border-color: var(--warning-color-dark); }
  #conversejs .btn-danger {
    color: white;
    background-color: var(--danger-color);
    border-color: var(--danger-color) !important; }
    #conversejs .btn-danger:hover {
      background-color: var(--danger-color-dark);
      border-color: var(--danger-color-dark); }
  #conversejs .chat-textarea-chatbox-selected {
    border: 1px solid #578308;
    margin: 0; }
  #conversejs .chat-textarea-chatroom-selected {
    border: 2px solid var(--link-color);
    margin: 0; }

@media screen and (max-width: 575px) {
  body .converse-brand {
    font-size: 3.75em; }
  #conversejs:not(.converse-embedded) .chatbox .chat-body {
    border-radius: var(--chatbox-border-radius); }
  #conversejs:not(.converse-embedded) .flyout {
    border-radius: var(--chatbox-border-radius); } }

@media screen and (min-width: 576px) {
  #conversejs .offset-sm-2 {
    margin-left: 16.666667%; } }

@media screen and (min-width: 768px) {
  #conversejs .offset-md-2 {
    margin-left: 16.666667%; }
  #conversejs .offset-md-3 {
    margin-left: 25%; } }

@media screen and (min-width: 992px) {
  #conversejs .offset-lg-2 {
    margin-left: 16.666667%; }
  #conversejs .offset-lg-3 {
    margin-left: 25%; } }

@media screen and (min-width: 1200px) {
  #conversejs .offset-xl-2 {
    margin-left: 16.666667%; } }

@media screen and (max-height: 450px) {
  #conversejs {
    left: 0; } }

#conversejs .btn--small {
  font-size: 80%;
  font-weight: normal; }

#conversejs form .form-check-label {
  margin-top: 0.3rem; }

#conversejs form .form-control::-webkit-input-placeholder {
  /* Chrome/Opera/Safari */
  color: var(--subdued-color); }

#conversejs form .form-control::-moz-placeholder {
  /* Firefox 19+ */
  color: var(--subdued-color); }

#conversejs form .form-control:-ms-input-placeholder {
  /* IE 10+ */
  color: var(--subdued-color); }

#conversejs form .form-control:-moz-placeholder {
  /* Firefox 18- */
  color: var(--subdued-color); }

#conversejs form .form-control::placeholder {
  color: var(--subdued-color); }

#conversejs form .clear-input {
  position: absolute;
  right: 0.2em;
  cursor: pointer;
  font-size: 0.75rem; }

#conversejs form#converse-register legend, #conversejs form#converse-login legend {
  width: 100%;
  text-align: center;
  margin: 0 auto 0.5em auto; }

#conversejs form#converse-register fieldset.buttons, #conversejs form#converse-login fieldset.buttons {
  text-align: center; }

#conversejs form#converse-register .login-anon, #conversejs form#converse-login .login-anon {
  height: auto;
  white-space: normal; }

#conversejs form#converse-register .save-submit, #conversejs form#converse-login .save-submit {
  color: var(--save-button-color); }

#conversejs form#converse-register .form-url, #conversejs form#converse-login .form-url {
  display: block;
  font-weight: normal;
  margin: 1em 0; }

#conversejs form.converse-form {
  background: white;
  padding: 1.5em; }
  #conversejs form.converse-form legend {
    color: var(--text-color);
    font-size: 125%;
    margin-bottom: 1.5em; }
  #conversejs form.converse-form select,
  #conversejs form.converse-form input[type=password],
  #conversejs form.converse-form input[type=number],
  #conversejs form.converse-form input[type=text] {
    min-width: 50%; }
  #conversejs form.converse-form input[type=text],
  #conversejs form.converse-form input[type=password],
  #conversejs form.converse-form input[type=number],
  #conversejs form.converse-form input[type=button],
  #conversejs form.converse-form input[type=submit] {
    padding: 0.5em; }
  #conversejs form.converse-form input[type=button],
  #conversejs form.converse-form input[type=submit] {
    padding-left: 1em;
    padding-right: 1em;
    margin: 0.5em 0;
    border: none; }
  #conversejs form.converse-form input.error {
    border: 1px solid var(--error-color);
    color: var(--text-color); }
  #conversejs form.converse-form .text-muted {
    color: var(--subdued-color) !important;
    font-size: 85%;
    padding-top: 0.5em; }
    #conversejs form.converse-form .text-muted a {
      color: var(--link-color-lighten-10-percent); }
    #conversejs form.converse-form .text-muted.error {
      color: var(--error-color); }

#conversejs form.converse-form--modal {
  padding-bottom: 0; }

#conversejs form.converse-centered-form {
  text-align: center; }

#conversejs .chatbox-navback {
  display: none; }

#conversejs .flyout {
  border-radius: var(--chatbox-border-radius);
  position: absolute; }
  @media screen and (max-height: 450px) {
    #conversejs .flyout {
      border-radius: 0; } }
  @media screen and (max-width: 480px) {
    #conversejs .flyout {
      border-radius: 0; } }
  @media screen and (max-height: 450px) {
    #conversejs .flyout {
      bottom: 0; } }
  @media screen and (max-width: 480px) {
    #conversejs .flyout {
      bottom: 0; } }

#conversejs .chatbox-btn {
  border-radius: 25%;
  border: none;
  cursor: pointer;
  font-size: var(--chatbox-button-size);
  margin: 0 0.2em;
  padding: 0 0 0 0.5em;
  text-decoration: none; }
  #conversejs .chatbox-btn:active {
    position: relative;
    top: 1px; }

#conversejs .chat-head {
  flex-wrap: nowrap;
  color: #ffffff;
  font-size: 100%;
  margin: 0;
  padding: 0.5em;
  position: relative; }
  #conversejs .chat-head.chat-head-chatbox {
    background-color: var(--chat-head-color); }
  #conversejs .chat-head .avatar {
    height: 36px;
    width: 36px;
    margin-right: 0.5em; }
  #conversejs .chat-head .chatbox-title .chatroom-description {
    font-size: 80%; }
  #conversejs .chat-head .chatbox-buttons {
    flex-direction: row-reverse;
    position: relative;
    width: 100%;
    min-height: 1px;
    padding-right: 15px;
    padding-left: 15px;
    flex: 0 0 25%;
    max-width: 25%;
    padding: 0; }
  #conversejs .chat-head .user-custom-message {
    color: var(--chat-head-color-lighten-50-percent);
    font-size: 75%;
    overflow: hidden;
    text-overflow: ellipsis;
    white-space: nowrap;
    margin: 0;
    padding-top: 0.2em; }
  #conversejs .chat-head a.chatbox-btn.fa, #conversejs .chat-head a.chatbox-btn.fas, #conversejs .chat-head a.chatbox-btn.far, #conversejs .chat-head a:visited.chatbox-btn.fa, #conversejs .chat-head a:visited.chatbox-btn.fas, #conversejs .chat-head a:visited.chatbox-btn.far, #conversejs .chat-head a:hover.chatbox-btn.fa, #conversejs .chat-head a:hover.chatbox-btn.fas, #conversejs .chat-head a:hover.chatbox-btn.far, #conversejs .chat-head a:not([href]):not([tabindex]).chatbox-btn.fa, #conversejs .chat-head a:not([href]):not([tabindex]).chatbox-btn.fas, #conversejs .chat-head a:not([href]):not([tabindex]).chatbox-btn.far {
    color: white; }
    #conversejs .chat-head a.chatbox-btn.fa.button-on:before, #conversejs .chat-head a.chatbox-btn.fas.button-on:before, #conversejs .chat-head a.chatbox-btn.far.button-on:before, #conversejs .chat-head a:visited.chatbox-btn.fa.button-on:before, #conversejs .chat-head a:visited.chatbox-btn.fas.button-on:before, #conversejs .chat-head a:visited.chatbox-btn.far.button-on:before, #conversejs .chat-head a:hover.chatbox-btn.fa.button-on:before, #conversejs .chat-head a:hover.chatbox-btn.fas.button-on:before, #conversejs .chat-head a:hover.chatbox-btn.far.button-on:before, #conversejs .chat-head a:not([href]):not([tabindex]).chatbox-btn.fa.button-on:before, #conversejs .chat-head a:not([href]):not([tabindex]).chatbox-btn.fas.button-on:before, #conversejs .chat-head a:not([href]):not([tabindex]).chatbox-btn.far.button-on:before {
      padding: 0.2em;
      background-color: var(--chat-head-text-color);
      color: var(--chat-head-color); }
  #conversejs .chat-head .chatbox-btn {
    color: white; }
    #conversejs .chat-head .chatbox-btn.fa, #conversejs .chat-head .chatbox-btn.far, #conversejs .chat-head .chatbox-btn.fas {
      color: white; }
    #conversejs .chat-head .chatbox-btn:active {
      position: relative;
      top: 1px; }
    #conversejs .chat-head .chatbox-btn.button-on:before {
      border-radius: 5%;
      background-color: var(--chat-head-text-color);
      color: var(--chat-head-color); }

#conversejs .chatbox {
  text-align: left;
  margin: 0 var(--chat-gutter); }
  #conversejs .chatbox img.emoji {
    height: 1.2em;
    width: 1.2em;
    margin: 0 .05em 0 .1em;
    vertical-align: -0.1em; }
  @media screen and (max-height: 450px) {
    #conversejs .chatbox {
      margin: 0;
      width: var(--mobile-chat-width); } }
  @media screen and (max-width: 480px) {
    #conversejs .chatbox {
      margin: 0;
      width: var(--mobile-chat-width); } }
  #conversejs .chatbox .box-flyout {
    display: flex;
    flex-direction: column;
    justify-content: space-between;
    background-color: var(--chat-head-color);
    box-shadow: 1px 3px 5px 3px rgba(0, 0, 0, 0.4);
    z-index: 1;
    overflow-y: hidden;
    width: 100%; }
    @media screen and (max-height: 450px) {
      #conversejs .chatbox .box-flyout {
        height: var(--mobile-chat-height);
        width: var(--mobile-chat-width);
        height: 100vh; } }
    @media screen and (max-width: 480px) {
      #conversejs .chatbox .box-flyout {
        height: var(--mobile-chat-height);
        width: var(--mobile-chat-width);
        height: 100vh; } }
  #conversejs .chatbox .chat-title {
    font-family: var(--heading-font);
    color: white;
    display: block;
    line-height: var(--line-height-large);
    overflow: hidden;
    text-overflow: ellipsis;
    white-space: nowrap; }
    #conversejs .chatbox .chat-title a {
      color: var(--chat-head-text-color);
      width: 100%; }
  #conversejs .chatbox .chat-body {
    display: flex;
    flex-direction: column;
    justify-content: space-between;
    height: 100%;
    background-color: var(--chat-head-color);
    border-bottom-left-radius: var(--chatbox-border-radius);
    border-bottom-right-radius: var(--chatbox-border-radius);
    border-top: 0; }
    @media screen and (max-height: 450px) {
      #conversejs .chatbox .chat-body {
        border-bottom-left-radius: 0;
        border-bottom-right-radius: 0; } }
    @media screen and (max-width: 480px) {
      #conversejs .chatbox .chat-body {
        border-bottom-left-radius: 0;
        border-bottom-right-radius: 0; } }
    #conversejs .chatbox .chat-body p {
      color: var(--text-color);
      font-size: var(--message-font-size);
      margin: 0;
      padding: 5px; }
  #conversejs .chatbox .new-msgs-indicator {
    position: relative;
    width: 100%;
    cursor: pointer;
    background-color: var(--chat-head-color);
    color: var(--light-background-color);
    padding: 0.5em;
    font-size: 0.9em;
    text-align: center;
    z-index: 20;
    white-space: nowrap;
    margin-bottom: 0.25em; }
  #conversejs .chatbox .chat-content {
    height: 100%;
    font-size: var(--message-font-size);
    color: var(--text-color);
    overflow-y: auto;
    border: 0;
    background-color: #ffffff;
    line-height: 1.3em; }
    #conversejs .chatbox .chat-content video {
      width: 100%; }
    #conversejs .chatbox .chat-content progress {
      margin: 0.5em 0;
      width: 100%; }
  #conversejs .chatbox .chat-content-sendbutton {
    height: calc(100% - (var(--chat-textarea-height) + var(--send-button-height) + 2 * var(--send-button-margin))); }
  #conversejs .chatbox .dropdown {
    /* status dropdown styles */
    background-color: var(--light-background-color); }
    #conversejs .chatbox .dropdown dd {
      margin: 0;
      padding: 0;
      position: relative; }
  #conversejs .chatbox .sendXMPPMessage {
    -moz-background-clip: padding;
    -webkit-background-clip: padding-box;
    border-bottom-radius: var(--chatbox-border-radius);
    background-clip: padding-box;
    background-color: white;
    border: 0;
    margin: 0;
    padding: 0; }
    @media screen and (max-height: 450px) {
      #conversejs .chatbox .sendXMPPMessage {
        width: 100%; } }
    @media screen and (max-width: 480px) {
      #conversejs .chatbox .sendXMPPMessage {
        width: 100%; } }
    #conversejs .chatbox .sendXMPPMessage .suggestion-box__results:after {
      display: none; }
    #conversejs .chatbox .sendXMPPMessage .spoiler-hint {
      width: 100%; }
    #conversejs .chatbox .sendXMPPMessage .chat-textarea {
      color: var(--chat-textarea-color);
      border: 1px solid #fff;
      margin: 0 0 0 0px;
      min-height: 40px;
      width: 100%;
      padding: 10px 75px 10px 10px;
      text-align: justify; }
      #conversejs .chatbox .sendXMPPMessage .chat-textarea.spoiler {
        height: 42px; }
      #conversejs .chatbox .sendXMPPMessage .chat-textarea.correcting {
        background-color: var(--chat-head-color-lighten-50-percent); }
    #conversejs .chatbox .sendXMPPMessage .send-button {
<<<<<<< HEAD
     right: 5px;
    background-color: var(--chat-head-color);
    color: #fff;
    font-size: 12px;
    bottom: 22px;
    border-radius: 3px;
    border: none;
    padding: 5px 12px;
    height: auto;
    cursor: pointer;
    width: auto;
    left: auto;
    position: absolute; }
=======
      position: static;
      left: var(--send-button-margin);
      width: 100%;
      background-color: var(--chat-head-color);
      color: var(--inverse-link-color);
      font-size: 80%;
      height: var(--send-button-height);
      bottom: calc(-var(--send-button-height) - var(--send-button-margin)); }
>>>>>>> 10415c25
    #conversejs .chatbox .sendXMPPMessage .chat-toolbar {
      box-sizing: border-box;
      margin: 0;
      padding: 0.25em;
      display: block;
      border-top: 4px solid var(--chat-head-color);
      background-color: white;
      color: var(--chat-head-color); }
      #conversejs .chatbox .sendXMPPMessage .chat-toolbar .fa, #conversejs .chatbox .sendXMPPMessage .chat-toolbar .fa:hover,
      #conversejs .chatbox .sendXMPPMessage .chat-toolbar .far, #conversejs .chatbox .sendXMPPMessage .chat-toolbar .far:hover,
      #conversejs .chatbox .sendXMPPMessage .chat-toolbar .fas, #conversejs .chatbox .sendXMPPMessage .chat-toolbar .fas:hover {
        color: var(--chat-head-color);
        font-size: var(--font-size-large); }
      #conversejs .chatbox .sendXMPPMessage .chat-toolbar .unencrypted a,
      #conversejs .chatbox .sendXMPPMessage .chat-toolbar .unencrypted {
        color: var(--text-color); }
        #conversejs .chatbox .sendXMPPMessage .chat-toolbar .unencrypted a .toolbar-menu a,
        #conversejs .chatbox .sendXMPPMessage .chat-toolbar .unencrypted .toolbar-menu a {
          color: var(--link-color); }
      #conversejs .chatbox .sendXMPPMessage .chat-toolbar .unverified a,
      #conversejs .chatbox .sendXMPPMessage .chat-toolbar .unverified {
        color: #cf5300; }
      #conversejs .chatbox .sendXMPPMessage .chat-toolbar .private a,
      #conversejs .chatbox .sendXMPPMessage .chat-toolbar .private {
        color: #4b7003; }
      #conversejs .chatbox .sendXMPPMessage .chat-toolbar .toggle-occupants {
        float: right; }
      #conversejs .chatbox .sendXMPPMessage .chat-toolbar li {
        cursor: pointer;
        display: inline-block;
        list-style: none;
        padding: 0 0.5em; }
        #conversejs .chatbox .sendXMPPMessage .chat-toolbar li:hover {
          cursor: pointer; }
        #conversejs .chatbox .sendXMPPMessage .chat-toolbar li .toolbar-menu {
          background-color: #fff;
          bottom: 2rem;
          box-shadow: -1px -1px 2px 0 rgba(0, 0, 0, 0.4);
          height: auto;
          margin-bottom: 0;
          min-width: 21rem;
          position: absolute;
          right: 0;
          top: auto;
          z-index: 1000; }
          #conversejs .chatbox .sendXMPPMessage .chat-toolbar li .toolbar-menu.otr-menu {
            left: -6em;
            min-width: 15rem; }
            #conversejs .chatbox .sendXMPPMessage .chat-toolbar li .toolbar-menu.otr-menu.show {
              display: flex;
              flex-direction: column; }
          #conversejs .chatbox .sendXMPPMessage .chat-toolbar li .toolbar-menu a {
            color: var(--link-color); }
          #conversejs .chatbox .sendXMPPMessage .chat-toolbar li .toolbar-menu .emoji-picker-container {
            background: white; }
          #conversejs .chatbox .sendXMPPMessage .chat-toolbar li .toolbar-menu ul.emoji-picker {
            overflow-y: scroll;
            overflow-x: hidden;
            padding: 0.5em; }
          #conversejs .chatbox .sendXMPPMessage .chat-toolbar li .toolbar-menu ul li {
            margin-left: 0;
            cursor: pointer;
            list-style: none;
            position: relative; }
            #conversejs .chatbox .sendXMPPMessage .chat-toolbar li .toolbar-menu ul li.insert-emoji {
              padding: 0.2em; }
              #conversejs .chatbox .sendXMPPMessage .chat-toolbar li .toolbar-menu ul li.insert-emoji.picked {
                background-color: var(--highlight-color); }
              #conversejs .chatbox .sendXMPPMessage .chat-toolbar li .toolbar-menu ul li.insert-emoji:hover {
                background-color: var(--highlight-color); }
              #conversejs .chatbox .sendXMPPMessage .chat-toolbar li .toolbar-menu ul li.insert-emoji a {
                font-size: var(--font-size-huge); }
                #conversejs .chatbox .sendXMPPMessage .chat-toolbar li .toolbar-menu ul li.insert-emoji a:hover {
                  color: #8f2831; }
        #conversejs .chatbox .sendXMPPMessage .chat-toolbar li.toggle-smiley a.toggle-smiley {
          padding: 0; }
        #conversejs .chatbox .sendXMPPMessage .chat-toolbar li.toggle-smiley .emoji-toolbar {
          box-shadow: 0 -1px 1px 0 rgba(0, 0, 0, 0.4); }
          #conversejs .chatbox .sendXMPPMessage .chat-toolbar li.toggle-smiley .emoji-toolbar .emoji-category-picker {
            padding-top: 0.5em; }
            #conversejs .chatbox .sendXMPPMessage .chat-toolbar li.toggle-smiley .emoji-toolbar .emoji-category-picker ul {
              display: flex;
              flex-direction: row;
              justify-content: space-between; }
          #conversejs .chatbox .sendXMPPMessage .chat-toolbar li.toggle-smiley .emoji-toolbar .emoji-category-picker li,
          #conversejs .chatbox .sendXMPPMessage .chat-toolbar li.toggle-smiley .emoji-toolbar .emoji-skintone-picker li {
            padding: 0.25em;
            font-size: var(--font-size-huge); }
            #conversejs .chatbox .sendXMPPMessage .chat-toolbar li.toggle-smiley .emoji-toolbar .emoji-category-picker li:hover,
            #conversejs .chatbox .sendXMPPMessage .chat-toolbar li.toggle-smiley .emoji-toolbar .emoji-skintone-picker li:hover {
              background-color: var(--highlight-color); }
        #conversejs .chatbox .sendXMPPMessage .chat-toolbar li.toggle-otr ul {
          z-index: 99; }
          #conversejs .chatbox .sendXMPPMessage .chat-toolbar li.toggle-otr ul li {
            display: block;
            padding: 7px; }
            #conversejs .chatbox .sendXMPPMessage .chat-toolbar li.toggle-otr ul li:hover {
              background-color: var(--highlight-color); }
            #conversejs .chatbox .sendXMPPMessage .chat-toolbar li.toggle-otr ul li a {
              display: block; }
  #conversejs .chatbox .dragresize {
    background: transparent;
    border: 0;
    margin: 0;
    position: absolute;
    top: 0;
    z-index: 20; }
    #conversejs .chatbox .dragresize-top {
      cursor: n-resize;
      height: 5px;
      width: 100%; }
    #conversejs .chatbox .dragresize-left {
      cursor: w-resize;
      width: 5px;
      height: 100%;
      left: 0; }
    #conversejs .chatbox .dragresize-topleft {
      cursor: nw-resize;
      width: 15px;
      height: 15px;
      top: 0;
      left: 0; }

/* ******************* Overlay and embedded styles *************************** */
#conversejs.converse-embedded .chat-textarea {
  max-height: var(--fullpage-max-chat-textarea-height); }

#conversejs.converse-embedded .chat-head,
#conversejs.converse-overlayed .chat-head {
  border-top-left-radius: var(--chatbox-border-radius);
  border-top-right-radius: var(--chatbox-border-radius); }
  @media screen and (max-height: 450px) {
    #conversejs.converse-embedded .chat-head,
    #conversejs.converse-overlayed .chat-head {
      border-top-left-radius: 0;
      border-top-right-radius: 0; } }
  @media screen and (max-width: 480px) {
    #conversejs.converse-embedded .chat-head,
    #conversejs.converse-overlayed .chat-head {
      border-top-left-radius: 0;
      border-top-right-radius: 0; } }
  #conversejs.converse-embedded .chat-head .chatbox-title,
  #conversejs.converse-overlayed .chat-head .chatbox-title {
    flex: 0 0 66.66667%;
    max-width: 66.66667%; }
  #conversejs.converse-embedded .chat-head .chatbox-buttons,
  #conversejs.converse-overlayed .chat-head .chatbox-buttons {
    flex: 0 0 33.33333%;
    max-width: 33.33333%; }

#conversejs.converse-embedded .emoji-picker,
#conversejs.converse-overlayed .emoji-picker {
  height: var(--embedded-emoji-picker-height); }

#conversejs.converse-embedded .chatbox,
#conversejs.converse-overlayed .chatbox {
  min-width: var(--overlayed-chat-width) !important;
  width: var(--overlayed-chat-width); }
  #conversejs.converse-embedded .chatbox .box-flyout,
  #conversejs.converse-overlayed .chatbox .box-flyout {
    min-width: var(--overlayed-chat-width) !important;
    width: var(--overlayed-chat-width); }
    #conversejs.converse-embedded .chatbox .box-flyout .chat-body,
    #conversejs.converse-overlayed .chatbox .box-flyout .chat-body {
      height: calc(100% - var(--overlayed-chat-head-height)); }

#conversejs.converse-overlayed .flyout {
  bottom: var(--overlayed-chatbox-hover-height); }

#conversejs.converse-overlayed .box-flyout {
  height: var(--overlayed-chat-height);
  min-height: calc(var(--overlayed-chat-height) / 2); }

#conversejs.converse-overlayed .chat-head {
  height: var(--overlayed-chat-head-height); }

#conversejs.converse-overlayed .chat-textarea {
  max-height: var(--overlayed-max-chat-textarea-height); }

#conversejs.converse-overlayed .emoji-picker {
  height: var(--overlayed-emoji-picker-height); }

#conversejs.converse-overlayed .chatbox .sendXMPPMessage .chat-toolbar li .toolbar-menu {
  min-width: 235px; }
  #conversejs.converse-overlayed .chatbox .sendXMPPMessage .chat-toolbar li .toolbar-menu ul.emoji-toolbar {
    width: 100%; }
    #conversejs.converse-overlayed .chatbox .sendXMPPMessage .chat-toolbar li .toolbar-menu ul.emoji-toolbar .emoji-category {
      float: left; }

#conversejs.converse-overlayed .chatbox .sendXMPPMessage .chat-toolbar li.toggle-smiley .emoji-toolbar .emoji-category-picker ul {
  flex-wrap: wrap;
  justify-content: flex-start; }

@media (max-width: 767.98px) {
  #conversejs.converse-overlayed > .row {
    flex-direction: column; }
    #conversejs.converse-overlayed > .row.no-gutters {
      margin: -1em; } }

/* ******************* Fullpage styles *************************** */
#conversejs.converse-fullscreen .flyout {
  border-radius: 0;
  border-top: 0.8em solid var(--chat-head-color);
  border: var(--flyout-padding) solid var(--chat-head-color);
  bottom: 0; }

#conversejs.converse-fullscreen .chatbox-btn {
  font-size: var(--fullpage-chatbox-button-size);
  margin: 0 0.3em; }

#conversejs.converse-fullscreen .chat-head {
  height: var(--fullpage-chat-head-height);
  font-size: var(--font-size-huge);
  padding: 0; }
  #conversejs.converse-fullscreen .chat-head .user-custom-message {
    font-size: 70%;
    height: auto;
    line-height: var(--line-height); }
  #conversejs.converse-fullscreen .chat-head .chatbox-title {
    flex: 0 0 83.33333%;
    max-width: 83.33333%; }
  #conversejs.converse-fullscreen .chat-head .chatbox-buttons {
    flex: 0 0 16.66667%;
    max-width: 16.66667%; }

#conversejs.converse-fullscreen .chat-textarea {
  max-height: var(--fullpage-max-chat-textarea-height); }

#conversejs.converse-fullscreen .emoji-picker {
  height: var(--fullpage-emoji-picker-height); }

#conversejs.converse-fullscreen .chatbox {
  width: 100%;
  height: 100%;
  margin: 0;
  position: relative;
  width: 100%;
  min-height: 1px;
  padding-right: 15px;
  padding-left: 15px; }
  @media (min-width: 768px) {
    #conversejs.converse-fullscreen .chatbox {
      flex: 0 0 66.66667%;
      max-width: 66.66667%; } }
  @media (min-width: 992px) {
    #conversejs.converse-fullscreen .chatbox {
      flex: 0 0 75%;
      max-width: 75%; } }
  @media (min-width: 1200px) {
    #conversejs.converse-fullscreen .chatbox {
      flex: 0 0 83.33333%;
      max-width: 83.33333%; } }
  #conversejs.converse-fullscreen .chatbox .box-flyout {
    background-color: var(--chat-head-color);
    box-shadow: none;
    height: var(--fullpage-chat-height);
    min-height: calc(var(--fullpage-chat-height) / 2);
    width: var(--fullpage-chat-width);
    overflow: hidden; }
  #conversejs.converse-fullscreen .chatbox .chat-body {
    height: calc(100% - var(--fullpage-chat-head-height));
    background-color: var(--chat-head-color);
    border-top-left-radius: var(--chatbox-border-radius);
    border-top-right-radius: var(--chatbox-border-radius); }
  #conversejs.converse-fullscreen .chatbox .chat-content {
    border-top-left-radius: var(--chatbox-border-radius);
    border-top-right-radius: var(--chatbox-border-radius); }
  #conversejs.converse-fullscreen .chatbox .chat-title {
    font-size: var(--font-size-huge);
    line-height: var(--line-height-huge); }
  #conversejs.converse-fullscreen .chatbox .sendXMPPMessage ul {
    width: 100%; }
  #conversejs.converse-fullscreen .chatbox .sendXMPPMessage .toggle-smiley ul.emoji-toolbar .emoji-category-picker {
    margin-right: 5em; }
  #conversejs.converse-fullscreen .chatbox .sendXMPPMessage .toggle-smiley ul.emoji-toolbar .emoji-category {
    padding-left: 10px;
    padding-right: 10px; }

@media (max-width: 767.98px) {
  #conversejs:not(.converse-embedded) > .row {
    flex-direction: row-reverse; }
  #conversejs:not(.converse-embedded) #converse-login-panel .converse-form {
    padding: 3em 2em 3em; }
  #conversejs:not(.converse-embedded) .chatbox {
    width: calc(100% - 50px); }
    #conversejs:not(.converse-embedded) .chatbox .row .box-flyout {
      left: 50px;
      bottom: 0;
      height: 100vh;
      box-shadow: none; }
  #conversejs.converse-mobile .chatbox .box-flyout .chatbox-navback,
  #conversejs.converse-overlayed .chatbox .box-flyout .chatbox-navback,
  #conversejs.converse-embedded .chatbox .box-flyout .chatbox-navback,
  #conversejs.converse-fullscreen .chatbox .box-flyout .chatbox-navback {
    display: flex;
    flex: 0 0 16.66667%;
    max-width: 16.66667%; }
    #conversejs.converse-mobile .chatbox .box-flyout .chatbox-navback .fa-arrow-left:before,
    #conversejs.converse-overlayed .chatbox .box-flyout .chatbox-navback .fa-arrow-left:before,
    #conversejs.converse-embedded .chatbox .box-flyout .chatbox-navback .fa-arrow-left:before,
    #conversejs.converse-fullscreen .chatbox .box-flyout .chatbox-navback .fa-arrow-left:before {
      color: white; }
  #conversejs.converse-mobile .chatbox .box-flyout .chatbox-title,
  #conversejs.converse-overlayed .chatbox .box-flyout .chatbox-title,
  #conversejs.converse-embedded .chatbox .box-flyout .chatbox-title,
  #conversejs.converse-fullscreen .chatbox .box-flyout .chatbox-title {
    flex: 0 0 58.33333%;
    max-width: 58.33333%; }
  #conversejs.converse-mobile .chatbox .box-flyout .chatbox-buttons,
  #conversejs.converse-overlayed .chatbox .box-flyout .chatbox-buttons,
  #conversejs.converse-embedded .chatbox .box-flyout .chatbox-buttons,
  #conversejs.converse-fullscreen .chatbox .box-flyout .chatbox-buttons {
    flex: 0 0 25%;
    max-width: 25%; } }

#conversejs .oauth-providers {
  text-align: center; }
  #conversejs .oauth-providers .oauth-provider {
    margin: 1em 0; }
    #conversejs .oauth-providers .oauth-provider .oauth-login {
      margin-left: 0;
      color: var(--link-color);
      font-size: var(--font-size-large); }
      #conversejs .oauth-providers .oauth-provider .oauth-login:hover {
        color: var(--link-color-darken-20-percent); }
      #conversejs .oauth-providers .oauth-provider .oauth-login i {
        color: var(--link-color);
        font-size: var(--font-size-huge);
        margin-right: 0.5em; }

#conversejs .set-xmpp-status .chat-status--online,
#conversejs .xmpp-status .chat-status--online,
#conversejs .roster-contacts .chat-status--online {
  color: var(--chat-status-online); }

#conversejs .set-xmpp-status .chat-status--busy,
#conversejs .xmpp-status .chat-status--busy,
#conversejs .roster-contacts .chat-status--busy {
  color: var(--chat-status-busy); }

#conversejs .set-xmpp-status .chat-status--away,
#conversejs .xmpp-status .chat-status--away,
#conversejs .roster-contacts .chat-status--away {
  color: var(--chat-status-away); }

#conversejs .set-xmpp-status .far.fa-circle,
#conversejs .set-xmpp-status .fa-times-circle,
#conversejs .xmpp-status .far.fa-circle,
#conversejs .xmpp-status .fa-times-circle,
#conversejs .roster-contacts .far.fa-circle,
#conversejs .roster-contacts .fa-times-circle {
  color: var(--subdued-color); }

#conversejs .room-info {
  font-size: var(--font-size-small);
  font-style: normal;
  font-weight: normal; }
  #conversejs .room-info li.room-info {
    display: block;
    margin-left: 5px; }
  #conversejs .room-info p.room-info {
    line-height: var(--line-height);
    margin: 0;
    display: block;
    white-space: normal; }

#conversejs div.room-info {
  padding: 0.3em 0;
  clear: left;
  width: 100%; }

#conversejs #controlbox {
  margin-right: calc(3 * var(--chat-gutter)); }
  #conversejs #controlbox .box-flyout {
    background-color: white; }
  #conversejs #controlbox.logged-out .box-flyout .controlbox-pane {
    overflow-y: auto; }
  #conversejs #controlbox form.search-xmpp-contact {
    margin: 0;
    padding-left: 5px;
    padding: 0 0 5px 5px; }
    #conversejs #controlbox form.search-xmpp-contact input {
      width: 8em; }
  #conversejs #controlbox .msgs-indicator {
    margin-right: 0.5em; }
  #conversejs #controlbox a.subscribe-to-user {
    padding-left: 2em;
    font-weight: bold; }
  #conversejs #controlbox #converse-register {
    opacity: 0;
    /* make things invisible upon start */
    -webkit-animation-name: fadein;
    -moz-animation-name: fadein;
    animation-name: fadein;
    -webkit-animation-fill-mode: forwards;
    -moz-animation-fill-mode: forwards;
    animation-fill-mode: forwards;
    -webkit-animation-duration: 0.75s;
    -moz-animation-duration: 0.75s;
    animation-duration: 0.75s;
    -webkit-animation-timing-function: ease;
    -moz-animation-timing-function: ease;
    animation-timing-function: ease;
    background: white; }
    #conversejs #controlbox #converse-register .title {
      font-weight: bold; }
    #conversejs #controlbox #converse-register .info {
      color: green;
      font-size: 90%;
      margin: 1.5em 0; }
    #conversejs #controlbox #converse-register .form-errors {
      color: var(--error-color);
      margin: 1em 0; }
    #conversejs #controlbox #converse-register .provider-title {
      font-size: var(--font-size-huge);
      margin: 0; }
    #conversejs #controlbox #converse-register .provider-score {
      width: 178px;
      margin-bottom: 8px; }
    #conversejs #controlbox #converse-register .form-help .url {
      font-weight: bold;
      color: var(--link-color); }
    #conversejs #controlbox #converse-register .input-group {
      display: table;
      margin: auto;
      width: 100%; }
      #conversejs #controlbox #converse-register .input-group span {
        overflow-x: hidden;
        text-overflow: ellipsis;
        max-width: 110px; }
      #conversejs #controlbox #converse-register .input-group span, #conversejs #controlbox #converse-register .input-group input[name=username] {
        display: table-cell;
        text-align: left; }
    #conversejs #controlbox #converse-register .instructions {
      color: gray;
      font-size: 85%; }
      #conversejs #controlbox #converse-register .instructions:hover {
        color: var(--text-color); }
  #conversejs #controlbox .conn-feedback {
    color: var(--controlbox-head-color); }
    #conversejs #controlbox .conn-feedback.error {
      color: var(--error-color); }
    #conversejs #controlbox .conn-feedback p {
      padding-bottom: 1em; }
      #conversejs #controlbox .conn-feedback p.feedback-subject.error {
        font-weight: bold; }
  #conversejs #controlbox .brand-heading-container .brand-heading {
    text-align: center; }
  #conversejs #controlbox .brand-heading-container .brand-name {
    font-size: 120%; }
  #conversejs #controlbox #converse-login-panel, #conversejs #controlbox #converse-register-panel {
    padding-top: 0;
    padding-bottom: 0; }
  #conversejs #controlbox #converse-login-panel {
    flex-direction: column; }
    #conversejs #controlbox #converse-login-panel .brand-heading {
      color: var(--global-background-color); }
  #conversejs #controlbox .toggle-register-login {
    font-weight: bold; }
  #conversejs #controlbox .controlbox-pane .userinfo {
    padding-bottom: 1em; }
    #conversejs #controlbox .controlbox-pane .userinfo .username {
      margin-left: 0.5em;
      overflow: hidden;
      text-overflow: ellipsis; }
    #conversejs #controlbox .controlbox-pane .userinfo .profile {
      margin-bottom: 0.75em; }
  #conversejs #controlbox #chatrooms {
    padding: 0; }
    #conversejs #controlbox #chatrooms .add-chatroom {
      margin: 0;
      padding: 0; }
      #conversejs #controlbox #chatrooms .add-chatroom input[type=button],
      #conversejs #controlbox #chatrooms .add-chatroom input[type=submit],
      #conversejs #controlbox #chatrooms .add-chatroom input[type=text] {
        width: 100%; }
  #conversejs #controlbox .controlbox-section .controlbox-heading {
    font-family: var(--heading-font);
    padding: 0;
    margin: 0.75em 0;
    font-size: 1.1em;
    text-transform: uppercase; }
  #conversejs #controlbox .controlbox-section .controlbox-heading__btn {
    cursor: pointer;
    align-self: flex-start;
    font-size: 1.1em;
    padding: 0;
    margin: 0.75em 0 0.75em 0.75em; }
    #conversejs #controlbox .controlbox-section .controlbox-heading__btn.fa-vcard {
      margin-top: 1em; }
  #conversejs #controlbox .dropdown a {
    width: 143px;
    display: inline-block; }
  #conversejs #controlbox .dropdown li {
    list-style: none;
    padding-left: 0; }
  #conversejs #controlbox .dropdown dd ul {
    padding: 0;
    list-style: none;
    position: absolute;
    left: 0;
    top: 0;
    width: 100%;
    z-index: 21;
    background-color: var(--light-background-color); }
    #conversejs #controlbox .dropdown dd ul li:hover {
      background-color: var(--highlight-color); }
  #conversejs #controlbox .dropdown dd.search-xmpp {
    height: 0; }
    #conversejs #controlbox .dropdown dd.search-xmpp .contact-form-container {
      position: absolute;
      z-index: 22; }
      #conversejs #controlbox .dropdown dd.search-xmpp .contact-form-container form {
        box-shadow: 1px 4px 10px 1px rgba(0, 0, 0, 0.4);
        background-color: white; }
    #conversejs #controlbox .dropdown dd.search-xmpp li:hover {
      background-color: var(--light-background-color); }
  #conversejs #controlbox .dropdown dt a span {
    cursor: pointer;
    display: block;
    padding: 4px 7px 0 5px; }
  #conversejs #controlbox .controlbox-panes {
    height: 100%;
    overflow-y: auto;
    background-color: white; }
  #conversejs #controlbox .controlbox-pane {
    background-color: white;
    border: 0;
    font-size: var(--font-size);
    left: 0;
    text-align: left;
    overflow-x: hidden;
    padding: 1em 0 1em 0; }
    #conversejs #controlbox .controlbox-pane .controlbox-padded {
      padding-left: 1em;
      padding-right: 1em; }
    #conversejs #controlbox .controlbox-pane .add-converse-contact {
      margin: 0 0 0.75em 0; }
    #conversejs #controlbox .controlbox-pane .chatbox-btn {
      margin: 0; }
    #conversejs #controlbox .controlbox-pane .switch-form {
      text-align: center;
      padding: 2em 0; }
      #conversejs #controlbox .controlbox-pane .switch-form p {
        margin-top: 0.5em; }
    #conversejs #controlbox .controlbox-pane dd {
      margin-left: 0;
      margin-bottom: 0; }
      #conversejs #controlbox .controlbox-pane dd.odd {
        background-color: #DCEAC5; }
  #conversejs #controlbox .add-xmpp-contact {
    padding: 1em 0.5em; }
    #conversejs #controlbox .add-xmpp-contact input {
      margin: 0 0 1rem;
      width: 100%; }
    #conversejs #controlbox .add-xmpp-contact button {
      width: 100%; }

#conversejs .toggle-controlbox {
  text-align: center;
  background-color: var(--link-color);
  border-top-left-radius: var(--button-border-radius);
  border-top-right-radius: var(--button-border-radius);
  color: #0a0a0a;
  float: right;
  height: 100%;
  margin: 0 var(--chat-gutter);
  padding: 1em; }
  #conversejs .toggle-controlbox span {
    color: var(--inverse-link-color); }

#conversejs.converse-overlayed #controlbox {
  order: -1;
  min-width: var(--controlbox-width) !important;
  width: var(--controlbox-width); }
  #conversejs.converse-overlayed #controlbox .box-flyout {
    min-width: var(--controlbox-width) !important;
    width: var(--controlbox-width); }
  #conversejs.converse-overlayed #controlbox .login-trusted {
    white-space: nowrap;
    font-size: 90%; }
  #conversejs.converse-overlayed #controlbox #converse-login-trusted {
    margin-top: 0.5em; }
  #conversejs.converse-overlayed #controlbox:not(.logged-out) .controlbox-head {
    height: 15px; }
  #conversejs.converse-overlayed #controlbox .brand-heading-container {
    width: 100%; }
  #conversejs.converse-overlayed #controlbox .controlbox-head {
    display: flex;
    flex-direction: row-reverse;
    flex-wrap: nowrap;
    justify-content: space-between; }
    #conversejs.converse-overlayed #controlbox .controlbox-head .brand-heading {
      color: var(--text-color);
      font-size: 2em; }
    #conversejs.converse-overlayed #controlbox .controlbox-head .chatbox-btn {
      color: var(--controlbox-head-color);
      margin: 0; }
  #conversejs.converse-overlayed #controlbox #converse-register, #conversejs.converse-overlayed #controlbox #converse-login {
    flex: 0 0 100%;
    max-width: 100%;
    padding-bottom: 0; }
  #conversejs.converse-overlayed #controlbox #converse-register .button-cancel {
    font-size: 90%; }
  #conversejs.converse-overlayed #controlbox .controlbox-panes {
    border-radius: var(--chatbox-border-radius); }

#conversejs.converse-fullscreen #controlbox,
#conversejs.converse-mobile #controlbox {
  position: relative;
  width: 100%;
  min-height: 1px;
  padding-right: 15px;
  padding-left: 15px;
  margin: 0; }
  @media (min-width: 768px) {
    #conversejs.converse-fullscreen #controlbox,
    #conversejs.converse-mobile #controlbox {
      flex: 0 0 33.33333%;
      max-width: 33.33333%; } }
  @media (min-width: 992px) {
    #conversejs.converse-fullscreen #controlbox,
    #conversejs.converse-mobile #controlbox {
      flex: 0 0 25%;
      max-width: 25%; } }
  @media (min-width: 1200px) {
    #conversejs.converse-fullscreen #controlbox,
    #conversejs.converse-mobile #controlbox {
      flex: 0 0 16.66667%;
      max-width: 16.66667%; } }
  #conversejs.converse-fullscreen #controlbox.logged-out,
  #conversejs.converse-mobile #controlbox.logged-out {
    flex: 0 0 100%;
    max-width: 100%; }
  #conversejs.converse-fullscreen #controlbox .controlbox-pane,
  #conversejs.converse-mobile #controlbox .controlbox-pane {
    border-radius: 0; }
  #conversejs.converse-fullscreen #controlbox .flyout,
  #conversejs.converse-mobile #controlbox .flyout {
    border-radius: 0; }
  #conversejs.converse-fullscreen #controlbox #converse-login-panel,
  #conversejs.converse-mobile #controlbox #converse-login-panel {
    border-radius: 0; }
    #conversejs.converse-fullscreen #controlbox #converse-login-panel .converse-form,
    #conversejs.converse-mobile #controlbox #converse-login-panel .converse-form {
      padding: 3em 2em 3em; }
  #conversejs.converse-fullscreen #controlbox .toggle-register-login,
  #conversejs.converse-mobile #controlbox .toggle-register-login {
    line-height: var(--line-height-huge); }
  #conversejs.converse-fullscreen #controlbox .brand-heading-container,
  #conversejs.converse-mobile #controlbox .brand-heading-container {
    flex: 0 0 100%;
    max-width: 100%;
    margin-bottom: 1em;
    text-align: center; }
    #conversejs.converse-fullscreen #controlbox .brand-heading-container .brand-heading,
    #conversejs.converse-mobile #controlbox .brand-heading-container .brand-heading {
      font-size: 150%;
      font-size: 600%;
      padding: 0.7em 0 0 0;
      opacity: 0.8;
      color: var(--brand-heading-color); }
    #conversejs.converse-fullscreen #controlbox .brand-heading-container .brand-subtitle,
    #conversejs.converse-mobile #controlbox .brand-heading-container .brand-subtitle {
      font-size: 90%;
      padding: 0.5em; }
    @media screen and (max-width: 480px) {
      #conversejs.converse-fullscreen #controlbox .brand-heading-container .brand-heading,
      #conversejs.converse-mobile #controlbox .brand-heading-container .brand-heading {
        font-size: 400%; } }
  #conversejs.converse-fullscreen #controlbox.logged-out,
  #conversejs.converse-mobile #controlbox.logged-out {
    flex: 0 0 100%;
    max-width: 100%;
    opacity: 0;
    /* make things invisible upon start */
    -webkit-animation-name: fadein;
    -moz-animation-name: fadein;
    animation-name: fadein;
    -webkit-animation-fill-mode: forwards;
    -moz-animation-fill-mode: forwards;
    animation-fill-mode: forwards;
    -webkit-animation-duration: 0.75s;
    -moz-animation-duration: 0.75s;
    animation-duration: 0.75s;
    -webkit-animation-timing-function: ease;
    -moz-animation-timing-function: ease;
    animation-timing-function: ease;
    width: 100%; }
    #conversejs.converse-fullscreen #controlbox.logged-out .box-flyout,
    #conversejs.converse-mobile #controlbox.logged-out .box-flyout {
      width: 100%; }
  #conversejs.converse-fullscreen #controlbox .box-flyout,
  #conversejs.converse-mobile #controlbox .box-flyout {
    border: 0;
    width: 100%;
    z-index: 1;
    background-color: var(--controlbox-head-color); }
    #conversejs.converse-fullscreen #controlbox .box-flyout .controlbox-head,
    #conversejs.converse-mobile #controlbox .box-flyout .controlbox-head {
      display: none; }
  #conversejs.converse-fullscreen #controlbox #converse-register, #conversejs.converse-fullscreen #controlbox #converse-login,
  #conversejs.converse-mobile #controlbox #converse-register,
  #conversejs.converse-mobile #controlbox #converse-login {
    position: relative;
    width: 100%;
    min-height: 1px;
    padding-right: 15px;
    padding-left: 15px;
    flex: 0 0 66.66667%;
    max-width: 66.66667%;
    margin-left: 16.66667%; }
    @media (min-width: 576px) {
      #conversejs.converse-fullscreen #controlbox #converse-register, #conversejs.converse-fullscreen #controlbox #converse-login,
      #conversejs.converse-mobile #controlbox #converse-register,
      #conversejs.converse-mobile #controlbox #converse-login {
        flex: 0 0 66.66667%;
        max-width: 66.66667%;
        margin-left: 16.66667%; } }
    @media (min-width: 768px) {
      #conversejs.converse-fullscreen #controlbox #converse-register, #conversejs.converse-fullscreen #controlbox #converse-login,
      #conversejs.converse-mobile #controlbox #converse-register,
      #conversejs.converse-mobile #controlbox #converse-login {
        flex: 0 0 66.66667%;
        max-width: 66.66667%;
        margin-left: 16.66667%; } }
    @media (min-width: 992px) {
      #conversejs.converse-fullscreen #controlbox #converse-register, #conversejs.converse-fullscreen #controlbox #converse-login,
      #conversejs.converse-mobile #controlbox #converse-register,
      #conversejs.converse-mobile #controlbox #converse-login {
        flex: 0 0 50%;
        max-width: 50%;
        margin-left: 25%; } }
    #conversejs.converse-fullscreen #controlbox #converse-register .title, #conversejs.converse-fullscreen #controlbox #converse-register .instructions, #conversejs.converse-fullscreen #controlbox #converse-login .title, #conversejs.converse-fullscreen #controlbox #converse-login .instructions,
    #conversejs.converse-mobile #controlbox #converse-register .title,
    #conversejs.converse-mobile #controlbox #converse-register .instructions,
    #conversejs.converse-mobile #controlbox #converse-login .title,
    #conversejs.converse-mobile #controlbox #converse-login .instructions {
      margin: 1em 0; }
    #conversejs.converse-fullscreen #controlbox #converse-register input[type=submit],
    #conversejs.converse-fullscreen #controlbox #converse-register input[type=button], #conversejs.converse-fullscreen #controlbox #converse-login input[type=submit],
    #conversejs.converse-fullscreen #controlbox #converse-login input[type=button],
    #conversejs.converse-mobile #controlbox #converse-register input[type=submit],
    #conversejs.converse-mobile #controlbox #converse-register input[type=button],
    #conversejs.converse-mobile #controlbox #converse-login input[type=submit],
    #conversejs.converse-mobile #controlbox #converse-login input[type=button] {
      width: auto; }

@media (max-width: 767.98px) {
  #conversejs:not(.converse-embedded) {
    left: 0;
    right: 0;
    padding-left: env(safe-area-inset-left);
    padding-right: env(safe-area-inset-right); }
    #conversejs:not(.converse-embedded) .converse-chatboxes {
      margin: 0 !important;
      flex-direction: row !important;
      justify-content: space-between; }
      #conversejs:not(.converse-embedded) .converse-chatboxes .converse-chatroom {
        font-size: 14px; }
      #conversejs:not(.converse-embedded) .converse-chatboxes .chatbox .box-flyout {
        margin-left: 15px;
        left: 0;
        bottom: 0;
        border-radius: 0;
        width: 100vw !important;
        height: 100vh !important; }
      #conversejs:not(.converse-embedded) .converse-chatboxes #controlbox {
        width: 100vw !important; }
        #conversejs:not(.converse-embedded) .converse-chatboxes #controlbox .box-flyout {
          width: 100vw !important;
          height: 100vh !important; }
        #conversejs:not(.converse-embedded) .converse-chatboxes #controlbox .sidebar {
          display: block; }
      #conversejs:not(.converse-embedded) .converse-chatboxes.sidebar-open .chatbox:not(#controlbox) {
        display: none; }
      #conversejs:not(.converse-embedded) .converse-chatboxes.sidebar-open #controlbox .controlbox-pane {
        display: block; }
  #conversejs.converse-overlayed .converse-chatboxes .chatbox .box-flyout {
    margin-left: 30px; } }

#conversejs #converse-modals .set-xmpp-status {
  margin: 1em; }
  #conversejs #converse-modals .set-xmpp-status .custom-control-label {
    margin-top: 0.25em; }

#conversejs #converse-modals #omemo-tabpanel {
  margin-top: 1em; }

#conversejs #converse-modals .btn {
  font-weight: normal; }

#conversejs #converse-modals #user-profile-modal .profile-form label {
  font-weight: bold; }

#conversejs #converse-modals #user-profile-modal .fingerprint-removal label {
  display: flex;
  padding: 0.75rem 1.25rem; }

#conversejs #converse-modals #user-profile-modal .list-group-item {
  display: flex;
  justify-content: left;
  font-size: 95%; }
  #conversejs #converse-modals #user-profile-modal .list-group-item input[type="checkbox"] {
    margin-right: 1em; }

#conversejs #converse-modals .fingerprints {
  width: 100%;
  margin-bottom: 1em; }

#conversejs #converse-modals .fingerprint-trust {
  display: flex;
  justify-content: space-between;
  font-size: 95%; }
  #conversejs #converse-modals .fingerprint-trust .fingerprint {
    margin-left: 1em; }

#conversejs #converse-roster {
  text-align: left;
  width: 100%;
  position: relative;
  margin: 0;
  height: var(--roster-height);
  padding: 0;
  overflow: hidden;
  height: calc(100% - 70px);
  /* Custom addition for CSP */ }
  #conversejs #converse-roster #online-count {
    display: none; }
  #conversejs #converse-roster .search-xmpp ul li.chat-info {
    padding-left: 10px; }
  #conversejs #converse-roster .roster-filter-form {
    width: 100%; }
    #conversejs #converse-roster .roster-filter-form .button-group {
      padding: 0.2em; }
    #conversejs #converse-roster .roster-filter-form span {
      padding: 0.3em;
      cursor: pointer; }
    #conversejs #converse-roster .roster-filter-form .roster-filter {
      width: 100%;
      margin: 0.2em;
      font-size: calc(var(--font-size) - 2px); }
    #conversejs #converse-roster .roster-filter-form .state-type {
      font-size: calc(var(--font-size) - 2px);
      width: 100%; }
  #conversejs #converse-roster .roster-contacts {
    padding: 0;
    margin: 0 0 0.2em 0;
    height: 100%;
    overflow-x: hidden;
    overflow-y: auto; }
    #conversejs #converse-roster .roster-contacts .roster-group {
      border: none;
      color: var(--text-color);
      font-weight: normal;
      text-shadow: 0 1px 0 var(--text-shadow-color);
      margin: 0.75em 0 0.75em 0; }
      #conversejs #converse-roster .roster-contacts .roster-group .group-toggle {
        font-family: var(--heading-font);
        color: var(--text-color);
        display: block;
        width: 100%;
        padding-top: 0;
        padding-bottom: 0.3rem; }
        #conversejs #converse-roster .roster-contacts .roster-group .group-toggle:hover {
          color: var(--roster-group-toggle-hover-color); }
      #conversejs #converse-roster .roster-contacts .roster-group li.requesting-xmpp-contact a {
        line-height: var(--line-height); }
        #conversejs #converse-roster .roster-contacts .roster-group li.requesting-xmpp-contact a.far, #conversejs #converse-roster .roster-contacts .roster-group li.requesting-xmpp-contact a.fas, #conversejs #converse-roster .roster-contacts .roster-group li.requesting-xmpp-contact a.fa {
          width: 1.5em; }
      #conversejs #converse-roster .roster-contacts .roster-group li.requesting-xmpp-contact .req-contact-name {
        padding: 0 0.2em 0 0; }
      #conversejs #converse-roster .roster-contacts .roster-group li .open-chat {
        margin: 0;
        padding: 0; }
        #conversejs #converse-roster .roster-contacts .roster-group li .open-chat.unread-msgs {
          font-weight: bold; }
          #conversejs #converse-roster .roster-contacts .roster-group li .open-chat.unread-msgs .contact-name {
            width: 70%; }
        #conversejs #converse-roster .roster-contacts .roster-group li .open-chat .msgs-indicator {
          color: white;
          background-color: var(--chat-head-color);
          opacity: 1;
          border-radius: 10%;
          padding: 0.2em;
          font-size: var(--font-size-small); }
        #conversejs #converse-roster .roster-contacts .roster-group li .open-chat .contact-name {
          overflow: hidden;
          white-space: nowrap;
          text-overflow: ellipsis;
          padding: 0;
          margin: 0;
          max-width: 90%;
          float: none;
          height: 100%; }
          #conversejs #converse-roster .roster-contacts .roster-group li .open-chat .contact-name.unread-msgs {
            max-width: 60%; }
        #conversejs #converse-roster .roster-contacts .roster-group li .open-chat .avatar {
          float: left;
          display: inline-block; }
      #conversejs #converse-roster .roster-contacts .roster-group li.current-xmpp-contact span {
        font-size: var(--font-size);
        float: left;
        margin-right: 0.5em; }
      #conversejs #converse-roster .roster-contacts .roster-group li.odd {
        background-color: #DCEAC5;
        /* Make this difference */ }
      #conversejs #converse-roster .roster-contacts .roster-group li a, #conversejs #converse-roster .roster-contacts .roster-group li span {
        display: inline-block;
        overflow: hidden;
        white-space: nowrap;
        text-overflow: ellipsis; }
      #conversejs #converse-roster .roster-contacts .roster-group li .decline-xmpp-request {
        margin-left: 5px; }
      #conversejs #converse-roster .roster-contacts .roster-group li:hover {
        background-color: var(--controlbox-head-color-lighten-45-percent); }
        #conversejs #converse-roster .roster-contacts .roster-group li:hover .remove-xmpp-contact {
          display: inline-block; }
  #conversejs #converse-roster span.pending-contact-name {
    line-height: var(--line-height);
    width: 100%; }

#conversejs .list-container {
  text-align: left;
  padding: 0.3em 0; }
  #conversejs .list-container .list-toggle {
    font-family: var(--heading-font);
    display: block;
    color: var(--text-color);
    padding: 0 0 0.5rem 0; }
    #conversejs .list-container .list-toggle:hover {
      color: var(--list-toggle-color); }

#conversejs .items-list {
  text-align: left; }
  #conversejs .items-list .list-item {
    border: none;
    clear: both;
    color: var(--text-color);
    display: block;
    height: 2em;
    overflow: hidden;
    padding-top: 0.5em;
    text-shadow: 0 1px 0 var(--text-shadow-color);
    word-wrap: break-word; }
    #conversejs .items-list .list-item .list-item-link {
      font-size: var(--font-size);
      line-height: var(--font-size);
      padding-right: 0.5em;
      overflow: hidden;
      white-space: nowrap;
      text-overflow: ellipsis; }
      #conversejs .items-list .list-item .list-item-link:hover {
        color: var(--dark-link-color); }
    #conversejs .items-list .list-item .list-item-action {
      opacity: 0;
      font-size: var(--font-size-tiny);
      padding: 0;
      margin: 0 0 0 0.4em;
      width: 1.6em;
      color: var(--subdued-color); }
      #conversejs .items-list .list-item .list-item-action:before {
        font-size: var(--font-size); }
      #conversejs .items-list .list-item .list-item-action.button-on {
        color: var(--link-color); }
        #conversejs .items-list .list-item .list-item-action.button-on:hover {
          color: var(--dark-link-color); }
      #conversejs .items-list .list-item .list-item-action:hover {
        color: var(--list-toggle-hover-color);
        opacity: 1; }
    #conversejs .items-list .list-item.open {
      background-color: var(--controlbox-head-color); }
      #conversejs .items-list .list-item.open:hover {
        background-color: var(--controlbox-head-color) !important; }
      #conversejs .items-list .list-item.open a {
        color: white; }
      #conversejs .items-list .list-item.open .list-item-link:hover {
        color: white; }
      #conversejs .items-list .list-item.open .list-item-action {
        color: var(--list-item-action-color); }
        #conversejs .items-list .list-item.open .list-item-action:hover {
          color: white; }
      #conversejs .items-list .list-item.open .fa-circle {
        color: var(--list-circle-color); }
      #conversejs .items-list .list-item.open .fa-minus-circle {
        color: var(--list-minus-circle-color); }
      #conversejs .items-list .list-item.open .fa-dot-circle {
        color: var(--list-dot-circle-color); }
      #conversejs .items-list .list-item.open .far .fa-circle,
      #conversejs .items-list .list-item.open .fa-times-circle {
        color: var(--subdued-color-lighten-25-percent); }
    #conversejs .items-list .list-item:hover {
      background-color: var(--controlbox-head-color-lighten-45-percent); }
      #conversejs .items-list .list-item:hover .fa, #conversejs .items-list .list-item:hover .far, #conversejs .items-list .list-item:hover .fas {
        opacity: 1; }
    #conversejs .items-list .list-item.unread-msgs .msgs-indicator {
      border-radius: 10%;
      opacity: 1; }
    #conversejs .items-list .list-item.unread-msgs .available-room,
    #conversejs .items-list .list-item.unread-msgs .open-room {
      width: 100%;
      font-weight: bold; }

#conversejs.converse-embedded .add-chatroom input[type="submit"],
#conversejs.converse-embedded .add-chatroom input[type="button"],
#conversejs .add-chatroom input[type="submit"],
#conversejs .add-chatroom input[type="button"] {
  margin: 0.3em 0; }

#conversejs.converse-embedded #room-details-modal .features-list,
#conversejs #room-details-modal .features-list {
  margin-left: 1em; }

#conversejs.converse-embedded .chatroom-features,
#conversejs .chatroom-features {
  width: 100%; }
  #conversejs.converse-embedded .chatroom-features .features-list,
  #conversejs .chatroom-features .features-list {
    padding-top: 0; }
    #conversejs.converse-embedded .chatroom-features .features-list .feature,
    #conversejs .chatroom-features .features-list .feature {
      width: 100%;
      margin-right: 0.5em;
      padding-right: 0;
      font-size: 1em;
      cursor: help; }
      #conversejs.converse-embedded .chatroom-features .features-list .feature .fa,
      #conversejs .chatroom-features .features-list .feature .fa {
        margin-right: 0.5em;
        color: var(--text-color); }

#conversejs.converse-embedded .chat-head-chatroom,
#conversejs .chat-head-chatroom {
  background-color: var(--chatroom-head-color); }
  #conversejs.converse-embedded .chat-head-chatroom .chatroom-description,
  #conversejs .chat-head-chatroom .chatroom-description {
    color: var(--chatroom-head-color-lighten-25-percent);
    font-size: var(--font-size);
    font-size: 70%;
    margin-top: 3px;
    overflow-y: hidden;
    overflow: hidden;
    text-overflow: ellipsis;
    white-space: nowrap; }
    #conversejs.converse-embedded .chat-head-chatroom .chatroom-description a,
    #conversejs .chat-head-chatroom .chatroom-description a {
      color: white; }
  #conversejs.converse-embedded .chat-head-chatroom a.chatbox-btn.fa, #conversejs.converse-embedded .chat-head-chatroom a:visited.chatbox-btn.fa, #conversejs.converse-embedded .chat-head-chatroom a:hover.chatbox-btn.fa, #conversejs.converse-embedded .chat-head-chatroom a:not([href]):not([tabindex]).chatbox-btn.fa,
  #conversejs .chat-head-chatroom a.chatbox-btn.fa,
  #conversejs .chat-head-chatroom a:visited.chatbox-btn.fa,
  #conversejs .chat-head-chatroom a:hover.chatbox-btn.fa,
  #conversejs .chat-head-chatroom a:not([href]):not([tabindex]).chatbox-btn.fa {
    color: var(--chat-head-text-color); }
    #conversejs.converse-embedded .chat-head-chatroom a.chatbox-btn.fa.button-on:before, #conversejs.converse-embedded .chat-head-chatroom a:visited.chatbox-btn.fa.button-on:before, #conversejs.converse-embedded .chat-head-chatroom a:hover.chatbox-btn.fa.button-on:before, #conversejs.converse-embedded .chat-head-chatroom a:not([href]):not([tabindex]).chatbox-btn.fa.button-on:before,
    #conversejs .chat-head-chatroom a.chatbox-btn.fa.button-on:before,
    #conversejs .chat-head-chatroom a:visited.chatbox-btn.fa.button-on:before,
    #conversejs .chat-head-chatroom a:hover.chatbox-btn.fa.button-on:before,
    #conversejs .chat-head-chatroom a:not([href]):not([tabindex]).chatbox-btn.fa.button-on:before {
      color: var(--chatroom-head-color); }
  #conversejs.converse-embedded .chat-head-chatroom .chatbox-btn.button-on:before,
  #conversejs .chat-head-chatroom .chatbox-btn.button-on:before {
    color: var(--chatroom-head-color); }
  #conversejs.converse-embedded .chat-head-chatroom .chat-title .chatroom-jid,
  #conversejs .chat-head-chatroom .chat-title .chatroom-jid {
    font-size: var(--font-size-small); }

#conversejs.converse-embedded .chatroom,
#conversejs .chatroom {
  width: var(--chatroom-width); }
  @media screen and (max-height: 450px) {
    #conversejs.converse-embedded .chatroom,
    #conversejs .chatroom {
      width: var(--mobile-chat-width); } }
  @media screen and (max-width: 480px) {
    #conversejs.converse-embedded .chatroom,
    #conversejs .chatroom {
      width: var(--mobile-chat-width); } }
  #conversejs.converse-embedded .chatroom .box-flyout,
  #conversejs .chatroom .box-flyout {
    overflow-y: hidden;
    background-color: var(--chatroom-head-color);
    width: 100%; }
    @media screen and (max-height: 450px) {
      #conversejs.converse-embedded .chatroom .box-flyout,
      #conversejs .chatroom .box-flyout {
        height: var(--mobile-chat-height);
        width: var(--mobile-chat-width);
        height: 100vh; } }
    @media screen and (max-width: 480px) {
      #conversejs.converse-embedded .chatroom .box-flyout,
      #conversejs .chatroom .box-flyout {
        height: var(--mobile-chat-height);
        width: var(--mobile-chat-width);
        height: 100vh; } }
    #conversejs.converse-embedded .chatroom .box-flyout .chatroom-body,
    #conversejs .chatroom .box-flyout .chatroom-body {
      flex-direction: row;
      flex-flow: nowrap;
      border-bottom-radius: var(--chatbox-border-radius);
      background-color: white;
      border-top: 0;
      width: 100%;
      overflow: hidden; }
      #conversejs.converse-embedded .chatroom .box-flyout .chatroom-body .row,
      #conversejs .chatroom .box-flyout .chatroom-body .row {
        flex-direction: row; }
      #conversejs.converse-embedded .chatroom .box-flyout .chatroom-body .chat-topic,
      #conversejs .chatroom .box-flyout .chatroom-body .chat-topic {
        font-weight: bold;
        color: var(--chatroom-head-color); }
      #conversejs.converse-embedded .chatroom .box-flyout .chatroom-body .chat-info,
      #conversejs .chatroom .box-flyout .chatroom-body .chat-info {
        color: var(--chatroom-head-color);
        line-height: normal; }
        #conversejs.converse-embedded .chatroom .box-flyout .chatroom-body .chat-info.badge,
        #conversejs .chatroom .box-flyout .chatroom-body .chat-info.badge {
          color: var(--chat-head-text-color); }
      #conversejs.converse-embedded .chatroom .box-flyout .chatroom-body .disconnect-container,
      #conversejs .chatroom .box-flyout .chatroom-body .disconnect-container {
        margin: 1em;
        width: 100%; }
        #conversejs.converse-embedded .chatroom .box-flyout .chatroom-body .disconnect-container h3.disconnect-msg,
        #conversejs .chatroom .box-flyout .chatroom-body .disconnect-container h3.disconnect-msg {
          padding-bottom: 1em; }
      #conversejs.converse-embedded .chatroom .box-flyout .chatroom-body .chat-area,
      #conversejs .chatroom .box-flyout .chatroom-body .chat-area {
        display: flex;
        flex-direction: column;
        word-wrap: break-word; }
        #conversejs.converse-embedded .chatroom .box-flyout .chatroom-body .chat-area .new-msgs-indicator,
        #conversejs .chatroom .box-flyout .chatroom-body .chat-area .new-msgs-indicator {
          background-color: var(--chatroom-head-color); }
        #conversejs.converse-embedded .chatroom .box-flyout .chatroom-body .chat-area .chat-content,
        #conversejs .chatroom .box-flyout .chatroom-body .chat-area .chat-content {
          height: 100%; }
      #conversejs.converse-embedded .chatroom .box-flyout .chatroom-body .occupants,
      #conversejs .chatroom .box-flyout .chatroom-body .occupants {
        display: flex;
        flex-direction: column;
        justify-content: space-between;
        overflow-x: hidden;
        overflow-y: hidden;
        vertical-align: top;
        background-color: white;
        border-left: 1px solid var(--text-color);
        border-bottom-right-radius: var(--chatbox-border-radius);
        padding: 0.5em; }
        #conversejs.converse-embedded .chatroom .box-flyout .chatroom-body .occupants .occupants-header,
        #conversejs .chatroom .box-flyout .chatroom-body .occupants .occupants-header {
          display: flex;
          flex-direction: column; }
          #conversejs.converse-embedded .chatroom .box-flyout .chatroom-body .occupants .occupants-header .hide-occupants,
          #conversejs .chatroom .box-flyout .chatroom-body .occupants .occupants-header .hide-occupants {
            align-self: flex-end;
            cursor: pointer; }
        #conversejs.converse-embedded .chatroom .box-flyout .chatroom-body .occupants .occupants-heading,
        #conversejs .chatroom .box-flyout .chatroom-body .occupants .occupants-heading {
          font-family: var(--heading-font); }
        #conversejs.converse-embedded .chatroom .box-flyout .chatroom-body .occupants .awesomplete ul,
        #conversejs .chatroom .box-flyout .chatroom-body .occupants .awesomplete ul {
          padding: 0; }
          #conversejs.converse-embedded .chatroom .box-flyout .chatroom-body .occupants .awesomplete ul li,
          #conversejs .chatroom .box-flyout .chatroom-body .occupants .awesomplete ul li {
            padding: .5em; }
        #conversejs.converse-embedded .chatroom .box-flyout .chatroom-body .occupants ul,
        #conversejs .chatroom .box-flyout .chatroom-body .occupants ul {
          padding: 0.5em 0 0 0;
          margin-bottom: 0.5em;
          overflow-x: hidden;
          overflow-y: auto;
          list-style: none; }
          #conversejs.converse-embedded .chatroom .box-flyout .chatroom-body .occupants ul.occupant-list,
          #conversejs .chatroom .box-flyout .chatroom-body .occupants ul.occupant-list {
            overflow-y: auto;
            flex-basis: 0;
            flex-grow: 1;
            border-bottom: 1px solid lightgrey; }
          #conversejs.converse-embedded .chatroom .box-flyout .chatroom-body .occupants ul li,
          #conversejs .chatroom .box-flyout .chatroom-body .occupants ul li {
            cursor: default;
            display: block;
            font-size: var(--font-size-small);
            overflow: hidden;
            padding: 0.25em 0.25em 0.25em 0;
            text-overflow: ellipsis; }
            #conversejs.converse-embedded .chatroom .box-flyout .chatroom-body .occupants ul li .fa,
            #conversejs .chatroom .box-flyout .chatroom-body .occupants ul li .fa {
              margin-right: 0.5em; }
            #conversejs.converse-embedded .chatroom .box-flyout .chatroom-body .occupants ul li.feature,
            #conversejs .chatroom .box-flyout .chatroom-body .occupants ul li.feature {
              font-size: var(--font-size-tiny); }
            #conversejs.converse-embedded .chatroom .box-flyout .chatroom-body .occupants ul li.occupant,
            #conversejs .chatroom .box-flyout .chatroom-body .occupants ul li.occupant {
              cursor: pointer; }
              #conversejs.converse-embedded .chatroom .box-flyout .chatroom-body .occupants ul li.occupant .occupant-nick-badge,
              #conversejs .chatroom .box-flyout .chatroom-body .occupants ul li.occupant .occupant-nick-badge {
                display: flex;
                justify-content: space-between;
                flex-wrap: wrap; }
                #conversejs.converse-embedded .chatroom .box-flyout .chatroom-body .occupants ul li.occupant .occupant-nick-badge .occupant-badges,
                #conversejs .chatroom .box-flyout .chatroom-body .occupants ul li.occupant .occupant-nick-badge .occupant-badges {
                  display: flex;
                  justify-content: flex-end;
                  flex-wrap: wrap;
                  flex-direction: row; }
                  #conversejs.converse-embedded .chatroom .box-flyout .chatroom-body .occupants ul li.occupant .occupant-nick-badge .occupant-badges span,
                  #conversejs .chatroom .box-flyout .chatroom-body .occupants ul li.occupant .occupant-nick-badge .occupant-badges span {
                    margin-right: 0.25rem; }
              #conversejs.converse-embedded .chatroom .box-flyout .chatroom-body .occupants ul li.occupant div.row.no-gutters,
              #conversejs .chatroom .box-flyout .chatroom-body .occupants ul li.occupant div.row.no-gutters {
                flex-wrap: nowrap;
                min-height: 1.5em; }
              #conversejs.converse-embedded .chatroom .box-flyout .chatroom-body .occupants ul li.occupant .badge,
              #conversejs .chatroom .box-flyout .chatroom-body .occupants ul li.occupant .badge {
                margin-bottom: 0.125rem; }
              #conversejs.converse-embedded .chatroom .box-flyout .chatroom-body .occupants ul li.occupant .occupant-status,
              #conversejs .chatroom .box-flyout .chatroom-body .occupants ul li.occupant .occupant-status {
                display: inline-block;
                margin: 0 0.5em 0.125em 0;
                width: 0.5em;
                height: 0.5em; }
                #conversejs.converse-embedded .chatroom .box-flyout .chatroom-body .occupants ul li.occupant .occupant-status.occupant-online, #conversejs.converse-embedded .chatroom .box-flyout .chatroom-body .occupants ul li.occupant .occupant-status.occupant-chat,
                #conversejs .chatroom .box-flyout .chatroom-body .occupants ul li.occupant .occupant-status.occupant-online,
                #conversejs .chatroom .box-flyout .chatroom-body .occupants ul li.occupant .occupant-status.occupant-chat {
                  background-color: #1A9707; }
                #conversejs.converse-embedded .chatroom .box-flyout .chatroom-body .occupants ul li.occupant .occupant-status.occupant-dnd,
                #conversejs .chatroom .box-flyout .chatroom-body .occupants ul li.occupant .occupant-status.occupant-dnd {
                  background-color: red; }
                #conversejs.converse-embedded .chatroom .box-flyout .chatroom-body .occupants ul li.occupant .occupant-status.occupant-away,
                #conversejs .chatroom .box-flyout .chatroom-body .occupants ul li.occupant .occupant-status.occupant-away {
                  background-color: darkorange; }
                #conversejs.converse-embedded .chatroom .box-flyout .chatroom-body .occupants ul li.occupant .occupant-status.occupant-xa,
                #conversejs .chatroom .box-flyout .chatroom-body .occupants ul li.occupant .occupant-status.occupant-xa {
                  background-color: orange; }
                #conversejs.converse-embedded .chatroom .box-flyout .chatroom-body .occupants ul li.occupant .occupant-status.occupant-offline,
                #conversejs .chatroom .box-flyout .chatroom-body .occupants ul li.occupant .occupant-status.occupant-offline {
                  background-color: darkgrey; }
      #conversejs.converse-embedded .chatroom .box-flyout .chatroom-body .chatroom-form-container,
      #conversejs .chatroom .box-flyout .chatroom-body .chatroom-form-container {
        background-color: white;
        border-bottom-left-radius: var(--chatbox-border-radius);
        border-bottom-right-radius: var(--chatbox-border-radius);
        border: 0;
        color: var(--text-color);
        font-size: var(--font-size);
        height: 100%;
        width: 100%;
        overflow-y: auto; }
        #conversejs.converse-embedded .chatroom .box-flyout .chatroom-body .chatroom-form-container .validation-message,
        #conversejs .chatroom .box-flyout .chatroom-body .chatroom-form-container .validation-message {
          font-size: 90%;
          color: var(--error-color); }
        #conversejs.converse-embedded .chatroom .box-flyout .chatroom-body .chatroom-form-container input[type=button],
        #conversejs.converse-embedded .chatroom .box-flyout .chatroom-body .chatroom-form-container input[type=submit],
        #conversejs .chatroom .box-flyout .chatroom-body .chatroom-form-container input[type=button],
        #conversejs .chatroom .box-flyout .chatroom-body .chatroom-form-container input[type=submit] {
          margin: 0 0.5em; }
        #conversejs.converse-embedded .chatroom .box-flyout .chatroom-body .chatroom-form-container .button-primary,
        #conversejs .chatroom .box-flyout .chatroom-body .chatroom-form-container .button-primary {
          background-color: var(--chatroom-head-color); }
  #conversejs.converse-embedded .chatroom .sendXMPPMessage .chat-toolbar,
  #conversejs .chatroom .sendXMPPMessage .chat-toolbar {
    background-color: white;
    border-top: 4px solid var(--chatroom-head-color);
    color: var(--chatroom-head-color); }
    #conversejs.converse-embedded .chatroom .sendXMPPMessage .chat-toolbar .fas, #conversejs.converse-embedded .chatroom .sendXMPPMessage .chat-toolbar .fas:hover,
    #conversejs.converse-embedded .chatroom .sendXMPPMessage .chat-toolbar .far, #conversejs.converse-embedded .chatroom .sendXMPPMessage .chat-toolbar .far:hover,
    #conversejs.converse-embedded .chatroom .sendXMPPMessage .chat-toolbar .fa, #conversejs.converse-embedded .chatroom .sendXMPPMessage .chat-toolbar .fa:hover,
    #conversejs .chatroom .sendXMPPMessage .chat-toolbar .fas,
    #conversejs .chatroom .sendXMPPMessage .chat-toolbar .fas:hover,
    #conversejs .chatroom .sendXMPPMessage .chat-toolbar .far,
    #conversejs .chatroom .sendXMPPMessage .chat-toolbar .far:hover,
    #conversejs .chatroom .sendXMPPMessage .chat-toolbar .fa,
    #conversejs .chatroom .sendXMPPMessage .chat-toolbar .fa:hover {
      color: var(--chatroom-head-color); }
  #conversejs.converse-embedded .chatroom .sendXMPPMessage .chat-textarea,
  #conversejs .chatroom .sendXMPPMessage .chat-textarea {
    border-bottom-right-radius: 0; }
    #conversejs.converse-embedded .chatroom .sendXMPPMessage .chat-textarea.correcting,
    #conversejs .chatroom .sendXMPPMessage .chat-textarea.correcting {
      background-color: var(--chatroom-head-color-lighten-30-percent); }
  #conversejs.converse-embedded .chatroom .sendXMPPMessage .send-button,
  #conversejs .chatroom .sendXMPPMessage .send-button {
    background-color: var(--chatroom-head-color); }
  #conversejs.converse-embedded .chatroom .room-invite,
  #conversejs .chatroom .room-invite {
    padding-bottom: 1em; }
    #conversejs.converse-embedded .chatroom .room-invite .invited-contact,
    #conversejs .chatroom .room-invite .invited-contact {
      margin: -1px 0 0 -1px;
      width: 100%;
      border: 1px solid #999; }

/* ******************* Overlay  styles *************************** */
#conversejs.converse-overlayed .chatbox.chatroom {
  min-width: var(--chatroom-width) !important;
  width: var(--chatroom-width); }
  #conversejs.converse-overlayed .chatbox.chatroom .chatroom-features {
    display: none !important; }
  #conversejs.converse-overlayed .chatbox.chatroom .box-flyout {
    min-width: var(--chatroom-width) !important;
    width: var(--chatroom-width); }
  #conversejs.converse-overlayed .chatbox.chatroom .chatbox-title {
    flex: 0 0 58.33333%;
    max-width: 58.33333%; }
    #conversejs.converse-overlayed .chatbox.chatroom .chatbox-title .chatroom-description {
      font-size: 80%; }
  #conversejs.converse-overlayed .chatbox.chatroom .chatbox-buttons {
    flex: 0 0 41.66667%;
    max-width: 41.66667%; }
  #conversejs.converse-overlayed .chatbox.chatroom .chatroom-body .occupants .occupants-heading {
    padding: 0; }
  #conversejs.converse-overlayed .chatbox.chatroom .chatroom-body .occupants .chatroom-features .feature {
    font-size: var(--font-size-tiny); }
  #conversejs.converse-overlayed .chatbox.chatroom .chatroom-body .occupants ul .occupant .occupant-nick-badge .occupant-badges {
    display: none; }
  #conversejs.converse-overlayed .chatbox.chatroom .chatroom-body .occupants ul .occupant .occupant-status {
    margin-top: 6px; }
  #conversejs.converse-overlayed .chatbox.chatroom .chatroom-body .chat-area {
    min-width: var(--overlayed-chat-width); }
  #conversejs.converse-overlayed .chatbox.chatroom .sendXMPPMessage .chat-toolbar li .toolbar-menu {
    min-width: 280px; }

#conversejs.converse-fullscreen .chatroom .box-flyout .chatbox-title {
  flex: 0 0 75%;
  max-width: 75%; }

#conversejs.converse-fullscreen .chatroom .box-flyout .chatbox-buttons {
  flex: 0 0 25%;
  max-width: 25%; }

@media (max-width: 767.98px) {
  #conversejs:not(.converse-embedded) .chatroom {
    width: 100vw !important; }
    #conversejs:not(.converse-embedded) .chatroom .box-flyout .chatbox-navback {
      flex: 0 0 16.66667%;
      max-width: 16.66667%; }
    #conversejs:not(.converse-embedded) .chatroom .box-flyout .chatbox-title {
      flex: 0 0 58.33333%;
      max-width: 58.33333%; }
    #conversejs:not(.converse-embedded) .chatroom .box-flyout .chatbox-buttons {
      flex: 0 0 25%;
      max-width: 25%; } }

#conversejs.converse-fullscreen .chatroom .box-flyout,
#conversejs.converse-mobile .chatroom .box-flyout {
  background-color: var(--chatroom-head-color);
  border: var(--flyout-padding) solid var(--chatroom-head-color);
  border-top: 0.8em solid var(--chatroom-head-color);
  width: 100%; }
  #conversejs.converse-fullscreen .chatroom .box-flyout .chatbox-title .chatroom-description,
  #conversejs.converse-mobile .chatroom .box-flyout .chatbox-title .chatroom-description {
    font-size: 70%; }
  #conversejs.converse-fullscreen .chatroom .box-flyout .chatroom-body,
  #conversejs.converse-mobile .chatroom .box-flyout .chatroom-body {
    border-top-radius: var(--chatbox-border-radius); }
    #conversejs.converse-fullscreen .chatroom .box-flyout .chatroom-body .chatroom-form-container,
    #conversejs.converse-mobile .chatroom .box-flyout .chatroom-body .chatroom-form-container {
      border-radius: var(--chatbox-border-radius); }
    #conversejs.converse-fullscreen .chatroom .box-flyout .chatroom-body .chat-area,
    #conversejs.converse-mobile .chatroom .box-flyout .chatroom-body .chat-area {
      border-top-left-radius: var(--chatbox-border-radius); }
      #conversejs.converse-fullscreen .chatroom .box-flyout .chatroom-body .chat-area .chat-content,
      #conversejs.converse-mobile .chatroom .box-flyout .chatroom-body .chat-area .chat-content {
        border-top-left-radius: var(--chatbox-border-radius); }
      #conversejs.converse-fullscreen .chatroom .box-flyout .chatroom-body .chat-area.full .new-msgs-indicator,
      #conversejs.converse-mobile .chatroom .box-flyout .chatroom-body .chat-area.full .new-msgs-indicator {
        max-width: 100%; }
    #conversejs.converse-fullscreen .chatroom .box-flyout .chatroom-body .occupants,
    #conversejs.converse-mobile .chatroom .box-flyout .chatroom-body .occupants {
      border-top-right-radius: var(--chatbox-border-radius);
      padding: var(--occupants-padding); }
      #conversejs.converse-fullscreen .chatroom .box-flyout .chatroom-body .occupants .occupants-heading,
      #conversejs.converse-mobile .chatroom .box-flyout .chatroom-body .occupants .occupants-heading {
        font-size: var(--font-size-large); }
      #conversejs.converse-fullscreen .chatroom .box-flyout .chatroom-body .occupants ul.occupant-list li,
      #conversejs.converse-mobile .chatroom .box-flyout .chatroom-body .occupants ul.occupant-list li {
        font-size: var(--font-size-small); }

#conversejs.converse-fullscreen .chatroom .room-invite span .invited-contact,
#conversejs.converse-mobile .chatroom .room-invite span .invited-contact {
  margin: 0 0 0.5em -1px; }

#conversejs .chatbox.headlines .chat-head.chat-head-chatbox {
  background-color: var(--headline-head-color); }

#conversejs .chatbox.headlines .chat-body {
  background-color: var(--headline-head-color);
  border-radius: var(--chatbox-border-radius); }
  #conversejs .chatbox.headlines .chat-body .chat-message {
    color: var(--headline-message-color); }

#conversejs .chatbox.headlines .chat-content {
  height: 100%; }

#conversejs.converse-fullscreen .chatbox.headlines .box-flyout {
  background-color: var(--headline-head-color); }

#conversejs.converse-fullscreen .chatbox.headlines .chat-head.chat-head-chatbox {
  background-color: var(--headline-head-color); }

#conversejs.converse-fullscreen .chatbox.headlines .flyout {
  border: var(--flyout-padding) solid var(--headline-head-color);
  border-top: 0.8em solid var(--headline-head-color); }

#conversejs .message .mention {
  font-weight: bold; }

#conversejs .message .mention--self {
  font-weight: normal; }

#conversejs .message.date-separator {
  height: 2em;
  margin: 0;
  position: relative;
  text-align: center;
  z-index: 0; }
  #conversejs .message.date-separator .separator {
    border: 0.5px solid var(--chat-head-color);
    margin: 0 1em;
    position: relative;
    top: 1em;
    z-index: 5; }
  #conversejs .message.date-separator .separator-text {
    background: white;
    bottom: 1px;
    color: var(--message-text-color);
    display: inline-block;
    line-height: 2em;
    padding: 0 1em;
    position: relative;
    z-index: 5; }

#conversejs .message.chat-info {
  color: var(--chat-head-color);
  font-size: var(--message-font-size);
  line-height: var(--line-height-small);
  font-size: 90%;
  padding: 0.17rem 1rem; }
  #conversejs .message.chat-info.badge {
    color: var(--chat-head-text-color); }
  #conversejs .message.chat-info.chat-state-notification {
    font-style: italic; }
  #conversejs .message.chat-info.chat-event {
    clear: left;
    font-style: italic; }
  #conversejs .message.chat-info.chat-error {
    color: var(--error-color);
    font-weight: bold; }

#conversejs .message .chat-image {
  height: auto;
  width: auto;
  max-height: 15em;
  max-width: 100%; }

#conversejs .message.chat-msg--action {
  font-style: italic; }

#conversejs .message.chat-msg {
  display: flex;
  flex-direction: row;
  overflow: auto;
  padding: 0.25rem 1rem; }
  #conversejs .message.chat-msg.onload {
    animation: colorchange-chatmessage 1s;
    -webkit-animation: colorchange-chatmessage 1s; }
  #conversejs .message.chat-msg:hover {
    background-color: rgba(0, 0, 0, 0.035); }
    #conversejs .message.chat-msg:hover .chat-msg__actions .chat-msg__action {
      opacity: 1; }
  #conversejs .message.chat-msg.correcting.groupchat {
    background-color: var(--chatroom-head-color-lighten-30-percent); }
  #conversejs .message.chat-msg.correcting:not(.groupchat) {
    background-color: var(--chat-head-color-lighten-50-percent); }
  #conversejs .message.chat-msg .spoiler {
    margin-top: 0.5em; }
  #conversejs .message.chat-msg .spoiler-hint {
    margin-bottom: 0.5em; }
  #conversejs .message.chat-msg .spoiler-toggle {
    color: white; }
    #conversejs .message.chat-msg .spoiler-toggle i {
      color: white;
      padding-right: 0.5em; }
    #conversejs .message.chat-msg .spoiler-toggle:before {
      padding-right: 0.25em;
      whitespace: nowrap; }
  #conversejs .message.chat-msg .chat-msg__content {
    display: flex;
    flex-direction: column;
    justify-content: space-between;
    align-items: stretch;
    margin-left: 0.5rem;
    width: 100%; }
  #conversejs .message.chat-msg .chat-msg__content--action {
    margin-left: 0; }
  #conversejs .message.chat-msg .chat-msg__body {
    display: flex;
    flex-direction: row;
    justify-content: space-between;
    width: 100%; }
  #conversejs .message.chat-msg .chat-msg__message {
    display: flex;
    flex-direction: column;
    width: 100%; }
  #conversejs .message.chat-msg .chat-msg__edit-modal {
    cursor: pointer;
    padding-right: 0.5em; }
  #conversejs .message.chat-msg.headline .chat-msg__body {
    margin-left: 0; }
  #conversejs .message.chat-msg .chat-msg__text {
    padding: 0;
    color: var(--message-text-color);
    width: 100%;
    white-space: pre-wrap; }
    #conversejs .message.chat-msg .chat-msg__text a {
      word-wrap: break-word;
      word-break: break-all;
      display: inline-block; }
    #conversejs .message.chat-msg .chat-msg__text img.emoji {
      height: 1.5em;
      width: 1.5em;
      margin: 0 .05em 0 .1em;
      vertical-align: -0.1em; }
    #conversejs .message.chat-msg .chat-msg__text .emojione {
      margin-bottom: -6px; }
  #conversejs .message.chat-msg .chat-msg__media {
    margin-top: 0.25rem;
    word-break: break-all; }
    #conversejs .message.chat-msg .chat-msg__media a {
      word-wrap: break-word; }
    #conversejs .message.chat-msg .chat-msg__media audio {
      width: 100%; }
  #conversejs .message.chat-msg .chat-msg__actions .chat-msg__action {
    height: var(--message-font-size);
    font-size: var(--message-font-size);
    padding: 0;
    border: none;
    opacity: 0;
    background: transparent;
    cursor: pointer; }
    #conversejs .message.chat-msg .chat-msg__actions .chat-msg__action:focus {
      display: block; }
  #conversejs .message.chat-msg .chat-msg__avatar {
    margin-top: 0.5em;
    height: 36px;
    vertical-align: middle;
    width: 36px; }
  #conversejs .message.chat-msg .chat-msg__heading {
    width: 100%;
    margin-top: 0.5em;
    padding-right: 0.25rem;
    padding-bottom: 0.25rem;
    display: block; }
    #conversejs .message.chat-msg .chat-msg__heading .chat-msg__author {
      overflow: hidden;
      text-overflow: ellipsis;
      white-space: nowrap;
      font-family: var(--heading-font);
      font-size: 115%; }
      #conversejs .message.chat-msg .chat-msg__heading .chat-msg__author .badge {
        font-size: 80%;
        font-family: var(--normal_font); }
    #conversejs .message.chat-msg .chat-msg__heading .chat-msg__time {
      padding-left: 0.25em;
      color: var(--text-color-lighten-15-percent); }
  #conversejs .message.chat-msg.chat-msg--action .chat-msg__content {
    flex-wrap: wrap;
    flex-direction: row;
    justify-content: flex-start; }
  #conversejs .message.chat-msg.chat-msg--action .chat-msg__text {
    width: auto; }
  #conversejs .message.chat-msg.chat-msg--action .chat-msg__heading {
    margin-top: 0;
    padding-bottom: 0;
    width: auto; }
  #conversejs .message.chat-msg.chat-msg--action .chat-msg__author {
    font-size: var(--message-font-size); }
  #conversejs .message.chat-msg.chat-msg--action .chat-msg__time {
    margin-left: 0; }
  #conversejs .message.chat-msg.chat-msg--followup .chat-msg__heading,
  #conversejs .message.chat-msg.chat-msg--followup .chat-msg__avatar {
    display: none; }
  #conversejs .message.chat-msg.chat-msg--followup .chat-msg__content {
    margin-left: 2.75rem; }

#conversejs .chatroom-body .message.onload {
  animation: colorchange-chatmessage-muc 1s;
  -webkit-animation: colorchange-chatmessage-muc 1s; }

#conversejs .chatroom-body .message .separator {
  border: 0.5px solid var(--chatroom-head-color); }

#conversejs.converse-overlayed .message.chat-msg.chat-msg--followup .chat-msg__content {
  margin-left: 0; }

@media screen and (max-width: 767px) {
  #conversejs:not(.converse-embedded) .message.chat-msg .chat-msg__author {
    white-space: normal; } }

#conversejs.converse-overlayed #minimized-chats {
  order: 100;
  width: var(--minimized-chats-width);
  margin-bottom: 0;
  border-top-left-radius: var(--chatbox-border-radius);
  border-top-right-radius: var(--chatbox-border-radius);
  color: var(--inverse-link-color);
  margin-right: var(--chat-gutter);
  padding: 0; }
  #conversejs.converse-overlayed #minimized-chats .badge {
    bottom: 8px;
    border: 1px solid var(--overlayed-badge-color); }
  #conversejs.converse-overlayed #minimized-chats #toggle-minimized-chats {
    border-top-left-radius: var(--chatbox-border-radius);
    border-top-right-radius: var(--chatbox-border-radius);
    background-color: var(--link-color);
    padding: 1em 0 0 0;
    text-align: center;
    color: white;
    white-space: nowrap;
    overflow-y: hidden;
    text-overflow: ellipsis;
    display: block;
    height: 45px; }
  #conversejs.converse-overlayed #minimized-chats a.restore-chat {
    padding: 1px 0 1px 5px;
    color: var(--chat-head-text-color);
    line-height: 15px;
    display: block;
    overflow: hidden;
    text-overflow: ellipsis;
    white-space: nowrap; }
    #conversejs.converse-overlayed #minimized-chats a.restore-chat:hover {
      text-decoration: none; }
  #conversejs.converse-overlayed #minimized-chats a.restore-chat:visited {
    color: var(--chat-head-text-color); }
  #conversejs.converse-overlayed #minimized-chats .minimized-chats-flyout {
    flex-direction: column-reverse;
    bottom: 42px;
    width: var(--minimized-chats-width); }
    #conversejs.converse-overlayed #minimized-chats .minimized-chats-flyout .chat-head {
      padding: 0.3em;
      border-radius: var(--chatbox-border-radius);
      height: 35px;
      margin-bottom: 0.2em;
      box-shadow: 1px 3px 5px 3px rgba(0, 0, 0, 0.4);
      width: 100%; }
    #conversejs.converse-overlayed #minimized-chats .minimized-chats-flyout.minimized {
      height: auto; }
  #conversejs.converse-overlayed #minimized-chats .unread-message-count {
    font-weight: bold;
    background-color: white;
    border: 1px solid;
    text-shadow: 1px 1px 0 var(--text-shadow-color);
    color: var(--warning-color);
    border-radius: 5px;
    padding: 2px 4px;
    font-size: 16px;
    text-align: center;
    position: absolute;
    right: 116px;
    bottom: 10px; }
  #conversejs.converse-overlayed #minimized-chats .unread-message-count-hidden,
  #conversejs.converse-overlayed #minimized-chats .chat-head-message-count-hidden {
    display: none; }

#conversejs.fullscreen #controlbox #chatrooms .bookmarks-list dl.rooms-list.bookmarks dd.available-chatroom a.open-room {
  width: 80%; }

#conversejs [hidden] {
  display: none; }

#conversejs .visually-hidden {
  position: absolute;
  clip: rect(0, 0, 0, 0); }

#conversejs .form-group .suggestion-box,
#conversejs .form-group .awesomplete {
  width: 100%; }

#conversejs .suggestion-box,
#conversejs .awesomplete {
  position: relative; }
  #conversejs .suggestion-box mark,
  #conversejs .awesomplete mark {
    background: var(--completion-light-color); }
  #conversejs .suggestion-box > input,
  #conversejs .awesomplete > input {
    display: block; }
  #conversejs .suggestion-box .suggestion-box__results,
  #conversejs .suggestion-box > ul,
  #conversejs .awesomplete .suggestion-box__results,
  #conversejs .awesomplete > ul {
    position: absolute;
    left: 0;
    right: 0;
    z-index: 2;
    min-width: 100%;
    box-sizing: border-box;
    list-style: none;
    padding: 0;
    border-radius: .3em;
    margin: .2em 0 0;
    background: rgba(255, 255, 255, 0.9);
    background: linear-gradient(to bottom right, white, rgba(255, 255, 255, 0.9));
    border: 1px solid rgba(0, 0, 0, 0.3);
    box-shadow: 0.05em 0.2em 0.6em rgba(0, 0, 0, 0.1);
    text-shadow: none; }
    #conversejs .suggestion-box .suggestion-box__results:before,
    #conversejs .suggestion-box > ul:before,
    #conversejs .awesomplete .suggestion-box__results:before,
    #conversejs .awesomplete > ul:before {
      content: "";
      position: absolute;
      top: -.43em;
      left: 1em;
      width: 0;
      height: 0;
      padding: .4em;
      background: white;
      border: inherit;
      border-right: 0;
      border-bottom: 0;
      -webkit-transform: rotate(45deg);
      transform: rotate(45deg);
      z-index: 1; }
    #conversejs .suggestion-box .suggestion-box__results > li,
    #conversejs .suggestion-box > ul > li,
    #conversejs .awesomplete .suggestion-box__results > li,
    #conversejs .awesomplete > ul > li {
      text-overflow: ellipsis;
      overflow-x: hidden;
      position: relative;
      cursor: pointer;
      padding: 1em; }
  #conversejs .suggestion-box .suggestion-box__results--above,
  #conversejs .awesomplete .suggestion-box__results--above {
    bottom: 4.5em; }
    #conversejs .suggestion-box .suggestion-box__results--above:before,
    #conversejs .awesomplete .suggestion-box__results--above:before {
      display: none; }
    #conversejs .suggestion-box .suggestion-box__results--above:after,
    #conversejs .awesomplete .suggestion-box__results--above:after {
      z-index: 1;
      content: "";
      position: absolute;
      bottom: -.43em;
      left: 1em;
      width: 0;
      height: 0;
      padding: .4em;
      background: white;
      border: inherit;
      border-left: 0;
      border-top: 0;
      -webkit-transform: rotate(45deg);
      transform: rotate(45deg); }

#conversejs .suggestion-box > ul[hidden],
#conversejs .suggestion-box > ul:empty,
#conversejs div.awesomplete > ul[hidden],
#conversejs div.awesomplete > ul:empty {
  display: none; }

@supports (transform: scale(0)) {
  #conversejs .suggestion-box > ul,
  #conversejs div.awesomplete > ul {
    transition: 0.3s cubic-bezier(0.4, 0.2, 0.5, 1.4);
    transform-origin: 1.43em -.43em; }
  #conversejs .suggestion-box > ul[hidden],
  #conversejs .suggestion-box > ul:empty,
  #conversejs div.awesomplete > ul[hidden],
  #conversejs div.awesomplete > ul:empty {
    opacity: 0;
    transform: scale(0);
    display: block;
    transition-timing-function: ease; } }

#conversejs .suggestion-box > ul > li[aria-selected="true"],
#conversejs div.awesomplete > ul > li[aria-selected="true"] {
  background: var(--completion-dark-color);
  color: var(--inverse-link-color); }

#conversejs .suggestion-box li:hover mark,
#conversejs div.awesomplete li:hover mark {
  background: var(--completion-light-color);
  color: var(--inverse-link-color); }

#conversejs .suggestion-box li[aria-selected="true"] mark,
#conversejs div.awesomplete li[aria-selected="true"] mark {
  background: var(--completion-normal-color);
  color: inherit; }

#conversejs.converse-fullscreen .suggestion-box__results--above {
  bottom: 4.5em; }

#conversejs.converse-overlayed .suggestion-box__results--above {
  bottom: 5.5em; }

#conversejs.converse-embedded {
  -webkit-box-sizing: border-box;
  -moz-box-sizing: border-box;
  box-sizing: border-box;
  bottom: auto;
  height: 100%;
  position: relative;
  right: auto;
  width: 100%; }
  #conversejs.converse-embedded *, #conversejs.converse-embedded *:before, #conversejs.converse-embedded *:after {
    -webkit-box-sizing: border-box;
    -moz-box-sizing: border-box;
    box-sizing: border-box; }
  #conversejs.converse-embedded .converse-chatboxes {
    z-index: 1031;
    position: inherit;
    bottom: auto;
    height: 100%;
    width: 100%; }
  #conversejs.converse-embedded .chatbox {
    margin: 0;
    height: 100%;
    width: 100%; }
    #conversejs.converse-embedded .chatbox .flyout.box-flyout {
      bottom: 0;
      box-shadow: none;
      height: 100%;
      min-width: auto;
      width: 100%; }
    #conversejs.converse-embedded .chatbox .chat-title {
      padding: 0.3em;
      font-size: 120%; }
  #conversejs.converse-embedded .chatbox-btn {
    display: none; }
  #conversejs.converse-embedded .chatroom {
    margin: 0;
    width: 100%; }
    #conversejs.converse-embedded .chatroom .box-flyout .occupants-heading {
      font-size: 120%; }
    #conversejs.converse-embedded .chatroom .box-flyout .chat-content .chat-message {
      margin: 0.5em;
      font-size: 120%; }
    #conversejs.converse-embedded .chatroom .box-flyout .sendXMPPMessage .chat-textarea {
      padding: 0.5em;
      font-size: 110%; }
    #conversejs.converse-embedded .chatroom .box-flyout .chatroom-body {
      height: 100%; }
      #conversejs.converse-embedded .chatroom .box-flyout .chatroom-body .chatroom-form-container {
        height: 100%;
        position: relative; }
    #conversejs.converse-embedded .chatroom .box-flyout .occupants .occupant-list {
      padding-left: 0.3em; }
      #conversejs.converse-embedded .chatroom .box-flyout .occupants .occupant-list li.occupant {
        font-size: 120%; }<|MERGE_RESOLUTION|>--- conflicted
+++ resolved
@@ -10199,8 +10199,8 @@
         height: 42px; }
       #conversejs .chatbox .sendXMPPMessage .chat-textarea.correcting {
         background-color: var(--chat-head-color-lighten-50-percent); }
+
     #conversejs .chatbox .sendXMPPMessage .send-button {
-<<<<<<< HEAD
      right: 5px;
     background-color: var(--chat-head-color);
     color: #fff;
@@ -10214,16 +10214,7 @@
     width: auto;
     left: auto;
     position: absolute; }
-=======
-      position: static;
-      left: var(--send-button-margin);
-      width: 100%;
-      background-color: var(--chat-head-color);
-      color: var(--inverse-link-color);
-      font-size: 80%;
-      height: var(--send-button-height);
-      bottom: calc(-var(--send-button-height) - var(--send-button-margin)); }
->>>>>>> 10415c25
+
     #conversejs .chatbox .sendXMPPMessage .chat-toolbar {
       box-sizing: border-box;
       margin: 0;
