--- conflicted
+++ resolved
@@ -1605,17 +1605,6 @@
                 }
             },
 
-<<<<<<< HEAD
-            template: _.template(
-                '<div class="chat-head controlbox-head">'+
-                    '<ul id="controlbox-tabs"></ul>'+
-                    '<a class="close-chatbox-button icon-close"></a>'+
-                '</div>'+
-                '<div class="controlbox-panes"></div>'
-            ),
-
-=======
->>>>>>> 18cacdc9
             switchTab: function (ev) {
                 ev.preventDefault();
                 var $tab = $(ev.target),
