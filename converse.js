/*!
 * Converse.js (XMPP-based instant messaging with Strophe.js and backbone.js)
 * http://opkode.com
 *
 * Copyright (c) 2012 Jan-Carel Brand (jc@opkode.com)
 * Dual licensed under the MIT and GPL Licenses
 */

/* The following line defines global variables defined elsewhere. */
/*globals jQuery, portal_url*/

// AMD/global registrations
(function (root, factory) {
    if (console===undefined || console.log===undefined) {
        console = { log: function () {}, error: function () {} };
    }
    if (typeof define === 'function' && define.amd) {
        require.config({
            // paths: {
            //     "patterns": "Libraries/Patterns"
            // },
            // define module dependencies for modules not using define
            shim: {
                'Libraries/backbone': {
                    //These script dependencies should be loaded before loading
                    //backbone.js
                    deps: [
                        'Libraries/underscore',
                        'jquery'],
                    //Once loaded, use the global 'Backbone' as the
                    //module value.
                    exports: 'Backbone'
                },

                'Libraries/strophe.muc': {
                    deps: ['Libraries/strophe', 'jquery']
                },

                'Libraries/strophe.roster': {
                    deps: ['Libraries/strophe', 'jquery']
                }
            }
        });

        define([
            "Libraries/burry.js/burry",
            "Libraries/jquery.tinysort",
            "Libraries/jquery-ui-1.9.1.custom",
            "Libraries/sjcl",
            "Libraries/backbone",
            "Libraries/strophe.muc",
            "Libraries/strophe.roster"
            ], function (Burry, _s) {
                var store = new Burry.Store('collective.xmpp.chat');
                // Init underscore.str
                _.str = _s;
                // Use Mustache style syntax for variable interpolation
                _.templateSettings = {
                    evaluate : /\{\[([\s\S]+?)\]\}/g,
                    interpolate : /\{\{([\s\S]+?)\}\}/g
                };
                return factory(jQuery, store, _, console);
            }
        );
    } else {
        // Browser globals
        var store = new Burry.Store('collective.xmpp.chat');
        _.templateSettings = {
            evaluate : /\{\[([\s\S]+?)\]\}/g,
            interpolate : /\{\{([\s\S]+?)\}\}/g
        };
        root.xmppchat = factory(jQuery, store, _, console || {log: function(){}});
    }
}(this, function ($, store, _, console) {

    var xmppchat = {};
    xmppchat.msg_counter = 0;

    xmppchat.toISOString = function (date) {
        if (typeof date.toISOString !== 'undefined') {
            return date.toISOString();
        } else {
            // IE <= 8 Doesn't have toISOStringMethod
            pad = function (num) {
                return (num < 10) ? '0' + num : '' + num;
            };
            return date.getUTCFullYear() + '-' +
                pad(date.getUTCMonth() + 1) + '-' +
                pad(date.getUTCDate()) + 'T' +
                pad(date.getUTCHours()) + ':' +
                pad(date.getUTCMinutes()) + ':' +
                pad(date.getUTCSeconds()) + '.000Z';
        }
    };

    xmppchat.parseISO8601 = function (datestr) {
        /* Parses string formatted as 2013-02-14T11:27:08.268Z to a Date obj.
        */
        var numericKeys = [1, 4, 5, 6, 7, 10, 11],
            struct = /^\s*(\d{4})-(\d{2})-(\d{2})T(\d{2}):(\d{2}):(\d{2}\.?\d*)Z\s*$/.exec(datestr),
            minutesOffset = 0;

        for (var i = 0, k; (k = numericKeys[i]); ++i) {
            struct[k] = +struct[k] || 0;
        }
        // allow undefined days and months
        struct[2] = (+struct[2] || 1) - 1;
        struct[3] = +struct[3] || 1;
        if (struct[8] !== 'Z' && struct[9] !== undefined) {
            minutesOffset = struct[10] * 60 + struct[11];

            if (struct[9] === '+') {
                minutesOffset = 0 - minutesOffset;
            }
        }
        return new Date(Date.UTC(struct[1], struct[2], struct[3], struct[4], struct[5] + minutesOffset, struct[6], struct[7]));
    };

    xmppchat.updateMsgCounter = function () {
        this.msg_counter += 1;
        if (this.msg_counter > 0) {
            if (document.title.search(/^Messages \(\d\) /) === -1) {
                document.title = "Messages (" + this.msg_counter + ") " + document.title;
            } else {
                document.title = document.title.replace(/^Messages \(\d\) /, "Messages (" + this.msg_counter + ") ");
            }
            window.blur();
            window.focus();
        } else if (document.title.search(/^\(\d\) /) !== -1) {
            document.title = document.title.replace(/^Messages \(\d\) /, "");
        }
    };

    xmppchat.collections = {
        /* FIXME: XEP-0136 specifies 'urn:xmpp:archive' but the mod_archive_odbc
        *  add-on for ejabberd wants the URL below. This might break for other
        *  Jabber servers.
        */
        'URI': 'http://www.xmpp.org/extensions/xep-0136.html#ns'
    };

    xmppchat.collections.getLastCollection = function (jid, callback) {
        var bare_jid = Strophe.getBareJidFromJid(jid),
            iq = $iq({'type':'get'})
                    .c('list', {'xmlns': this.URI,
                                'with': bare_jid
                                })
                    .c('set', {'xmlns': 'http://jabber.org/protocol/rsm'})
                    .c('before').up()
                    .c('max')
                    .t('1');

        xmppchat.connection.sendIQ(iq,
                    callback,
                    function () {
                        console.log('Error while retrieving collections');
                    });
    };

    xmppchat.collections.getLastMessages = function (jid, callback) {
        var that = this;
        this.getLastCollection(jid, function (result) {
            // Retrieve the last page of a collection (max 30 elements).
            var $collection = $(result).find('chat'),
                jid = $collection.attr('with'),
                start = $collection.attr('start'),
                iq = $iq({'type':'get'})
                        .c('retrieve', {'start': start,
                                    'xmlns': that.URI,
                                    'with': jid
                                    })
                        .c('set', {'xmlns': 'http://jabber.org/protocol/rsm'})
                        .c('max')
                        .t('30');
            xmppchat.connection.sendIQ(iq, callback);
        });
    };

    xmppchat.ClientStorage = Backbone.Model.extend({

        initialize: function (own_jid) {
            this.set({ 'own_jid' : own_jid });
        },

        addMessage: function (jid, msg, direction) {
            var bare_jid = Strophe.getBareJidFromJid(jid),
                now = xmppchat.toISOString(new Date()),
                msgs = store.get(hex_sha1(this.get('own_jid')+bare_jid)) || [];
            if (msgs.length >= 30) {
                msgs.shift();
            }
            msgs.push(sjcl.encrypt(hex_sha1(this.get('own_jid')), now+' '+direction+' '+msg));
            store.set(hex_sha1(this.get('own_jid')+bare_jid), msgs);
        },

        getMessages: function (jid) {
            var bare_jid = Strophe.getBareJidFromJid(jid),
                decrypted_msgs = [], i;
            var msgs = store.get(hex_sha1(this.get('own_jid')+bare_jid)) || [];
            for (i=0; i<msgs.length; i++) {
                decrypted_msgs.push(sjcl.decrypt(hex_sha1(this.get('own_jid')), msgs[i]));
            }
            return decrypted_msgs;
        },

        getLastMessage: function (jid) {
            var bare_jid = Strophe.getBareJidFromJid(jid);
            var msgs = store.get(hex_sha1(this.get('own_jid')+bare_jid)) || [];
            if (msgs.length) {
                return sjcl.decrypt(hex_sha1(this.get('own_jid')), msgs[msgs.length-1]);
            }
<<<<<<< HEAD
            return undefined;
=======
>>>>>>> ffbacad9
        },

        clearMessages: function (jid) {
            var bare_jid = Strophe.getBareJidFromJid(jid);
            store.set(hex_sha1(this.get('own_jid')+bare_jid), []);
        },

        getOpenChats: function () {
            var key = hex_sha1(this.get('own_jid')+'-open-chats'),
                chats = store.get(key) || [],
                decrypted_chats = [],
                i;

            for (i=0; i<chats.length; i++) {
                decrypted_chats.push(chats[i]);
            }
            return decrypted_chats;
        },

        addOpenChat: function (jid) {
            // TODO: Hash stored chats?
            var key = hex_sha1(this.get('own_jid')+'-open-chats'),
                chats = store.get(key) || [];

            if (_.indexOf(chats, jid) == -1) {
                chats.push(jid);
            }
            store.set(key, chats);
        },

        removeOpenChat: function (jid) {
            var key = hex_sha1(this.get('own_jid')+'-open-chats'),
                chats = store.get(key) || [];

            if (_.has(chats, jid) != -1) {
                chats.splice(_.indexOf(chats, jid), 1);
            }
            store.set(key, chats);
        },

        flush: function () {
            // Clears all localstorage content handled by burry.js
            // Only used in tests
            store.flush();
        }
    });

    xmppchat.ChatBox = Backbone.Model.extend({
        initialize: function () {
            this.set({
                'user_id' : Strophe.getNodeFromJid(this.get('jid')),
                'box_id' : hex_sha1(this.get('jid')),
                'fullname' : this.get('fullname'),
                'portrait_url': this.get('portrait_url'),
                'user_profile_url': this.get('user_profile_url')
            });
        }
    });

    xmppchat.ChatBoxView = Backbone.View.extend({
        length: 200,
        tagName: 'div',
        className: 'chatbox',

        events: {
            'click .close-chatbox-button': 'closeChat',
            'keypress textarea.chat-textarea': 'keyPressed'
        },

        message_template: _.template(
                            '<div class="chat-message {{extra_classes}}">' +
                                '<span class="chat-message-{{sender}}">{{time}} {{username}}:&nbsp;</span>' +
                                '<span class="chat-message-content">{{message}}</span>' +
                            '</div>'),

        action_template: _.template(
                            '<div class="chat-message {{extra_classes}}">' +
                                '<span class="chat-message-{{sender}}">{{time}}:&nbsp;</span>' +
                                '<span class="chat-message-content">{{message}}</span>' +
                            '</div>'),

        autoLink: function (text) {
            // Convert URLs into hyperlinks
            var re = /((http|https|ftp):\/\/[\w?=&.\/\-;#~%\-]+(?![\w\s?&.\/;#~%"=\-]*>))/g;
            return text.replace(re, '<a target="_blank" href="$1">$1</a>');
        },

        appendMessage: function (message) {
            var now = new Date(),
                time = now.toLocaleTimeString().substring(0,5),
                minutes = now.getMinutes().toString(),
                $chat_content = this.$el.find('.chat-content');

            var msg = xmppchat.storage.getLastMessage(this.model.get('jid'));
            if (typeof msg !== 'undefined') {
                var prev_date = new Date(Date(msg.split(' ', 2)[0]));
                if (this.isDifferentDay(prev_date, now)) {
                    $chat_content.append($('<div class="chat-date">&nbsp;</div>'));
                    $chat_content.append($('<div class="chat-date"></div>').text(now.toString().substring(0,15)));
                }
            }
            message = this.autoLink(message);
            if (minutes.length==1) {minutes = '0'+minutes;}
            $chat_content.find('div.chat-event').remove();
            $chat_content.append(this.message_template({
                                'sender': 'me',
                                'time': time,
                                'message': message,
                                'username': 'me',
                                'extra_classes': ''
                            }));
            $chat_content.scrollTop($chat_content[0].scrollHeight);
        },

        insertStatusNotification: function (message, replace) {
            var $chat_content = this.$el.find('.chat-content');
            $chat_content.find('div.chat-event').remove().end()
                .append($('<div class="chat-event"></div>').text(message));
            $chat_content.scrollTop($chat_content[0].scrollHeight);
        },

        messageReceived: function (message) {
            /* XXX: event.mtype should be 'xhtml' for XHTML-IM messages,
                but I only seem to get 'text'.
            */
            var body = this.autoLink($message.children('body').text()),
                from = Strophe.getBareJidFromJid($message.attr('from')),
                to = $message.attr('to'),
                composing = $message.find('composing'),
                $chat_content = this.$el.find('.chat-content'),
                delayed = $message.find('delay').length > 0,
                fullname = this.model.get('fullname'),
                time, stamp, username, sender;

            if (xmppchat.xmppstatus.getStatus() === 'offline') {
                // only update the UI if the user is not offline
                return;
            }
            if (!body) {
                if (composing.length > 0) {
                    this.insertStatusNotification(fullname+' '+'is typing');
                    return;
                }
            } else {
                if (from == xmppchat.connection.bare_jid) {
                    // I am the sender, so this must be a forwarded message...
                    $chat_content.find('div.chat-event').remove();
                    username = 'me';
                    sender = 'me';
                } else {
                    xmppchat.storage.addMessage(from, body, 'from');
                    $chat_content.find('div.chat-event').remove();
                    username = fullname.split(' ')[0];
                    sender = 'them';
                }
                if (delayed) {
                    // XXX: Test properly (for really old messages we somehow need to show
                    // their date as well)
                    stamp = $message.find('delay').attr('stamp');
                    time = (new Date(stamp)).toLocaleTimeString().substring(0,5);
                } else {
                    time = (new Date()).toLocaleTimeString().substring(0,5);
                }
                $chat_content.append(
                        this.message_template({
                            'sender': sender,
                            'time': time,
                            'message': body,
                            'username': username,
                            'extra_classes': delayed && 'delayed' || ''
                        }));
                $chat_content.scrollTop($chat_content[0].scrollHeight);
            }
            xmppchat.updateMsgCounter();
        },

        isDifferentDay: function (prev_date, next_date) {
            return ((next_date.getDate() != prev_date.getDate()) || (next_date.getFullYear() != prev_date.getFullYear()) || (next_date.getMonth() != prev_date.getMonth()));
        },

        insertClientStoredMessages: function () {
            var msgs = xmppchat.storage.getMessages(this.model.get('jid')),
                $content = this.$el.find('.chat-content'),
                prev_date, this_date, now, separator, i;

            for (i=0; i<_.size(msgs); i++) {
                var msg = msgs[i],
                    msg_array = msg.split(' ', 2),
                    date = msg_array[0];

                if (i === 0) {
                    this_date = new Date(Date(date));
                    if (this.isDifferentDay(this_date, new Date())) {
                        $content.append($('<div class="chat-date"></div>').text(this_date.toString().substring(0,15)));
                    }
                } else {
                    prev_date = this_date;
                    this_date = new Date(Date(date));
                    if (this.isDifferentDay(prev_date, this_date)) {
                        $content.append($('<div class="chat-date">&nbsp;</div>'));
                        $content.append($('<div class="chat-date"></div>').text(this_date.toString().substring(0,15)));
                    }
                }
                msg = this.autoLink(String(msg).replace(/(.*?\s.*?\s)/, ''));
                if (msg_array[1] == 'to') {
                    $content.append(
                        this.message_template({
                            'sender': 'me',
                            'time': this_date.toLocaleTimeString().substring(0,5),
                            'message': msg,
                            'username': 'me',
                            'extra_classes': 'delayed'
                    }));
                } else {
                    $content.append(
                        this.message_template({
                            'sender': 'them',
                            'time': this_date.toLocaleTimeString().substring(0,5),
                            'message': msg,
                            'username': this.model.get('fullname').split(' ')[0],
                            'extra_classes': 'delayed'
                    }));
                }
            }
        },

        addHelpMessages: function (msgs) {
            var $chat_content = this.$el.find('.chat-content'), i;
            for (i=0; i<msgs.length; i++) {
                $chat_content.append($('<div class="chat-help">'+msgs[i]+'</div>'));
            }
            this.scrolldown();
        },

        sendMessage: function (text) {
            // TODO: Look in ChatPartners to see what resources we have for the recipient.
            // if we have one resource, we sent to only that resources, if we have multiple
            // we send to the bare jid.
            var timestamp = (new Date()).getTime(),
                bare_jid = this.model.get('jid'),
                match = text.replace(/^\s*/, "").match(/^\/(.*)\s*$/), el, $chat_content,
                msgs;

            if (match) {
                if (match[1] === "clear") {
                    this.$el.find('.chat-content').empty();
                    xmppchat.storage.clearMessages(bare_jid);
                    return;
                }
                else if (match[1] === "help") {
                    msgs =  [
                        '<strong>/help</strong>: Show this menu', 
                        '<strong>/clear</strong>: Remove messages' 
                        ];
                    this.addHelpMessages(msgs);
                    return;
                }
            }

            var message = $msg({from: xmppchat.connection.bare_jid, to: bare_jid, type: 'chat', id: timestamp})
                .c('body').t(text).up()
                .c('active', {'xmlns': 'http://jabber.org/protocol/chatstates'});

            // Forward the message, so that other connected resources are also aware of it.
            // TODO: Forward the message only to other connected resources (inside the browser)
            var forwarded = $msg({to:xmppchat.connection.bare_jid, type:'chat', id:timestamp})
                            .c('forwarded', {xmlns:'urn:xmpp:forward:0'})
                            .c('delay', {xmns:'urn:xmpp:delay',stamp:timestamp}).up()
                            .cnode(message.tree());

            xmppchat.connection.send(message);
            xmppchat.connection.send(forwarded);
            this.appendMessage(text);
            xmppchat.storage.addMessage(bare_jid, text, 'to');
        },

        keyPressed: function (ev) {
            var $textarea = $(ev.target),
                message,
                notify,
                composing,
                that = this;

            if(ev.keyCode == 13) {
                message = $textarea.val();
                $textarea.val('').focus();
                if (message !== '') {
                    this.sendMessage(message);
                }
                this.$el.data('composing', false);
            } else {
                composing = this.$el.data('composing');
                if (!composing) { 
                    if (ev.keyCode != 47) {
                        // We don't send composing messages if the message
                        // starts with forward-slash.
                        notify = $msg({'to':this.model.get('jid'), 'type': 'chat'})
                                        .c('composing', {'xmlns':'http://jabber.org/protocol/chatstates'});
                        xmppchat.connection.send(notify);
                        this.$el.data('composing', true);
                    }
                    this.$el.data('composing', true);
                }
            }
        },

        saveChatToStorage: function () {
            xmppchat.storage.addOpenChat(this.model.get('jid'));
        },

        removeChatFromStorage: function () {
            xmppchat.storage.removeOpenChat(this.model.get('jid'));
        },

        closeChat: function () {
            var that = this;
            $('#'+this.model.get('box_id')).hide('fast', function () {
                that.removeChatFromStorage(that.model.get('id'));
            });
        },

        initialize: function (){
            $('body').append($(this.el).hide());

            xmppchat.roster.on('change', function (item, changed) {
                if (item.get('jid') ===  this.model.get('jid')) {
                    if (_.has(changed.changes, 'presence_type')) {
                        if (this.$el.is(':visible')) {
                            if (item.get('presence_type') === 'offline') {
                                this.insertStatusNotification(this.model.get('fullname')+' '+'has gone offline');
                            } else if (item.get('presence_type') === 'away') {
                                this.insertStatusNotification(this.model.get('fullname')+' '+'has gone away');
                            } else if ((item.get('presence_type') === 'busy') || (item.get('presence_type') === 'dnd')) {
                                this.insertStatusNotification(this.model.get('fullname')+' '+'is busy');
                            } else if (item.get('presence_type') === 'online') {
                                this.$el.find('div.chat-event').remove();
                            }
                        }
                    } else if (_.has(changed.changes, 'status')) {
                        this.$el.find('p.user-custom-message').text(item.get('status')).attr('title', item.get('status'));
                    }
                }
            }, this);
        },

        template: _.template(
                    '<div class="chat-head chat-head-chatbox">' +
                        '<a class="close-chatbox-button">X</a>' +
                        '<a href="{{user_profile_url}}" class="user">' +
                            '<img src="{{portrait_url}}" alt="Avatar of {{fullname}}" class="avatar" />' +
                            '<div class="chat-title"> {{ fullname }} </div>' +
                        '</a>' +
                        '<p class="user-custom-message"><p/>' +
                    '</div>' +
                    '<div class="chat-content"></div>' +
                    '<form class="sendXMPPMessage" action="" method="post">' +
                    '<textarea ' +
                        'type="text" ' +
                        'class="chat-textarea" ' +
                        'placeholder="Personal message"/>'+
                    '</form>'),

        render: function () {
            this.$el.attr('id', this.model.get('box_id'));
            this.$el.html(this.template(this.model.toJSON()));
            this.insertClientStoredMessages();
            return this;
        },

        isVisible: function () {
            return this.$el.is(':visible');
        },

        focus: function () {
            this.$el.find('.chat-textarea').focus();
            return this;
        },

        show: function () {
            this.$el.css({'opacity': 0});
            this.$el.css({'display': 'inline'});
            this.$el.animate({
                opacity: '1'
            }, 200);
            return this;
        },

        scrolldown: function () {
            var  $content = this.$el.find('.chat-content');
            $content.scrollTop($content[0].scrollHeight);
        }
    });

    xmppchat.ContactsPanel = Backbone.View.extend({
        tagName: 'div',
        className: 'oc-chat-content',
        id: 'users',
        events: {
            'click a.add-xmpp-contact': 'toggleContactForm',
            'submit form.search-xmpp-contact': 'searchContacts',
            'click a.subscribe-to-user': 'subscribeToContact'
        },

        tab_template: _.template('<li><a class="s current" href="#users">Contacts</a></li>'),
        template: _.template(
            '<form class="set-xmpp-status" action="" method="post">'+
                '<span id="xmpp-status-holder">'+
                    '<select id="select-xmpp-status">'+
                        '<option value="online">Online</option>'+
                        '<option value="busy">Busy</option>'+
                        '<option value="away">Away</option>'+
                        '<option value="offline">Offline</option>'+
                    '</select>'+
                '</span>'+
            '</form>'+
            '<div class="add-xmpp-contact">'+
                '<a class="add-xmpp-contact" href="#" title="Click to search for new users to add as chat contacts">Add a contact</a>'+
                '<form class="search-xmpp-contact" style="display:none">'+
                    '<input type="text" name="identifier" class="username" placeholder="Contact name"/>'+
                    '<button type="submit">Search</button>'+
                    '<ul id="found-users"></ul>'+
                '</form>'+
            '</div>'
        ),

        render: function () {
            $('#controlbox-tabs').append(this.tab_template());
            $('#controlbox-panes').append(this.$el.html(this.template()));
            return this;
        },

        toggleContactForm: function (ev) {
            ev.preventDefault();
            this.$el.find('form.search-xmpp-contact').fadeToggle('medium').find('input.username').focus();
        },

        searchContacts: function (ev) {
            ev.preventDefault();
            $.getJSON(portal_url + "/search-users?q=" + $(ev.target).find('input.username').val(), function (data) {
                var $results_el = $('#found-users');
                $(data).each(function (idx, obj) {
                    if ($results_el.children().length > 0) {
                        $results_el.empty();
                    }
                    $results_el.append(
                            $('<li></li>')
                                .attr('id', 'found-users-'+obj.id)
                                .append(
                                    $('<a class="subscribe-to-user" href="#" title="Click to add as a chat contact"></a>')
                                        .attr('data-recipient', Strophe.escapeNode(obj.id)+'@'+xmppchat.connection.domain)
                                        .text(obj.fullname)
                                )
                        );
                });
            });
        },

        subscribeToContact: function (ev) {
            ev.preventDefault();
            var jid = $(ev.target).attr('data-recipient'),
                name = $(ev.target).text();
            xmppchat.connection.roster.add(jid, name, [], function (iq) {
                xmppchat.connection.roster.subscribe(jid);
            });
            $(ev.target).parent().remove();
            $('form.search-xmpp-contact').hide();
        }

    });

    xmppchat.RoomsPanel = Backbone.View.extend({
        tagName: 'div',
        id: 'chatrooms',
        events: {
            'submit form.add-chatroom': 'createChatRoom',
            'click a.open-room': 'createChatRoom'
        },
        room_template: _.template(
            '<dd class="available-chatroom">' +
            '<a class="open-room" data-room-jid="{{jid}}"' +
                ' title="Click to open this chatroom"' +
                ' href="#">' +
            '{{name}}</a></dd>'),

        tab_template: _.template('<li><a class="s" href="#chatrooms">Rooms</a></li>'),

        template: _.template(
            '<form class="add-chatroom" action="" method="post">'+
                '<input type="text" name="chatroom" class="new-chatroom-name" placeholder="Chat room name"/>'+
                '<button type="submit">Join</button>'+
            '</form>'+
            '<dl id="available-chatrooms">'+
                '<dt>Available chatrooms</dt>'+
            '</dl>'),

        render: function () {
            $('#controlbox-tabs').append(this.tab_template());
            $('#controlbox-panes').append(this.$el.html(this.template()).hide());
            return this;
        },

        initialize: function () {
            this.on('update-rooms-list', function (ev) {
                this.updateRoomsList();
            });
            this.trigger('update-rooms-list');
        },

        updateRoomsList: function () {
            xmppchat.connection.muc.listRooms(xmppchat.connection.muc_domain, $.proxy(function (iq) {
                var room, name, jid, i,
                    rooms = $(iq).find('query').find('item');
                this.$el.find('#available-chatrooms').find('dd.available-chatroom').remove();
                if (rooms.length) {
                    this.$el.find('#available-chatrooms dt').show();
                } else {
                    this.$el.find('#available-chatrooms dt').hide();
                }
                for (i=0; i<rooms.length; i++) {
                    name = Strophe.unescapeNode($(rooms[i]).attr('name'));
                    jid = $(rooms[i]).attr('jid');
                    this.$el.find('#available-chatrooms').append(this.room_template({'name':name, 'jid':jid}));
                }
                return true;
            }, this));
        },

        createChatRoom: function (ev) {
            ev.preventDefault();
            var name, jid;
            if (ev.type === 'click') {
                jid = $(ev.target).attr('data-room-jid');
            } else {
                name = $(ev.target).find('input.new-chatroom-name').val().trim().toLowerCase();
                if (name) {
                    jid = Strophe.escapeNode(name) + '@' + xmppchat.connection.muc_domain;
                } else {
                    return;
                }
            }
            xmppchat.chatboxesview.openChat(jid);
        }
    });

    xmppchat.SettingsPanel = Backbone.View.extend({
        el: '#settings'
    });


    xmppchat.ControlBox = xmppchat.ChatBox.extend({
        initialize: function () {
            this.set({
                'box_id' : 'controlbox'
            });
        }
    });

    xmppchat.ControlBoxView = xmppchat.ChatBoxView.extend({
        // XXX: Options for the (still to be done) 'settings' tab:
        // * Show offline users
        // * Auto-open chatbox when a message was received.
        tagName: 'div',
        className: 'chatbox',
        id: 'controlbox',
        events: {
            'click a.close-chatbox-button': 'closeChat',
            'click ul#controlbox-tabs li a': 'switchTab'
        },

        initialize: function () {
            $('body').append($(this.el).hide());
        },

        template: _.template(
            '<div class="chat-head oc-chat-head">'+
                '<ul id="controlbox-tabs"></ul>'+
                '<a class="close-chatbox-button">X</a>'+
            '</div>'+
            '<div id="controlbox-panes"></div>'
        ),

        switchTab: function (ev) {
            ev.preventDefault();
            var $tab = $(ev.target),
                $sibling = $tab.parent().siblings('li').children('a'),
                $tab_panel = $($tab.attr('href')),
                $sibling_panel = $($sibling.attr('href'));

            $sibling_panel.fadeOut('fast', function () {
                $sibling.removeClass('current');
                $tab.addClass('current');
                $tab_panel.fadeIn('fast', function () {
                });
            });
        },

        addHelpMessages: function (msgs) {
            // Override addHelpMessages in ChatBoxView, for now do nothing.
            return;
        },

        render: function () {
            var that = this;
            this.$el.hide('fast', function () {
                $(this).html(that.template(that.model.toJSON()));
            });
            return this;
        }
    });

    xmppchat.ChatRoom = xmppchat.ChatBox.extend({
        initialize: function (jid, nick) {
            this.set({
                'id': jid,
                'name': Strophe.unescapeNode(Strophe.getNodeFromJid(jid)),
                'nick': nick,
                'jid': jid,
                'box_id' : hex_sha1(jid)
            }, {'silent': true});
        }
    });


    xmppchat.ChatRoomView = xmppchat.ChatBoxView.extend({
        length: 300,
        tagName: 'div',
        className: 'chatroom',
        events: {
            'click .close-chatbox-button': 'closeChatRoom',
            'keypress textarea.chat-textarea': 'keyPressed'
        },

        closeChatRoom: function () {
            this.closeChat();
            xmppchat.connection.muc.leave(
                            this.model.get('jid'),
                            this.model.get('nick'),
                            this.onLeave,
                            undefined);
            delete xmppchat.chatboxesview.views[this.model.get('jid')];
            xmppchat.chatboxesview.model.remove(this.model.get('jid'));
            this.remove();
        },

        keyPressed: function (ev) {
            var $textarea = $(ev.target),
                message,
                notify,
                composing,
                that = this;

            if(ev.keyCode == 13) {
                message = $textarea.val();
                message = message.replace(/^\s+|\s+jQuery/g,"");
                $textarea.val('').focus();
                if (message !== '') {
                    this.sendChatRoomMessage(message);
                }
            }
        },

        sendChatRoomMessage: function (body) {
            this.appendMessage(body);
            var match = body.replace(/^\s*/, "").match(/^\/(.*?)(?: (.*))?$/) || [false];
            switch (match[1]) {
                case 'msg':
                    // TODO: Private messages
                    break;
                case 'topic':
                    xmppchat.connection.muc.setTopic(this.model.get('jid'), match[2]);
                    break;
                case 'kick':
                    xmppchat.connection.muc.kick(this.model.get('jid'), match[2]);
                    break;
                case 'ban':
                    xmppchat.connection.muc.ban(this.model.get('jid'), match[2]);
                    break;
                case 'op':
                    xmppchat.connection.muc.op(this.model.get('jid'), match[2]);
                    break;
                case 'deop':
                    xmppchat.connection.muc.deop(this.model.get('jid'), match[2]);
                    break;
                case 'help':
                    $chat_content = this.$el.find('.chat-content');
                    $chat_content.append($('<div class="chat-help"><strong>/help</strong>: Show this menu</div>'));
                    $chat_content.append($('<div class="chat-help"><strong>/topic</strong>: Set chatroom topic</div>'));
                    /* TODO:
                    $chat_content.append($('<div class="chat-help"><strong>/kick</strong>: Kick out user</div>'));
                    $chat_content.append($('<div class="chat-help"><strong>/ban</strong>: Ban user</div>'));
                    $chat_content.append($('<div class="chat-help"><strong>/op $user</strong>: Remove messages</div>'));
                    $chat_content.append($('<div class="chat-help"><strong>/deop $user</strong>: Remove messages</div>'));
                    */
                    this.scrolldown();
                    break;
                default:
                    this.last_msgid = xmppchat.connection.muc.groupchat(this.model.get('jid'), body);
                break;
            }
        },

        template: _.template(
                '<div class="chat-head chat-head-chatroom">' +
                    '<a class="close-chatbox-button">X</a>' +
                    '<div class="chat-title"> {{ name }} </div>' +
                    '<p class="chatroom-topic"><p/>' +
                '</div>' +
                '<div>' +
                '<div class="chat-area">' +
                    '<div class="chat-content"></div>' +
                    '<form class="sendXMPPMessage" action="" method="post">' +
                        '<textarea ' +
                            'type="text" ' +
                            'class="chat-textarea" ' +
                            'placeholder="Message"/>' +
                    '</form>' +
                '</div>' +
                '<div class="participants">' +
                    '<ul class="participant-list"></ul>' +
                '</div>' +
                '</div>'),

        initialize: function () {
            xmppchat.connection.muc.join(
                            this.model.get('jid'), 
                            this.model.get('nick'), 
                            $.proxy(this.onChatRoomMessage, this), 
                            $.proxy(this.onChatRoomPresence, this), 
                            $.proxy(this.onChatRoomRoster, this));
        },

        onLeave: function () {
            var controlboxview = xmppchat.chatboxesview.views.controlbox;
            if (controlboxview) {
                controlboxview.roomspanel.trigger('update-rooms-list');
            }
        },

        onChatRoomPresence: function (presence, room) {
            var nick = room.nick,
                from = $(presence).attr('from');
            if ($(presence).attr('type') !== 'error') {
                // check for status 110 to see if it's our own presence
                if ($(presence).find("status[code='110']").length > 0) {
                    // check if server changed our nick
                    if ($(presence).find("status[code='210']").length > 0) {
                        this.model.set({'nick': Strophe.getResourceFromJid(from)});
                    }
                }
            }
            return true;
        },

        onChatRoomMessage: function (message) {
            var body = $(message).children('body').text(),
                jid = $(message).attr('from'),
                composing = $(message).find('composing'),
                $chat_content = this.$el.find('.chat-content'),
                sender = Strophe.unescapeNode(Strophe.getResourceFromJid(jid)),
                subject = $(message).children('subject').text();

            if (subject) {
                this.$el.find('.chatroom-topic').text(subject).attr('title', subject);
            }
            if (!body) {
                if (composing.length > 0) {
                    this.insertStatusNotification(sender+' '+'is typing');
                    return true;
                }
            } else {
                if (sender === this.model.get('nick')) {
                    // Our own message which is already appended 
                    return true;
                } else {
                    $chat_content.find('div.chat-event').remove();

                    match = body.match(/^\/(.*?)(?: (.*))?$/);
                    if ((match) && (match[1] === 'me')) {
                        body = body.replace(/^\/me/, '*'+sender);
                        $chat_content.append(
                                this.action_template({
                                    'sender': 'room',
                                    'time': (new Date()).toLocaleTimeString().substring(0,5),
                                    'message': body,
                                    'username': sender,
                                    'extra_classes': ($(message).find('delay').length > 0) && 'delayed' || ''
                                }));
                    } else {
                        $chat_content.append(
                                this.message_template({
                                    'sender': 'room',
                                    'time': (new Date()).toLocaleTimeString().substring(0,5),
                                    'message': body,
                                    'username': sender,
                                    'extra_classes': ($(message).find('delay').length > 0) && 'delayed' || ''
                                }));
                    }
                    $chat_content.scrollTop($chat_content[0].scrollHeight);
                }
            }
            return true;
        },

        onChatRoomRoster: function (roster, room) {
            var controlboxview = xmppchat.chatboxesview.views.controlbox,
                i;

            if (controlboxview) {
                controlboxview.roomspanel.trigger('update-rooms-list');
            }
            this.$el.find('.participant-list').empty();
            for (i=0; i<_.size(roster); i++) {
                this.$el.find('.participant-list').append('<li>' + Strophe.unescapeNode(_.keys(roster)[i]) + '</li>');
            }
            return true;
        },

        show: function () {
            this.$el.css({'opacity': 0});
            this.$el.css({'display': 'inline'});
            this.$el.animate({opacity: '1'}, 200);
            return this;
        },

        render: function () {
            this.$el.attr('id', this.model.get('box_id'));
            this.$el.html(this.template(this.model.toJSON()));
            return this;
        }
    });

    xmppchat.ChatBoxes = Backbone.Collection.extend();

    xmppchat.ChatBoxesView = Backbone.View.extend({
        el: '#collective-xmpp-chat-data',

        restoreOpenChats: function () {
            var open_chats = xmppchat.storage.getOpenChats(),
                that = this;

            if (_.indexOf(open_chats, 'controlbox') != -1) {
                // Controlbox already exists, we just need to show it.
                this.showChat('controlbox');
            }
            _.each(open_chats, $.proxy(function (jid) {
                if (jid != 'controlbox') {
                    if (strinclude(jid, xmppchat.connection.muc_domain)) {
                        this.createChatBox(jid);
                    } else {
                        this.openChat(jid);
                    }
                }
            }, this));
        },

        isChatRoom: function (jid) {
            return Strophe.getDomainFromJid(jid) === xmppchat.connection.muc_domain;
        },

        createChatBox: function (jid, data) {
            var box, view;
            if (this.isChatRoom(jid)) {
                box = new xmppchat.ChatRoom(jid, xmppchat.fullname);
                view = new xmppchat.ChatRoomView({
                    'model': box
                });
            } else {
                box = new xmppchat.ChatBox({
                                        'id': jid,
                                        'jid': jid,
                                        'fullname': data.fullname,
                                        'portrait_url': data.portrait_url,
                                        'user_profile_url': data.user_profile_url
                                    });
                view = new xmppchat.ChatBoxView({
                    model: box
                });
            }
            this.views[jid] = view.render();
            view.$el.appendTo(this.$el);
            this.options.model.add(box);
            return view;
        },

        closeChat: function (jid) {
            var view = this.views[jid];
            if (view) {
                view.closeChat();
            }
        },

        openChat: function (jid) {
            var view;
            jid = Strophe.getBareJidFromJid(jid);
            if (this.model.get(jid)) {
                this.showChat(jid);
            } else if (this.isChatRoom(jid)) {
                view = this.createChatBox(jid);
            } else {
                $.getJSON(portal_url + "/xmpp-userinfo?user_id=" + Strophe.getNodeFromJid(jid), $.proxy(function (data) {
                    view = this.createChatBox(jid, data);
                }, this));
            }
        },

        showChat: function (jid) {
            var view = this.views[jid];
            if (view.isVisible()) {
                view.focus();
            } else {
                view.show();
                if (jid !== 'controlbox') {
                    view.scrolldown();
                    view.focus();
                }
            }
            view.saveChatToStorage();
            return view;
        },

        messageReceived: function (message) {
            if ($(message).attr('from') == xmppchat.connection.jid) {
                // FIXME: Forwarded messages should be sent to specific resources, not broadcasted
                return true;
            }
            var $forwarded = $(message).children('forwarded');
            if ($forwarded.length > 0) {
                $message = $forwarded.children('message');
            } else {
                $message = $(message);
            }

            var from = Strophe.getBareJidFromJid($message.attr('from')),
                to = Strophe.getBareJidFromJid($message.attr('to')),
                view, resource;

            if (from == xmppchat.connection.bare_jid) {
                // I am the sender, so this must be a forwarded message...
                partner_jid = to;
                resource = Strophe.getResourceFromJid($message.attr('to'));
            } else {
                partner_jid = from;
                resource = Strophe.getResourceFromJid($message.attr('from'));
            }

            view = this.views[partner_jid];
            if (!view) {
                $.getJSON(portal_url + "/xmpp-userinfo?user_id=" + Strophe.getNodeFromJid(partner_jid), $.proxy(function (data) {
                    view = this.createChatBox(partner_jid, data);
                    view.messageReceived(message);
                    xmppchat.roster.addResource(partner_jid, resource);
                }, this));
                return undefined;
            } else if (!view.isVisible()) {
                this.showChat(partner_jid);
            }
            view.messageReceived(message);
            xmppchat.roster.addResource(partner_jid, resource);
            return true;
        },

        initialize: function () {
            this.options.model.on("add", function (item) {
                // The controlbox added automatically, but we don't show it
                // automatically (only when it was open before page load or
                // upon a click).
                if (item.get('id') != 'controlbox') {
                    this.showChat(item.get('id'));
                }
            }, this);
            this.views = {};

            // Add the controlbox view and the panels
            var controlbox = xmppchat.controlbox;
            controlbox.$el.appendTo(this.$el);
            controlbox.contactspanel = new xmppchat.ContactsPanel().render();
            controlbox.roomspanel = new xmppchat.RoomsPanel().render(); // TODO: Only add the rooms panel if the server supports MUC

            // Add the roster
            xmppchat.roster = new xmppchat.RosterItems();
            xmppchat.rosterview = new xmppchat.RosterView({'model':xmppchat.roster});
            xmppchat.rosterview.$el.appendTo(controlbox.contactspanel.$el);

            // Rebind events (necessary for click events on tabs inserted via the panels)
            controlbox.delegateEvents();
            // Add the controlbox model to this collection (will trigger showChat)
            this.options.model.add(xmppchat.controlbox.options.model);

            this.views.controlbox = controlbox;
            this.restoreOpenChats();
        }
    });

    xmppchat.RosterItem = Backbone.Model.extend({

        initialize: function (jid, subscription, ask, name) {
            var user_id = Strophe.getNodeFromJid(jid);
            if (!name) {
                name = user_id;
            }
            this.set({ 'id': jid,
                'jid': jid,
                'ask': ask,
                'bare_jid': Strophe.getBareJidFromJid(jid),
                'user_id': user_id,
                'subscription': subscription,
                'fullname': name,
                'resources': [],
                'presence_type': 'offline',
                'status': 'offline'
            }, {'silent': true});
        }
    });


    xmppchat.RosterItemView = Backbone.View.extend({
        tagName: 'dd',

        openChat: function () {
            xmppchat.chatboxesview.openChat(this.model.get('jid'));
        },

        removeContact: function () {
            var that = this;
            $("<span></span>").dialog({
                title: 'Are you sure you want to remove this contact?',
                dialogClass: 'remove-xmpp-contact-dialog',
                resizable: false,
                width: 200,
                position: {
                    my: 'center',
                    at: 'center',
                    of: '#controlbox'
                    },
                modal: true,
                buttons: {
                    "Remove": function() {
                        var bare_jid = that.model.get('bare_jid');
                        $(this).dialog( "close" );
                        xmppchat.connection.roster.remove(bare_jid, function (iq) {
                            xmppchat.connection.roster.unauthorize(bare_jid);
                            xmppchat.chatboxesview.controlbox.roster.remove(bare_jid);
                        });
                    },
                    "Cancel": function() {
                        $(this).dialog( "close" );
                    }
                }
            });
        },

        acceptRequest: function () {
            var jid = this.model.get('jid');
            xmppchat.connection.roster.authorize(jid);
            xmppchat.connection.roster.add(jid, this.model.get('fullname'), [], function (iq) {
                xmppchat.connection.roster.subscribe(jid);
            });
        },

        declineRequest: function () {
            var that = this;
            xmppchat.connection.roster.unauthorize(this.model.get('jid'));
            that.trigger('decline-request', that.model);
        },

        template: _.template(
                    '<a class="open-chat" title="Click to chat with this contact" href="#">{{ fullname }}</a>' +
                    '<a class="remove-xmpp-contact" title="Click to remove this contact" href="#"></a>'),

        pending_template: _.template(
                    '{{ fullname }}' +
                    '<a class="remove-xmpp-contact" title="Click to remove this contact" href="#"></a>'),

        request_template: _.template('{{ fullname }}' +
                    '<button type="button" class="accept-xmpp-request">' +
                    'Accept</button>' +
                    '<button type="button" class="decline-xmpp-request">' +
                    'Decline</button>' +
                    ''),

        render: function () {
            var item = this.model,
                ask = item.get('ask'),
                that = this,
                subscription = item.get('subscription');
            this.$el.addClass(item.get('presence_type'));
            
            if (ask === 'subscribe') {
                this.$el.addClass('pending-xmpp-contact');
                this.$el.html(this.pending_template(item.toJSON()));
            } else if (ask === 'request') {
                this.$el.addClass('requesting-xmpp-contact');
                this.$el.html(this.request_template(item.toJSON()));
                this.$el.delegate('button.accept-xmpp-request', 'click', function (ev) {
                    ev.preventDefault();
                    that.acceptRequest();
                });
                this.$el.delegate('button.decline-xmpp-request', 'click', function (ev) {
                    ev.preventDefault();
                    that.declineRequest();
                });
                xmppchat.chatboxesview.openChat('controlbox');
            } else if (subscription === 'both') {
                this.$el.addClass('current-xmpp-contact');
                this.$el.html(this.template(item.toJSON()));
                this.$el.delegate('a.open-chat', 'click', function (ev) {
                    ev.preventDefault();
                    that.openChat();
                });
            }

            // Event handlers
            this.$el.delegate('a.remove-xmpp-contact','click', function (ev) {
                ev.preventDefault();
                that.removeContact();
            });
            return this;
        },

        initialize: function () {
            this.options.model.on('change', function (item, changed) {
                if (_.has(changed.changes, 'presence_type')) {
                    this.$el.attr('class', item.changed.presence_type);
                }
            }, this);
        }
    });

    xmppchat.RosterItems = Backbone.Collection.extend({
        model: xmppchat.RosterItem,
        initialize: function () {
            this._connection = xmppchat.connection;
        },

        comparator : function (rosteritem) {
            var presence_type = rosteritem.get('presence_type'),
                rank = 4;
            switch(presence_type) {
                case 'offline':
                    rank = 0;
                    break;
                case 'unavailable':
                    rank = 1;
                    break;
                case 'away':
                    rank = 2;
                    break;
                case 'busy':
                    rank = 3;
                    break;
                case 'dnd':
                    rank = 4;
                    break;
                case 'online':
                    rank = 5;
                    break;
            }
            return rank;
        },

        subscribeToSuggestedItems: function (msg) {
            $(msg).find('item').each(function () {
                var jid = $(this).attr('jid'),
                    action = $(this).attr('action'),
                    fullname = $(this).attr('name');
                if (action === 'add') {
                    xmppchat.connection.roster.add(jid, fullname, [], function (iq) {
                        xmppchat.connection.roster.subscribe(jid);
                    });
                }
            });
            return true;
        },

        isSelf: function (jid) {
            return (Strophe.getBareJidFromJid(jid) === Strophe.getBareJidFromJid(xmppchat.connection.jid));
        },

        getItem: function (id) {
            return Backbone.Collection.prototype.get.call(this, id);
        },

        addRosterItem: function (jid, subscription, ask, name, options) {
            var model = new xmppchat.RosterItem(jid, subscription, ask, name);
            model.options = options || {};
            this.add(model);
        },

        addResource: function (bare_jid, resource) {
            var item = this.getItem(bare_jid),
                resources;
            if (item) {
                resources = item.get('resources');
                if (resources) {
                    if (_.indexOf(resources, resource) == -1) {
                        resources.push(resource);
                        item.set({'resources': resources});
                    }
                } else  {
                    item.set({'resources': [resource]});
                }
            }
        },

        removeResource: function (bare_jid, resource) {
            var item = this.getItem(bare_jid),
                resources,
                idx;
            if (item) {
                resources = item.get('resources');
                idx = _.indexOf(resources, resource);
                if (idx !== -1) {
                    resources.splice(idx, 1);
                    item.set({'resources': resources});
                    return resources.length;
                }
            }
            return 0;
        },

        clearResources: function (bare_jid) {
            var item = this.getItem(bare_jid);
            if (item) {
                item.set({'resources': []});
            }
        },

        getTotalResources: function (bare_jid) {
            var item = this.getItem(bare_jid);
            if (item) {
                return _.size(item.get('resources'));
            }
            return 0;
        },

        getNumOnlineContacts: function () {
            var count = 0;
            for (var i=0; i<this.models.length; i++) {
                if (_.indexOf(['offline', 'unavailable'], this.models[i].get('presence_type')) === -1) {
                    count++;
                }
            }
            return count;
        },

        rosterHandler: function (items) {
            var model, item, i, items_length = items.length,
                last_item = items[items_length - 1],
                options = {};
            for (i=0; i<items_length; i+=1) {
                item = items[i];
                model = this.getItem(item.jid);
                if (!model) {
                    if (item === last_item) {
                        options.isLast = true;
                    }
                    this.addRosterItem(item.jid, item.subscription, item.ask, item.name, options);
                } else {
                    // only modify model attributes if they are different from the
                    // ones that were already set when the rosterItem was added
                    if (model.get('subscription') !== item.subscription || model.get('ask') !== item.ask) {
                        model.set({'subscription': item.subscription, 'ask': item.ask});
                    }
                }
            }
        },

        presenceHandler: function (presence) {
            var jid = $(presence).attr('from'),
                bare_jid = Strophe.getBareJidFromJid(jid),
                resource = Strophe.getResourceFromJid(jid),
                presence_type = $(presence).attr('type'),
                show = $(presence).find('show'),
                status_message = $(presence).find('status'),
                item, model;

            if (this.isSelf(bare_jid)) {
                if (xmppchat.connection.jid != jid) {
                    // Another resource has changed it's status, we'll update ours as well.
                    // FIXME: We should ideally differentiate between converse.js using
                    // resources and other resources (i.e Pidgin etc.)
                    xmppchat.xmppstatus.set({'status': presence_type});
                }
                return true;
            } else if (($(presence).find('x').attr('xmlns') || '').indexOf(Strophe.NS.MUC) === 0) {
                return true; // Ignore MUC
            }

            if ((status_message.length > 0) && (status_message.text() && (presence_type !== 'unavailable'))) {
                model = this.getItem(bare_jid);
                model.set({'status': status_message.text()});
            }

            if ((presence_type === 'error') || (presence_type === 'subscribed') || (presence_type === 'unsubscribe')) {
                return true;

            } else if (presence_type === 'subscribe') {
                item = this.getItem(bare_jid);

                if (xmppchat.auto_subscribe) {
                    if ((!item) || (item.get('subscription') != 'to')) {
                        if (xmppchat.connection.roster.findItem(bare_jid)) {
                            $.getJSON(portal_url + "/xmpp-userinfo?user_id=" + Strophe.getNodeFromJid(jid), $.proxy(function (data) {
                                xmppchat.connection.roster.update(jid, data.fullname, [], function (iq) {
                                    xmppchat.connection.roster.authorize(bare_jid);
                                    xmppchat.connection.roster.subscribe(jid);
                                });
                            }, this));
                        } else {
                            $.getJSON(portal_url + "/xmpp-userinfo?user_id=" + Strophe.getNodeFromJid(jid), $.proxy(function (data) {
                                xmppchat.connection.roster.add(jid, data.fullname, [], function (iq) {
                                    xmppchat.connection.roster.authorize(bare_jid);
                                    xmppchat.connection.roster.subscribe(jid);
                                });
                            }, this));
                        }
                    } else {
                        xmppchat.connection.roster.authorize(bare_jid);
                    }
                } else {
                    if ((item) && (item.get('subscription') != 'none'))  {
                        xmppchat.connection.roster.authorize(bare_jid);
                    } else {
                        $.getJSON(portal_url + "/xmpp-userinfo?user_id=" + Strophe.getNodeFromJid(jid), $.proxy(function (data) {
                            this.addRosterItem(bare_jid, 'none', 'request', data.fullname);
                        }, this));
                    }
                }

            } else if (presence_type === 'unsubscribed') {
                /* Upon receiving the presence stanza of type "unsubscribed",
                * the user SHOULD acknowledge receipt of that subscription state
                * notification by sending a presence stanza of type "unsubscribe"
                * this step lets the user's server know that it MUST no longer
                * send notification of the subscription state change to the user.
                */
                xmppchat.xmppstatus.sendPresence('unsubscribe');
                if (xmppchat.connection.roster.findItem(bare_jid)) {
                    xmppchat.chatboxesview.controlbox.roster.remove(bare_jid);
                    xmppchat.connection.roster.remove(bare_jid);
                }
            } else {
                if ((presence_type === undefined) && (show)) {
                    if (show.text() === 'chat') {
                        presence_type = 'online';
                    } else if (show.text() === 'dnd') {
                        presence_type = 'busy';
                    } else if (show.text() === 'xa') {
                        presence_type = 'offline';
                    } else {
                        presence_type = show.text();
                    }
                }

                if ((presence_type !== 'offline')&&(presence_type !== 'unavailable')) {
                    this.addResource(bare_jid, resource);
                    model = this.getItem(bare_jid);
                    model.set({'presence_type': presence_type});
                } else {
                    if (this.removeResource(bare_jid, resource) === 0) {
                        model = this.getItem(bare_jid);
                        if (model) {
                            model.set({'presence_type': presence_type});
                        }
                    }
                }
            }
            return true;
        }
    });

    xmppchat.RosterView = Backbone.View.extend({
        tagName: 'dl',
        id: 'xmppchat-roster',
        rosteritemviews: {},

        initialize: function () {
            this.model.on("add", function (item) {
                var view = new xmppchat.RosterItemView({model: item});
                this.rosteritemviews[item.id] = view;
                if (item.get('ask') === 'request') {
                    view.on('decline-request', function (item) {
                        this.model.remove(item.id);
                    }, this);
                }
                this.render(item);
            }, this);

            this.model.on('change', function (item) {
                this.render(item);
            }, this);

            this.model.on("remove", function (item) {
                delete this.rosteritemviews[item.id];
                this.render(item);
            }, this);

            this.$el.hide();
            this.$el.html(this.template());
        },

        template: _.template('<dt id="xmpp-contact-requests">Contact requests</dt>' +
                            '<dt id="xmpp-contacts">My contacts</dt>' +
                            '<dt id="pending-xmpp-contacts">Pending contacts</dt>'),

<<<<<<< HEAD
        render: function (item) {
            if (!item) {
                return this;
            }
            var $my_contacts = this.$el.find('#xmpp-contacts').show(),
                $contact_requests = this.$el.find('#xmpp-contact-requests').show(),
                $pending_contacts = this.$el.find('#pending-xmpp-contacts').show(),
                $count, num, presence_change;
            var user_id = Strophe.getNodeFromJid(item.id),
                    view = this.rosteritemviews[item.id],
                    ask = item.get('ask'),
                    subscription = item.get('subscription'),
=======
        render: function () {
            this.$el.empty().html(this.template());
            var models = this.model.sort().models,
                children = this.$el.children(),
                $my_contacts = this.$el.find('#xmpp-contacts').hide(),
                $contact_requests = this.$el.find('#xmpp-contact-requests').hide(),
                $pending_contacts = this.$el.find('#pending-xmpp-contacts').hide(),
                $count, num;

            for (var i=0; i<models.length; i++) {
                var model = models[i],
                    user_id = Strophe.getNodeFromJid(model.id),
                    view = this.rosteritemviews[model.id],
                    ask = model.get('ask'),
                    subscription = model.get('subscription'),
>>>>>>> ffbacad9
                    crit = {order:'asc'};

                if (ask === 'subscribe') {
                    $pending_contacts.after(view.render().el);
                    $pending_contacts.after($pending_contacts.siblings('dd.pending-xmpp-contact').tsort(crit));
                } else if (ask === 'request') {
                    $contact_requests.after(view.render().el);
                    $contact_requests.after($contact_requests.siblings('dd.requesting-xmpp-contact').tsort(crit));
                } else if (subscription === 'both') {
<<<<<<< HEAD
                    if (!item.options.sorted) {
                        // this attribute will be true only after all of the elements have been added on the page
                        // at this point all offline
                        $my_contacts.after(view.render().el);
                    }
                    else {
                        // just by calling render will be enough to change the icon of the existing item without
                        // having to reinsert it and the sort will come from the presence change
                        view.render();
                    }
                }
            presence_change = view.model.changed['presence_type'];
            if (presence_change) {
                // resort all items only if the model has changed it's presence_type as this render
                // is also triggered when the resource is changed which always comes before the presence change
                // therefore we avoid resorting when the change doesn't affect the position of the item
                $my_contacts.after($my_contacts.siblings('dd.current-xmpp-contact.offline').tsort('a', crit));
                $my_contacts.after($my_contacts.siblings('dd.current-xmpp-contact.unavailable').tsort('a', crit));
                $my_contacts.after($my_contacts.siblings('dd.current-xmpp-contact.away').tsort('a', crit));
                $my_contacts.after($my_contacts.siblings('dd.current-xmpp-contact.busy').tsort('a', crit));
                $my_contacts.after($my_contacts.siblings('dd.current-xmpp-contact.online').tsort('a', crit));
            }

            if (item.options.isLast && !item.options.sorted) {
                // this will be true after all of the roster items have been added with the default
                // options where all of the items are offline and now we can show the rosterView
                item.options.sorted = true;
                $my_contacts.after($my_contacts.siblings('dd.current-xmpp-contact.offline').tsort('a', crit));
                $my_contacts.after($my_contacts.siblings('dd.current-xmpp-contact.unavailable').tsort('a', crit));
                this.$el.show();
=======
                    $my_contacts.after(view.render().el);
                    $my_contacts.after($my_contacts.siblings('dd.current-xmpp-contact.offline').tsort('a', crit));
                    $my_contacts.after($my_contacts.siblings('dd.current-xmpp-contact.unavailable').tsort('a', crit));
                    $my_contacts.after($my_contacts.siblings('dd.current-xmpp-contact.away').tsort('a', crit));
                    $my_contacts.after($my_contacts.siblings('dd.current-xmpp-contact.busy').tsort('a', crit));
                    $my_contacts.after($my_contacts.siblings('dd.current-xmpp-contact.online').tsort('a', crit));
                }
>>>>>>> ffbacad9
            }
            // Hide the headings if there are no contacts under them
            _.each([$my_contacts, $contact_requests, $pending_contacts], function (h) {
                if (!h.nextUntil('dt').length) {
                    h.hide();
                }
            });
            $count = $('#online-count');
            $count.text(this.model.getNumOnlineContacts());
            return this;
        }
    });

    xmppchat.XMPPStatus = Backbone.Model.extend({

        initialize: function () {
            this.set({
                'status' : this.getStatus(),
                'status_message' : this.getStatusMessage()
            });
        },

        initStatus: function () {
            /* Called when the page is loaded and we aren't sure what the users
             * status is. Will also cause the UI to be updated with the correct
             * status.
             */
            var stat = this.getStatus();
            if (stat === undefined) {
                stat = 'online';
                this.setStatus(stat);
            } else {
                this.sendPresence(stat);
            }
        },

        sendPresence: function (type) {
            xmppchat.connection.send($pres({'type':type}));
        },

        getStatus: function () {
            return store.get(xmppchat.connection.bare_jid+'-xmpp-status');
        },

        setStatus: function (value) {
            this.sendPresence(value);
            this.set({'status': value});
            store.set(xmppchat.connection.bare_jid+'-xmpp-status', value);
        },

        setStatusMessage: function (status_message) {
            xmppchat.connection.send($pres({'type':this.getStatus()}).c('status').t(status_message));
            this.set({'status_message': status_message});
            store.set(xmppchat.connection.bare_jid+'-xmpp-custom-status', status_message);
        },

        getStatusMessage: function () {
            return store.get(xmppchat.connection.bare_jid+'-xmpp-custom-status');
        }

    });

    xmppchat.XMPPStatusView = Backbone.View.extend({
        el: "span#xmpp-status-holder",

        events: {
            "click a.choose-xmpp-status": "toggleOptions",
            "click #fancy-xmpp-status-select a.change-xmpp-status-message": "renderStatusChangeForm",
            "submit #set-custom-xmpp-status": "setStatusMessage",
            "click .dropdown dd ul li a": "setStatus"
        },

        toggleOptions: function (ev) {
            ev.preventDefault();
            $(ev.target).parent().parent().siblings('dd').find('ul').toggle('fast');
        },

        change_status_message_template: _.template(
            '<form id="set-custom-xmpp-status">' +
                '<input type="text" class="custom-xmpp-status" {{ status_message }}" placeholder="Custom status"/>' +
                '<button type="submit">Save</button>' +
            '</form>'),

        status_template: _.template(
            '<div class="xmpp-status">' +
                '<a class="choose-xmpp-status {{ presence_type }}" href="#" title="Click to change your chat status">' +
                    '{{ status_message }} <span class="value">{{ status_message }}</span>' +
                '</a>' +
                '<a class="change-xmpp-status-message" href="#" Title="Click here to write a custom status message"></a>' +
            '</div>'),


        renderStatusChangeForm: function (ev) {
            ev.preventDefault();
            var status_message = this.model.getStatus() || 'offline';
            var input = this.change_status_message_template({'status_message': status_message});
            this.$el.find('.xmpp-status').replaceWith(input);
            this.$el.find('.custom-xmpp-status').focus().focus();
        },

        setStatusMessage: function (ev) {
            ev.preventDefault();
            var status_message = $(ev.target).find('input').attr('value');
            if (status_message === "") {
            }
            this.model.setStatusMessage(status_message);
        },

        setStatus: function (ev) {
            ev.preventDefault();
            var $el = $(ev.target).find('span'),
                value = $el.text();
            this.model.setStatus(value);
            this.$el.find(".dropdown dd ul").hide();
        },

        updateStatusUI: function (ev) {
            var stat = ev.get('status'),
                status_message = ev.get('status_message') || "I am " + stat;
            this.$el.find('#fancy-xmpp-status-select').html(
                this.status_template({
                        'presence_type': stat,
                        'status_message': status_message
                        }));

        },

        choose_template: _.template(
            '<dl id="target" class="dropdown">' +
                '<dt id="fancy-xmpp-status-select"></dt>' +
                '<dd><ul></ul></dd>' +
            '</dl>'),

        option_template: _.template(
            '<li>' +
                '<a href="#" class="{{ value }}">' +
                    '{{ text }}' +
                    '<span class="value">{{ value }}</span>' +
                '</a>' +
            '</li>'),

        initialize: function () {
            // Replace the default dropdown with something nicer
            // -------------------------------------------------
            var $select = this.$el.find('select#select-xmpp-status'),
                presence_type = this.model.getStatus() || 'offline',
                options = $('option', $select),
                that = this;
            this.$el.html(this.choose_template());
            this.$el.find('#fancy-xmpp-status-select')
                    .html(this.status_template({
                            'status_message': "I am " + presence_type,
                            'presence_type': presence_type
                            }));
            // iterate through all the <option> elements and create UL
            options.each(function(){
                $(that.el).find("#target dd ul").append(that.option_template({
                                                                'value': $(this).val(),
                                                                'text': $(this).text()
                                                            })).hide();
            });
            $select.remove();

            // Listen for status change on the model and initialize
            // ----------------------------------------------------
            this.options.model.on("change", $.proxy(this.updateStatusUI, this));
            this.model.initStatus();
        }
    });

    // Event handlers
    // --------------
    $(document).ready($.proxy(function () {
        var chatdata = $('div#collective-xmpp-chat-data'),
            $connecting = $('span#connecting-to-chat'),
            $toggle = $('a#toggle-online-users');
        $toggle.unbind('click');

        this.username = chatdata.attr('username');
        this.fullname = chatdata.attr('fullname');
        this.auto_subscribe = chatdata.attr('auto_subscribe') === "True" || false;

        this.controlbox = new xmppchat.ControlBoxView({
            model: new xmppchat.ControlBox({'id':'controlbox', 'jid':'controlbox'})
        }).render();

        $(document).bind('jarnxmpp.disconnected', $.proxy(function (ev, conn) {
            $connecting.show();
            $toggle.hide();
            console.log("Connection Failed :(");
        }, this));

        $(document).unbind('jarnxmpp.connected');
        $(document).bind('jarnxmpp.connected', $.proxy(function (ev, connection) {
            this.connection = connection;
            // this.connection.xmlInput = function (body) { console.log(body); };
            // this.connection.xmlOutput = function (body) { console.log(body); };
            this.connection.bare_jid = Strophe.getBareJidFromJid(this.connection.jid);
            this.connection.domain = Strophe.getDomainFromJid(this.connection.jid);
            this.connection.muc_domain = 'conference.' +  this.connection.domain;
            this.storage = new this.ClientStorage(this.connection.bare_jid);

            this.chatboxes = new this.ChatBoxes();
            this.chatboxesview = new this.ChatBoxesView({'model': this.chatboxes});

            this.connection.addHandler(
                    $.proxy(this.roster.subscribeToSuggestedItems, this.roster),
                    'http://jabber.org/protocol/rosterx', 'message', null);

            this.connection.roster.registerCallback(
                    $.proxy(this.roster.rosterHandler, this.roster),
                    null, 'presence', null);

            this.connection.roster.get($.proxy(function () {
                    this.connection.addHandler(
                            $.proxy(function (presence) {
                                this.presenceHandler(presence);
                                return true;
                            }, this.roster), null, 'presence', null);

                    this.connection.addHandler(
                            $.proxy(function (message) {
                                this.chatboxesview.messageReceived(message);
                                return true;
                            }, this), null, 'message', 'chat');

                    // XMPP Status
                    this.xmppstatus = new this.XMPPStatus();
                    this.xmppstatusview = new this.XMPPStatusView({
                        'model': this.xmppstatus
                    });
                }, this));

            // Controlbox toggler
            if ($toggle.length) {
                $connecting.hide();
                $toggle.show();
                $toggle.bind('click', $.proxy(function (e) {
                    e.preventDefault();
                    if ($("div#controlbox").is(':visible')) {
                        this.chatboxesview.closeChat('controlbox');
                    } else {
                        this.chatboxesview.openChat('controlbox');
                    }
                }, this));
            } else {
                this.chatboxesview.openChat('controlbox');
            }
        }, this));
    }, xmppchat));

    return xmppchat;
}));
<|MERGE_RESOLUTION|>--- conflicted
+++ resolved
@@ -209,10 +209,7 @@
             if (msgs.length) {
                 return sjcl.decrypt(hex_sha1(this.get('own_jid')), msgs[msgs.length-1]);
             }
-<<<<<<< HEAD
             return undefined;
-=======
->>>>>>> ffbacad9
         },
 
         clearMessages: function (jid) {
@@ -1618,7 +1615,6 @@
                             '<dt id="xmpp-contacts">My contacts</dt>' +
                             '<dt id="pending-xmpp-contacts">Pending contacts</dt>'),
 
-<<<<<<< HEAD
         render: function (item) {
             if (!item) {
                 return this;
@@ -1631,23 +1627,6 @@
                     view = this.rosteritemviews[item.id],
                     ask = item.get('ask'),
                     subscription = item.get('subscription'),
-=======
-        render: function () {
-            this.$el.empty().html(this.template());
-            var models = this.model.sort().models,
-                children = this.$el.children(),
-                $my_contacts = this.$el.find('#xmpp-contacts').hide(),
-                $contact_requests = this.$el.find('#xmpp-contact-requests').hide(),
-                $pending_contacts = this.$el.find('#pending-xmpp-contacts').hide(),
-                $count, num;
-
-            for (var i=0; i<models.length; i++) {
-                var model = models[i],
-                    user_id = Strophe.getNodeFromJid(model.id),
-                    view = this.rosteritemviews[model.id],
-                    ask = model.get('ask'),
-                    subscription = model.get('subscription'),
->>>>>>> ffbacad9
                     crit = {order:'asc'};
 
                 if (ask === 'subscribe') {
@@ -1657,7 +1636,6 @@
                     $contact_requests.after(view.render().el);
                     $contact_requests.after($contact_requests.siblings('dd.requesting-xmpp-contact').tsort(crit));
                 } else if (subscription === 'both') {
-<<<<<<< HEAD
                     if (!item.options.sorted) {
                         // this attribute will be true only after all of the elements have been added on the page
                         // at this point all offline
@@ -1688,15 +1666,6 @@
                 $my_contacts.after($my_contacts.siblings('dd.current-xmpp-contact.offline').tsort('a', crit));
                 $my_contacts.after($my_contacts.siblings('dd.current-xmpp-contact.unavailable').tsort('a', crit));
                 this.$el.show();
-=======
-                    $my_contacts.after(view.render().el);
-                    $my_contacts.after($my_contacts.siblings('dd.current-xmpp-contact.offline').tsort('a', crit));
-                    $my_contacts.after($my_contacts.siblings('dd.current-xmpp-contact.unavailable').tsort('a', crit));
-                    $my_contacts.after($my_contacts.siblings('dd.current-xmpp-contact.away').tsort('a', crit));
-                    $my_contacts.after($my_contacts.siblings('dd.current-xmpp-contact.busy').tsort('a', crit));
-                    $my_contacts.after($my_contacts.siblings('dd.current-xmpp-contact.online').tsort('a', crit));
-                }
->>>>>>> ffbacad9
             }
             // Hide the headings if there are no contacts under them
             _.each([$my_contacts, $contact_requests, $pending_contacts], function (h) {
