--- conflicted
+++ resolved
@@ -7,19 +7,11 @@
 msgstr ""
 "Project-Id-Version: Weblate 1.2\n"
 "Report-Msgid-Bugs-To: weblate@lists.cihar.com\n"
-<<<<<<< HEAD
 "POT-Creation-Date: 2013-08-15 09:41+0200\n"
-"PO-Revision-Date: 2013-07-12 15:01+0200\n"
-"Last-Translator: Michal Čihař <michal@cihar.com>\n"
-"Language-Team: Simplified Chinese <http://l10n.cihar.com/projects/weblate/"
-"master/zh_CN/>\n"
-=======
-"POT-Creation-Date: 2013-07-22 10:51+0200\n"
 "PO-Revision-Date: 2013-08-15 07:05+0200\n"
 "Last-Translator: shanyan baishui <Siramizu@gmail.com>\n"
 "Language-Team: Simplified Chinese "
 "<http://l10n.cihar.com/projects/weblate/master/zh_CN/>\n"
->>>>>>> 67724b2b
 "Language: zh_CN\n"
 "MIME-Version: 1.0\n"
 "Content-Type: text/plain; charset=UTF-8\n"
@@ -335,12 +327,7 @@
 msgid "Gettext PO file"
 msgstr "Gettext PO 文件"
 
-<<<<<<< HEAD
 #: trans/formats.py:611
-#, fuzzy
-=======
-#: trans/formats.py:543
->>>>>>> 67724b2b
 #| msgid "Gettext PO file"
 msgid "Gettext PO file (monolingual)"
 msgstr "Gettext PO 文件（单语）"
@@ -392,42 +379,22 @@
 msgid "File"
 msgstr "文件"
 
-<<<<<<< HEAD
 #: trans/forms.py:176 trans/forms.py:338
-#, fuzzy
-=======
-#: trans/forms.py:175 trans/forms.py:337
->>>>>>> 67724b2b
 #| msgid "Merge file header"
 msgid "Merge method"
 msgstr "合并方式"
 
-<<<<<<< HEAD
 #: trans/forms.py:178
-#, fuzzy
-=======
-#: trans/forms.py:177
->>>>>>> 67724b2b
 #| msgid "Use this translation"
 msgid "Add as translation"
 msgstr "添加为翻译"
 
-<<<<<<< HEAD
 #: trans/forms.py:179
-#, fuzzy
-=======
-#: trans/forms.py:178
->>>>>>> 67724b2b
 #| msgid "Invalid suggestion!"
 msgid "Add as a suggestion"
 msgstr "添加为建议"
 
-<<<<<<< HEAD
 #: trans/forms.py:180
-#, fuzzy
-=======
-#: trans/forms.py:179
->>>>>>> 67724b2b
 #| msgid "Use this translation"
 msgid "Add as fuzzy translation"
 msgstr "添加为模糊翻译"
@@ -460,12 +427,7 @@
 msgid "Query"
 msgstr "查询"
 
-<<<<<<< HEAD
 #: trans/forms.py:227
-#, fuzzy
-=======
-#: trans/forms.py:226
->>>>>>> 67724b2b
 #| msgid "Search"
 msgid "Search type"
 msgstr "搜索方式"
@@ -478,12 +440,7 @@
 msgid "Exact match"
 msgstr "精确匹配"
 
-<<<<<<< HEAD
 #: trans/forms.py:232
-#, fuzzy
-=======
-#: trans/forms.py:231
->>>>>>> 67724b2b
 #| msgid "Source string:"
 msgid "Substring"
 msgstr "部分匹配"
@@ -541,12 +498,7 @@
 msgid "Overwrite existing"
 msgstr "覆盖现有"
 
-<<<<<<< HEAD
 #: trans/forms.py:342
-#, fuzzy
-=======
-#: trans/forms.py:341
->>>>>>> 67724b2b
 #| msgid "Use this translation"
 msgid "Add as other translation"
 msgstr "添加为其它翻译"
@@ -555,12 +507,7 @@
 msgid "Starting date"
 msgstr "开始日期"
 
-<<<<<<< HEAD
 #: trans/forms.py:366
-#, fuzzy
-=======
-#: trans/forms.py:365
->>>>>>> 67724b2b
 #| msgid "Any"
 msgctxt "Select starting letter in glossary"
 msgid "Any"
@@ -913,12 +860,7 @@
 msgid "Rebase"
 msgstr ""
 
-<<<<<<< HEAD
 #: trans/models/project.py:78
-#, fuzzy
-=======
-#: trans/models/project.py:77
->>>>>>> 67724b2b
 #| msgid "Project"
 msgid "Project name"
 msgstr "项目名称"
@@ -949,41 +891,21 @@
 msgid "Mailing list"
 msgstr "邮件列表"
 
-<<<<<<< HEAD
 #: trans/models/project.py:95
-#, fuzzy
-=======
-#: trans/models/project.py:94
->>>>>>> 67724b2b
 #| msgid "Mailing list for translators:"
 msgid "Mailing list for translators."
 msgstr "译者邮件列表。"
 
-<<<<<<< HEAD
 #: trans/models/project.py:98
-#, fuzzy
-=======
-#: trans/models/project.py:97
->>>>>>> 67724b2b
 #| msgid "Translation status"
 msgid "Translation instructions"
 msgstr "翻译说明"
 
-<<<<<<< HEAD
 #: trans/models/project.py:100
-#, fuzzy
-=======
-#: trans/models/project.py:99
->>>>>>> 67724b2b
 msgid "URL with instructions for translators."
 msgstr "给译者的翻译说明地址。"
 
-<<<<<<< HEAD
 #: trans/models/project.py:103
-#, fuzzy
-=======
-#: trans/models/project.py:102
->>>>>>> 67724b2b
 #| msgid "Translation changed"
 msgid "Translation license"
 msgstr "翻译许可证"
@@ -1018,12 +940,7 @@
 "onto it."
 msgstr ""
 
-<<<<<<< HEAD
 #: trans/models/project.py:137
-#, fuzzy
-=======
-#: trans/models/project.py:136
->>>>>>> 67724b2b
 #| msgid "Error message:"
 msgid "Commit message"
 msgstr "提交信息"
@@ -1034,32 +951,17 @@
 "documentation for more details."
 msgstr ""
 
-<<<<<<< HEAD
 #: trans/models/project.py:146
-#, fuzzy
-=======
-#: trans/models/project.py:145
->>>>>>> 67724b2b
 #| msgid "Your name"
 msgid "Committer name"
 msgstr "提交者姓名"
 
-<<<<<<< HEAD
 #: trans/models/project.py:151
-#, fuzzy
-=======
-#: trans/models/project.py:150
->>>>>>> 67724b2b
 #| msgid "Your email"
 msgid "Committer email"
 msgstr "提交者邮箱"
 
-<<<<<<< HEAD
 #: trans/models/project.py:156
-#, fuzzy
-=======
-#: trans/models/project.py:155
->>>>>>> 67724b2b
 #| msgid "Posted new comment"
 msgid "Push on commit"
 msgstr "提交时推送"
@@ -1089,13 +991,8 @@
 "enabling this."
 msgstr ""
 
-<<<<<<< HEAD
 #: trans/models/project.py:214
-#, fuzzy, python-format
-=======
-#: trans/models/project.py:213
-#, python-format
->>>>>>> 67724b2b
+#, python-format
 #| msgid "You are not allowed to add comments."
 msgid "You are not allowed to access project %s."
 msgstr "您未被允许访问项目 %s。"
@@ -1115,12 +1012,7 @@
 msgid "Could not create project directory: %s"
 msgstr ""
 
-<<<<<<< HEAD
 #: trans/models/subproject.py:69
-#, fuzzy
-=======
-#: trans/models/subproject.py:67
->>>>>>> 67724b2b
 #| msgid "Subproject"
 msgid "Subproject name"
 msgstr "子项目名称"
@@ -1132,12 +1024,7 @@
 msgid "Project"
 msgstr "项目"
 
-<<<<<<< HEAD
 #: trans/models/subproject.py:83
-#, fuzzy
-=======
-#: trans/models/subproject.py:81
->>>>>>> 67724b2b
 #| msgid "Git repository:"
 msgid "Git repository"
 msgstr "Git 代码库"
@@ -1152,22 +1039,12 @@
 msgid "Git push URL"
 msgstr "Git 推送地址"
 
-<<<<<<< HEAD
 #: trans/models/subproject.py:95
-#, fuzzy
-=======
-#: trans/models/subproject.py:93
->>>>>>> 67724b2b
 #| msgid "URL of push Git repository"
 msgid "URL of push Git repository, pushing is disabled if empty."
 msgstr "Git 代码库推送地址，留空则停用推送。"
 
-<<<<<<< HEAD
 #: trans/models/subproject.py:100
-#, fuzzy
-=======
-#: trans/models/subproject.py:98
->>>>>>> 67724b2b
 #| msgid "Repository status:"
 msgid "Repository browser"
 msgstr "代码库浏览器"
@@ -1201,12 +1078,7 @@
 "no emails."
 msgstr "报告源条目错误的电子邮箱地址，留空则不发送邮件。"
 
-<<<<<<< HEAD
 #: trans/models/subproject.py:125
-#, fuzzy
-=======
-#: trans/models/subproject.py:123
->>>>>>> 67724b2b
 #| msgid "Git branch to translate"
 msgid "Git branch"
 msgstr "Git 分支"
@@ -1215,12 +1087,7 @@
 msgid "Git branch to translate"
 msgstr "要翻译的 Git 分支"
 
-<<<<<<< HEAD
 #: trans/models/subproject.py:131
-#, fuzzy
-=======
-#: trans/models/subproject.py:129
->>>>>>> 67724b2b
 #| msgid "Files"
 msgid "File mask"
 msgstr "文件掩码"
@@ -1249,7 +1116,6 @@
 msgstr ""
 "翻译模板文件名，推荐在翻译像 Android 资源字符串这样只存储译文的格式时使用。"
 
-<<<<<<< HEAD
 #: trans/models/subproject.py:150
 #, fuzzy
 #| msgid "Failed translation"
@@ -1263,10 +1129,6 @@
 msgstr ""
 
 #: trans/models/subproject.py:159
-#, fuzzy
-=======
-#: trans/models/subproject.py:148
->>>>>>> 67724b2b
 #| msgid "C format"
 msgid "File format"
 msgstr "文件格式"
@@ -1295,12 +1157,7 @@
 "documentation for more details."
 msgstr "提交翻译前要执行的脚本，详细信息请查阅文档。"
 
-<<<<<<< HEAD
 #: trans/models/subproject.py:192
-#, fuzzy
-=======
-#: trans/models/subproject.py:181
->>>>>>> 67724b2b
 #| msgid "Lock"
 msgid "Locked"
 msgstr "已锁定"
@@ -1309,12 +1166,7 @@
 msgid "Whether subproject is locked for translation updates."
 msgstr "更新翻译时是否锁定子项目。"
 
-<<<<<<< HEAD
 #: trans/models/subproject.py:199
-#, fuzzy
-=======
-#: trans/models/subproject.py:188
->>>>>>> 67724b2b
 #| msgid "New translation in %(translation)s"
 msgid "Allow translation propagation"
 msgstr "允许同步翻译"
@@ -1325,12 +1177,7 @@
 "translation in this project"
 msgstr "更新其它子项目翻译时是否自动翻译此项目"
 
-<<<<<<< HEAD
 #: trans/models/subproject.py:207
-#, fuzzy
-=======
-#: trans/models/subproject.py:196
->>>>>>> 67724b2b
 #| msgid "Your translations"
 msgid "Save translation history"
 msgstr "保存翻译历史"
@@ -1339,33 +1186,18 @@
 msgid "Whether Weblate should keep history of translations"
 msgstr "是否让 Weblate 保留翻译的历史记录"
 
-<<<<<<< HEAD
 #: trans/models/subproject.py:214
-#, fuzzy
-=======
-#: trans/models/subproject.py:203
->>>>>>> 67724b2b
 #| msgid "Suggestions"
 msgid "Suggestion voting"
 msgstr "建议投票"
 
-<<<<<<< HEAD
 #: trans/models/subproject.py:217
-#, fuzzy
-=======
-#: trans/models/subproject.py:206
->>>>>>> 67724b2b
 #| msgid "There is %(count)s not translated string."
 #| msgid_plural "There are %(count)s not translated strings."
 msgid "Whether users can vote for suggestions."
 msgstr "用户能否对建议投票。"
 
-<<<<<<< HEAD
 #: trans/models/subproject.py:221
-#, fuzzy
-=======
-#: trans/models/subproject.py:210
->>>>>>> 67724b2b
 #| msgid "Invalid suggestion!"
 msgid "Autoaccept suggestions"
 msgstr "自动接受建议"
@@ -1528,13 +1360,8 @@
 msgid "Failed to parse file %(file)s: %(error)s"
 msgstr "解析文件 %(file)s 失败: %(error)s"
 
-<<<<<<< HEAD
 #: trans/models/translation.py:234
-#, fuzzy, python-format
-=======
-#: trans/models/translation.py:232
-#, python-format
->>>>>>> 67724b2b
+#, python-format
 #| msgid ""
 #| "This translation is locked by %(user)s for translation till %(time)s!"
 msgid "This translation is locked by %(user)s!"
@@ -1916,12 +1743,7 @@
 msgid "You do not have privilege to delete suggestions!"
 msgstr "您没有删除建议的权限！"
 
-<<<<<<< HEAD
 #: trans/views/edit.py:455 trans/views/edit.py:463
-#, fuzzy
-=======
-#: trans/views/edit.py:450 trans/views/edit.py:458
->>>>>>> 67724b2b
 #| msgid "You do not have privilege to delete suggestions!"
 msgid "You do not have privilege to vote for suggestions!"
 msgstr "您没有对建议投票的权限！"
